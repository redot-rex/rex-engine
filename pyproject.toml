[tool.mypy]
disallow_any_generics = true
explicit_package_bases = true
ignore_missing_imports = true
namespace_packages = true
no_implicit_optional = true
pretty = true
show_column_numbers = true
warn_redundant_casts = true
warn_return_any = true
warn_unreachable = true
exclude = ["thirdparty/"]
python_version = "3.8"

[tool.ruff]
extend-exclude = ["thirdparty"]
extend-include = ["SConstruct", "SCsub"]
line-length = 120
target-version = "py38"

[tool.ruff.lint]
extend-select = [
	"I", # isort
]

[tool.ruff.lint.per-file-ignores]
"{SConstruct,SCsub}" = [
	"E402", # Module level import not at top of file
	"F403", # Undefined local with import star
	"F405", # Undefined local with import star usage
]

[tool.ruff.lint.isort]
sections = { metadata = ["misc.utility.scons_hints"] }
section-order = [
	"future",
	"metadata",
	"standard-library",
	"third-party",
	"first-party",
	"local-folder",
]

[tool.codespell]
enable-colors = true
write-changes = true
check-hidden = true
quiet-level = 3
<<<<<<< HEAD
builtin = "clear,rare,en-GB_to_en-US"
skip = """\
	.mailmap,
	*.desktop,
	*.gitignore,
	*.po,
	*.pot,
	*.rc,
	AUTHORS.md,
	REDOT_AUTHORS.md,
	COPYRIGHT.txt,
	core/input/gamecontrollerdb.txt,
	core/string/locales.h,
	DONORS.md,
	editor/project_converter_3_to_4.cpp,
	platform/android/java/lib/src/com/*,
	platform/web/package-lock.json
"""
ignore-words-list = """\
	breaked,
	cancelled,
	checkin,
	colour,
	curvelinear,
	doubleclick,
	expct,
	findn,
	gird,
	hel,
	inout,
	labelin,
	lod,
	mis,
	nd,
	numer,
	ot,
	outin,
	parm,
	requestor,
	te,
	textin,
	thirdparty,
	vai
"""
=======
builtin = ["clear", "rare", "en-GB_to_en-US"]
skip = [
	".mailmap",
	"*.desktop",
	"*.gitignore",
	"*.po",
	"*.pot",
	"*.rc",
	"AUTHORS.md",
	"COPYRIGHT.txt",
	"core/input/gamecontrollerdb.txt",
	"core/string/locales.h",
	"DONORS.md",
	"editor/project_converter_3_to_4.cpp",
	"platform/android/java/lib/src/com/*",
	"platform/web/package-lock.json",
]
ignore-words-list = [
	"breaked",
	"cancelled",
	"checkin",
	"colour",
	"curvelinear",
	"doubleclick",
	"expct",
	"findn",
	"gird",
	"hel",
	"inout",
	"labelin",
	"lod",
	"mis",
	"nd",
	"numer",
	"ot",
	"outin",
	"parm",
	"requestor",
	"te",
	"textin",
	"thirdparty",
	"vai",
]
>>>>>>> 6c05ec3d
<|MERGE_RESOLUTION|>--- conflicted
+++ resolved
@@ -46,52 +46,6 @@
 write-changes = true
 check-hidden = true
 quiet-level = 3
-<<<<<<< HEAD
-builtin = "clear,rare,en-GB_to_en-US"
-skip = """\
-	.mailmap,
-	*.desktop,
-	*.gitignore,
-	*.po,
-	*.pot,
-	*.rc,
-	AUTHORS.md,
-	REDOT_AUTHORS.md,
-	COPYRIGHT.txt,
-	core/input/gamecontrollerdb.txt,
-	core/string/locales.h,
-	DONORS.md,
-	editor/project_converter_3_to_4.cpp,
-	platform/android/java/lib/src/com/*,
-	platform/web/package-lock.json
-"""
-ignore-words-list = """\
-	breaked,
-	cancelled,
-	checkin,
-	colour,
-	curvelinear,
-	doubleclick,
-	expct,
-	findn,
-	gird,
-	hel,
-	inout,
-	labelin,
-	lod,
-	mis,
-	nd,
-	numer,
-	ot,
-	outin,
-	parm,
-	requestor,
-	te,
-	textin,
-	thirdparty,
-	vai
-"""
-=======
 builtin = ["clear", "rare", "en-GB_to_en-US"]
 skip = [
 	".mailmap",
@@ -101,6 +55,7 @@
 	"*.pot",
 	"*.rc",
 	"AUTHORS.md",
+	"REDOT_AUTHORS.md",
 	"COPYRIGHT.txt",
 	"core/input/gamecontrollerdb.txt",
 	"core/string/locales.h",
@@ -134,5 +89,4 @@
 	"textin",
 	"thirdparty",
 	"vai",
-]
->>>>>>> 6c05ec3d
+]