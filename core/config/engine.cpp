/**************************************************************************/
/*  engine.cpp                                                            */
/**************************************************************************/
/*                         This file is part of:                          */
/*                             REDOT ENGINE                               */
/*                        https://redotengine.org                         */
/**************************************************************************/
/* Copyright (c) 2024-present Redot Engine contributors                   */
/*                                          (see REDOT_AUTHORS.md)        */
/* Copyright (c) 2014-present Godot Engine contributors (see AUTHORS.md). */
/* Copyright (c) 2007-2014 Juan Linietsky, Ariel Manzur.                  */
/*                                                                        */
/* Permission is hereby granted, free of charge, to any person obtaining  */
/* a copy of this software and associated documentation files (the        */
/* "Software"), to deal in the Software without restriction, including    */
/* without limitation the rights to use, copy, modify, merge, publish,    */
/* distribute, sublicense, and/or sell copies of the Software, and to     */
/* permit persons to whom the Software is furnished to do so, subject to  */
/* the following conditions:                                              */
/*                                                                        */
/* The above copyright notice and this permission notice shall be         */
/* included in all copies or substantial portions of the Software.        */
/*                                                                        */
/* THE SOFTWARE IS PROVIDED "AS IS", WITHOUT WARRANTY OF ANY KIND,        */
/* EXPRESS OR IMPLIED, INCLUDING BUT NOT LIMITED TO THE WARRANTIES OF     */
/* MERCHANTABILITY, FITNESS FOR A PARTICULAR PURPOSE AND NONINFRINGEMENT. */
/* IN NO EVENT SHALL THE AUTHORS OR COPYRIGHT HOLDERS BE LIABLE FOR ANY   */
/* CLAIM, DAMAGES OR OTHER LIABILITY, WHETHER IN AN ACTION OF CONTRACT,   */
/* TORT OR OTHERWISE, ARISING FROM, OUT OF OR IN CONNECTION WITH THE      */
/* SOFTWARE OR THE USE OR OTHER DEALINGS IN THE SOFTWARE.                 */
/**************************************************************************/

#include "engine.h"

#include "core/authors.gen.h"
#include "core/config/project_settings.h"
#include "core/donors.gen.h"
#include "core/license.gen.h"
#include "core/redot_authors.gen.h"
#include "core/variant/typed_array.h"
#include "core/version.h"
#include "servers/rendering/rendering_device.h"

void Engine::set_physics_ticks_per_second(int p_ips) {
	ERR_FAIL_COND_MSG(p_ips <= 0, "Engine iterations per second must be greater than 0.");
	ips = p_ips;
}

int Engine::get_physics_ticks_per_second() const {
	return ips;
}

void Engine::set_max_physics_steps_per_frame(int p_max_physics_steps) {
	ERR_FAIL_COND_MSG(p_max_physics_steps <= 0, "Maximum number of physics steps per frame must be greater than 0.");
	max_physics_steps_per_frame = p_max_physics_steps;
}

int Engine::get_max_physics_steps_per_frame() const {
	return max_physics_steps_per_frame;
}

void Engine::set_physics_jitter_fix(double p_threshold) {
	if (p_threshold < 0) {
		p_threshold = 0;
	}
	physics_jitter_fix = p_threshold;
}

double Engine::get_physics_jitter_fix() const {
	return physics_jitter_fix;
}

void Engine::set_max_fps(int p_fps) {
	_max_fps = p_fps > 0 ? p_fps : 0;

	RenderingDevice *rd = RenderingDevice::get_singleton();
	if (rd) {
		rd->_set_max_fps(_max_fps);
	}
}

int Engine::get_max_fps() const {
	return _max_fps;
}

void Engine::set_audio_output_latency(int p_msec) {
	_audio_output_latency = p_msec > 1 ? p_msec : 1;
}

int Engine::get_audio_output_latency() const {
	return _audio_output_latency;
}

void Engine::increment_frames_drawn() {
	if (frame_server_synced) {
		server_syncs++;
	} else {
		server_syncs = 0;
	}
	frame_server_synced = false;

	frames_drawn++;
}

uint64_t Engine::get_frames_drawn() {
	return frames_drawn;
}

void Engine::set_frame_delay(uint32_t p_msec) {
	_frame_delay = p_msec;
}

uint32_t Engine::get_frame_delay() const {
	return _frame_delay;
}

void Engine::set_time_scale(double p_scale) {
	_time_scale = p_scale;
}

double Engine::get_time_scale() const {
	return freeze_time_scale ? 0 : _time_scale;
}

double Engine::get_unfrozen_time_scale() const {
	return _time_scale;
}

Dictionary Engine::get_version_info() const {
	Dictionary dict;
<<<<<<< HEAD
	dict["major"] = VERSION_MAJOR;
	dict["minor"] = VERSION_MINOR;
	dict["patch"] = VERSION_PATCH;
	dict["hex"] = VERSION_HEX;
	dict["status"] = VERSION_STATUS;
	dict["build"] = VERSION_BUILD;
	dict["status_version"] = VERSION_STATUS_VERSION;

	String hash = String(VERSION_HASH);
=======
	dict["major"] = GODOT_VERSION_MAJOR;
	dict["minor"] = GODOT_VERSION_MINOR;
	dict["patch"] = GODOT_VERSION_PATCH;
	dict["hex"] = GODOT_VERSION_HEX;
	dict["status"] = GODOT_VERSION_STATUS;
	dict["build"] = GODOT_VERSION_BUILD;

	String hash = String(GODOT_VERSION_HASH);
>>>>>>> 2d3bdcac
	dict["hash"] = hash.is_empty() ? String("unknown") : hash;

	dict["timestamp"] = GODOT_VERSION_TIMESTAMP;

	String stringver = String(dict["major"]) + "." + String(dict["minor"]);
	if ((int)dict["patch"] != 0) {
		stringver += "." + String(dict["patch"]);
	}
	stringver += "-" + String(dict["status"]);

	if ((int)dict["status_version"] != 0) {
		stringver += "." + String(dict["status_version"]);
	}

	stringver += " (" + String(dict["build"]) + ")";
	dict["string"] = stringver;

	return dict;
}

Dictionary Engine::get_godot_compatible_version_info() const {
	Dictionary dict;
	dict["major"] = GODOT_VERSION_MAJOR;
	dict["minor"] = GODOT_VERSION_MINOR;
	dict["patch"] = GODOT_VERSION_PATCH;
	dict["hex"] = GODOT_VERSION_HEX;
	dict["status"] = GODOT_VERSION_STATUS;
	dict["build"] = GODOT_VERSION_BUILD;

	String stringver = String(dict["major"]) + "." + String(dict["minor"]);
	if ((int)dict["patch"] != 0) {
		stringver += "." + String(dict["patch"]);
	}
	stringver += "-" + String(dict["status"]) + " (" + String(dict["build"]) + ")";
	dict["string"] = stringver;

	return dict;
}

static Array array_from_info(const char *const *info_list) {
	Array arr;
	for (int i = 0; info_list[i] != nullptr; i++) {
		arr.push_back(String::utf8(info_list[i]));
	}
	return arr;
}

static Array array_from_info_count(const char *const *info_list, int info_count) {
	Array arr;
	for (int i = 0; i < info_count; i++) {
		arr.push_back(String::utf8(info_list[i]));
	}
	return arr;
}

Dictionary Engine::get_author_info() const {
	Dictionary dict;

	dict["lead_developers"] = array_from_info(REDOT_AUTHORS_LEAD_DEVELOPERS);
	dict["project_managers"] = array_from_info(REDOT_AUTHORS_PROJECT_MANAGERS);
	dict["founders"] = array_from_info(REDOT_AUTHORS_FOUNDERS);
	dict["developers"] = array_from_info(REDOT_AUTHORS_DEVELOPERS);

	return dict;
}

Dictionary Engine::get_godot_author_info() const {
	Dictionary dict;

	dict["lead_developers"] = array_from_info(AUTHORS_LEAD_DEVELOPERS);
	dict["project_managers"] = array_from_info(AUTHORS_PROJECT_MANAGERS);
	dict["founders"] = array_from_info(AUTHORS_FOUNDERS);
	dict["developers"] = array_from_info(AUTHORS_DEVELOPERS);

	return dict;
}

TypedArray<Dictionary> Engine::get_copyright_info() const {
	TypedArray<Dictionary> components;
	for (int component_index = 0; component_index < COPYRIGHT_INFO_COUNT; component_index++) {
		const ComponentCopyright &cp_info = COPYRIGHT_INFO[component_index];
		Dictionary component_dict;
		component_dict["name"] = String::utf8(cp_info.name);
		Array parts;
		for (int i = 0; i < cp_info.part_count; i++) {
			const ComponentCopyrightPart &cp_part = cp_info.parts[i];
			Dictionary part_dict;
			part_dict["files"] = array_from_info_count(cp_part.files, cp_part.file_count);
			part_dict["copyright"] = array_from_info_count(cp_part.copyright_statements, cp_part.copyright_count);
			part_dict["license"] = String::utf8(cp_part.license);
			parts.push_back(part_dict);
		}
		component_dict["parts"] = parts;

		components.push_back(component_dict);
	}
	return components;
}

Dictionary Engine::get_donor_info() const {
	Dictionary donors;
	donors["patrons"] = Array();
	donors["platinum_sponsors"] = Array();
	donors["gold_sponsors"] = Array();
	donors["silver_sponsors"] = Array();
	donors["diamond_members"] = Array();
	donors["titanium_members"] = Array();
	donors["platinum_members"] = Array();
	donors["gold_members"] = Array();
	return donors;
}

Dictionary Engine::get_godot_donor_info() const {
	Dictionary donors;
	donors["patrons"] = array_from_info(DONORS_PATRONS);
	donors["platinum_sponsors"] = array_from_info(DONORS_SPONSORS_PLATINUM);
	donors["gold_sponsors"] = array_from_info(DONORS_SPONSORS_GOLD);
	donors["silver_sponsors"] = array_from_info(DONORS_SPONSORS_SILVER);
	donors["diamond_members"] = array_from_info(DONORS_MEMBERS_DIAMOND);
	donors["titanium_members"] = array_from_info(DONORS_MEMBERS_TITANIUM);
	donors["platinum_members"] = array_from_info(DONORS_MEMBERS_PLATINUM);
	donors["gold_members"] = array_from_info(DONORS_MEMBERS_GOLD);
	return donors;
}

Dictionary Engine::get_license_info() const {
	Dictionary licenses;
	for (int i = 0; i < LICENSE_COUNT; i++) {
		licenses[LICENSE_NAMES[i]] = LICENSE_BODIES[i];
	}
	return licenses;
}

String Engine::get_license_text() const {
	return String(GODOT_LICENSE_TEXT);
}

String Engine::get_architecture_name() const {
#if defined(__x86_64) || defined(__x86_64__) || defined(__amd64__) || defined(_M_X64)
	return "x86_64";

#elif defined(__i386) || defined(__i386__) || defined(_M_IX86)
	return "x86_32";

#elif defined(__aarch64__) || defined(_M_ARM64) || defined(_M_ARM64EC)
	return "arm64";

#elif defined(__arm__) || defined(_M_ARM)
	return "arm32";

#elif defined(__riscv)
#if __riscv_xlen == 8
	return "rv64";
#else
	return "riscv";
#endif

#elif defined(__powerpc__)
#if defined(__powerpc64__)
	return "ppc64";
#else
	return "ppc";
#endif

#elif defined(__loongarch64)
	return "loongarch64";

#elif defined(__wasm__)
#if defined(__wasm64__)
	return "wasm64";
#elif defined(__wasm32__)
	return "wasm32";
#endif
#endif
}

bool Engine::is_abort_on_gpu_errors_enabled() const {
	return abort_on_gpu_errors;
}

int32_t Engine::get_gpu_index() const {
	return gpu_idx;
}

bool Engine::is_validation_layers_enabled() const {
	return use_validation_layers;
}

bool Engine::is_generate_spirv_debug_info_enabled() const {
	return generate_spirv_debug_info;
}

bool Engine::is_extra_gpu_memory_tracking_enabled() const {
	return extra_gpu_memory_tracking;
}

#if defined(DEBUG_ENABLED) || defined(DEV_ENABLED)
bool Engine::is_accurate_breadcrumbs_enabled() const {
	return accurate_breadcrumbs;
}
#endif

void Engine::set_print_to_stdout(bool p_enabled) {
	CoreGlobals::print_line_enabled = p_enabled;
}

bool Engine::is_printing_to_stdout() const {
	return CoreGlobals::print_line_enabled;
}

void Engine::set_print_error_messages(bool p_enabled) {
	CoreGlobals::print_error_enabled = p_enabled;
}

bool Engine::is_printing_error_messages() const {
	return CoreGlobals::print_error_enabled;
}

void Engine::print_header(const String &p_string) const {
	if (_print_header) {
		print_line(p_string);
	}
}

void Engine::print_header_rich(const String &p_string) const {
	if (_print_header) {
		print_line_rich(p_string);
	}
}

void Engine::add_singleton(const Singleton &p_singleton) {
	ERR_FAIL_COND_MSG(singleton_ptrs.has(p_singleton.name), vformat("Can't register singleton '%s' because it already exists.", p_singleton.name));
	singletons.push_back(p_singleton);
	singleton_ptrs[p_singleton.name] = p_singleton.ptr;
}

Object *Engine::get_singleton_object(const StringName &p_name) const {
	HashMap<StringName, Object *>::ConstIterator E = singleton_ptrs.find(p_name);
	ERR_FAIL_COND_V_MSG(!E, nullptr, vformat("Failed to retrieve non-existent singleton '%s'.", p_name));

#ifdef TOOLS_ENABLED
	if (!is_editor_hint() && is_singleton_editor_only(p_name)) {
		ERR_FAIL_V_MSG(nullptr, vformat("Can't retrieve singleton '%s' outside of editor.", p_name));
	}
#endif

	return E->value;
}

bool Engine::is_singleton_user_created(const StringName &p_name) const {
	ERR_FAIL_COND_V(!singleton_ptrs.has(p_name), false);

	for (const Singleton &E : singletons) {
		if (E.name == p_name && E.user_created) {
			return true;
		}
	}

	return false;
}

bool Engine::is_singleton_editor_only(const StringName &p_name) const {
	ERR_FAIL_COND_V(!singleton_ptrs.has(p_name), false);

	for (const Singleton &E : singletons) {
		if (E.name == p_name && E.editor_only) {
			return true;
		}
	}

	return false;
}

void Engine::remove_singleton(const StringName &p_name) {
	ERR_FAIL_COND(!singleton_ptrs.has(p_name));

	for (List<Singleton>::Element *E = singletons.front(); E; E = E->next()) {
		if (E->get().name == p_name) {
			singletons.erase(E);
			singleton_ptrs.erase(p_name);
			return;
		}
	}
}

bool Engine::has_singleton(const StringName &p_name) const {
	return singleton_ptrs.has(p_name);
}

void Engine::get_singletons(List<Singleton> *p_singletons) {
	for (const Singleton &E : singletons) {
#ifdef TOOLS_ENABLED
		if (!is_editor_hint() && E.editor_only) {
			continue;
		}
#endif

		p_singletons->push_back(E);
	}
}

String Engine::get_write_movie_path() const {
	return write_movie_path;
}

void Engine::set_write_movie_path(const String &p_path) {
	write_movie_path = p_path;
}

void Engine::set_shader_cache_path(const String &p_path) {
	shader_cache_path = p_path;
}
String Engine::get_shader_cache_path() const {
	return shader_cache_path;
}

Engine *Engine::singleton = nullptr;

Engine *Engine::get_singleton() {
	return singleton;
}

bool Engine::notify_frame_server_synced() {
	frame_server_synced = true;
	return server_syncs > SERVER_SYNC_FRAME_COUNT_WARNING;
}

void Engine::set_freeze_time_scale(bool p_frozen) {
	freeze_time_scale = p_frozen;
}

void Engine::set_embedded_in_editor(bool p_enabled) {
	embedded_in_editor = p_enabled;
}

bool Engine::is_embedded_in_editor() const {
	return embedded_in_editor;
}

Engine::Engine() {
	singleton = this;
}

Engine::~Engine() {
	if (singleton == this) {
		singleton = nullptr;
	}
}

Engine::Singleton::Singleton(const StringName &p_name, Object *p_ptr, const StringName &p_class_name) :
		name(p_name),
		ptr(p_ptr),
		class_name(p_class_name) {
#ifdef DEBUG_ENABLED
	RefCounted *rc = Object::cast_to<RefCounted>(p_ptr);
	if (rc && !rc->is_referenced()) {
		WARN_PRINT("You must use Ref<> to ensure the lifetime of a RefCounted object intended to be used as a singleton.");
	}
#endif
}<|MERGE_RESOLUTION|>--- conflicted
+++ resolved
@@ -128,29 +128,18 @@
 
 Dictionary Engine::get_version_info() const {
 	Dictionary dict;
-<<<<<<< HEAD
-	dict["major"] = VERSION_MAJOR;
-	dict["minor"] = VERSION_MINOR;
-	dict["patch"] = VERSION_PATCH;
-	dict["hex"] = VERSION_HEX;
-	dict["status"] = VERSION_STATUS;
-	dict["build"] = VERSION_BUILD;
-	dict["status_version"] = VERSION_STATUS_VERSION;
-
-	String hash = String(VERSION_HASH);
-=======
-	dict["major"] = GODOT_VERSION_MAJOR;
-	dict["minor"] = GODOT_VERSION_MINOR;
-	dict["patch"] = GODOT_VERSION_PATCH;
-	dict["hex"] = GODOT_VERSION_HEX;
-	dict["status"] = GODOT_VERSION_STATUS;
-	dict["build"] = GODOT_VERSION_BUILD;
-
-	String hash = String(GODOT_VERSION_HASH);
->>>>>>> 2d3bdcac
+	dict["major"] = REDOT_VERSION_MAJOR;
+	dict["minor"] = REDOT_VERSION_MINOR;
+	dict["patch"] = REDOT_VERSION_PATCH;
+	dict["hex"] = REDOT_VERSION_HEX;
+	dict["status"] = REDOT_VERSION_STATUS;
+	dict["build"] = REDOT_VERSION_BUILD;
+	dict["status_version"] = REDOT_VERSION_STATUS_VERSION;
+
+	String hash = String(REDOT_VERSION_HASH);
 	dict["hash"] = hash.is_empty() ? String("unknown") : hash;
 
-	dict["timestamp"] = GODOT_VERSION_TIMESTAMP;
+	dict["timestamp"] = REDOT_VERSION_TIMESTAMP;
 
 	String stringver = String(dict["major"]) + "." + String(dict["minor"]);
 	if ((int)dict["patch"] != 0) {
