--- conflicted
+++ resolved
@@ -1144,16 +1144,6 @@
 		} break;
 
 		case Variant::DICTIONARY: {
-<<<<<<< HEAD
-			Dictionary d = p_json;
-			if (d.has(GDTYPE)) {
-				// Specific Redot Variant types serialized to JSON.
-				String type = d[GDTYPE];
-				if (type == Variant::get_type_name(Variant::VECTOR2)) {
-					ERR_FAIL_COND_V(!d.has(VALUES), Variant());
-					Array values = d[VALUES];
-					ERR_FAIL_COND_V(values.size() != 2, Variant());
-=======
 			const Dictionary dict = p_json;
 
 			ERR_FAIL_COND_V(!dict.has(TYPE), Variant());
@@ -1199,7 +1189,6 @@
 				case Variant::VECTOR2: {
 					LOAD_ARGS_CHECK_SIZE(2);
 
->>>>>>> b9437c39
 					Vector2 v;
 					v.x = args[0];
 					v.y = args[1];
