--- conflicted
+++ resolved
@@ -27,19 +27,11 @@
             if sline.startswith("/**********"):  # Redot header starts this way.
                 header_start = idx
             else:
-<<<<<<< HEAD
-                HEADER_CHECK_OFFSET = 0  # There is no Redot header.
-                break
-        else:
-            if not sline.startswith("*") and not sline.startswith("/*"):  # Not in the Redot header anymore.
-                HEADER_CHECK_OFFSET = idx + 1  # The include should be two lines below the Redot header.
-=======
                 header_end = 0  # There is no Godot header.
                 break
         else:
             if not sline.startswith(("*", "/*")):  # Not in the Godot header anymore.
                 header_end = idx + 1  # The guard should be two lines below the Godot header.
->>>>>>> 2d3bdcac
                 break
 
     if (HEADER_CHECK_OFFSET := header_end) < 0 or HEADER_CHECK_OFFSET >= len(lines):
