<?xml version="1.0" encoding="UTF-8" ?>
<class name="TextServerFallback" inherits="TextServerExtension" xmlns:xsi="http://www.w3.org/2001/XMLSchema-instance" xsi:noNamespaceSchemaLocation="../../../doc/class.xsd">
	<brief_description>
		A fallback implementation of Redot's text server, without support for BiDi and complex text layout.
	</brief_description>
	<description>
<<<<<<< HEAD
		A fallback implementation of Redot's text server. This fallback is faster than [TextServerAdvanced] for processing a lot of text, but it does not support BiDi and complex text layout.
		[b]Note:[/b] This text server is not part of official Redot binaries. If you want to use it, compile the engine with the option [code]module_text_server_fb_enabled=yes[/code].
=======
		A fallback implementation of Godot's text server. This fallback is faster than [TextServerAdvanced] for processing a lot of text, but it does not support BiDi and complex text layout.
		[b]Note:[/b] This text server is not part of official Godot binaries. If you want to use it, compile the engine with the option [code]module_text_server_fb_enabled=yes[/code]. When building with [TextServerFallback], consider also disabling [TextServerAdvanced] with [code]module_text_server_adv_enabled=no[/code] to reduce binary size.
>>>>>>> ad9abe84
	</description>
	<tutorials>
	</tutorials>
</class><|MERGE_RESOLUTION|>--- conflicted
+++ resolved
@@ -4,13 +4,8 @@
 		A fallback implementation of Redot's text server, without support for BiDi and complex text layout.
 	</brief_description>
 	<description>
-<<<<<<< HEAD
 		A fallback implementation of Redot's text server. This fallback is faster than [TextServerAdvanced] for processing a lot of text, but it does not support BiDi and complex text layout.
-		[b]Note:[/b] This text server is not part of official Redot binaries. If you want to use it, compile the engine with the option [code]module_text_server_fb_enabled=yes[/code].
-=======
-		A fallback implementation of Godot's text server. This fallback is faster than [TextServerAdvanced] for processing a lot of text, but it does not support BiDi and complex text layout.
-		[b]Note:[/b] This text server is not part of official Godot binaries. If you want to use it, compile the engine with the option [code]module_text_server_fb_enabled=yes[/code]. When building with [TextServerFallback], consider also disabling [TextServerAdvanced] with [code]module_text_server_adv_enabled=no[/code] to reduce binary size.
->>>>>>> ad9abe84
+		[b]Note:[/b] This text server is not part of official Redot binaries. If you want to use it, compile the engine with the option [code]module_text_server_fb_enabled=yes[/code]. When building with [TextServerFallback], consider also disabling [TextServerAdvanced] with [code]module_text_server_adv_enabled=no[/code] to reduce binary size.
 	</description>
 	<tutorials>
 	</tutorials>
