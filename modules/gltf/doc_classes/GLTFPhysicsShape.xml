--- conflicted
+++ resolved
@@ -62,11 +62,7 @@
 			The [ImporterMesh] resource of the shape. This is only used when the shape type is [code]"hull"[/code] (convex hull) or [code]"trimesh"[/code] (concave trimesh).
 		</member>
 		<member name="is_trigger" type="bool" setter="set_is_trigger" getter="get_is_trigger" default="false">
-<<<<<<< HEAD
-			If [code]true[/code], indicates that this shape is a trigger. For Redot, this means that the shape should be a child of an Area3D node.
-=======
-			If [code]true[/code], indicates that this shape is a trigger. For Godot, this means that the shape should be a child of an [Area3D] node.
->>>>>>> 2d3bdcac
+			If [code]true[/code], indicates that this shape is a trigger. For Redot, this means that the shape should be a child of an [Area3D] node.
 			This is the only variable not used in the [method to_node] method, it's intended to be used alongside when deciding where to add the generated node as a child.
 		</member>
 		<member name="mesh_index" type="int" setter="set_mesh_index" getter="get_mesh_index" default="-1">
