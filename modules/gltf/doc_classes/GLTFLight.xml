<?xml version="1.0" encoding="UTF-8" ?>
<class name="GLTFLight" inherits="Resource" xmlns:xsi="http://www.w3.org/2001/XMLSchema-instance" xsi:noNamespaceSchemaLocation="../../../doc/class.xsd">
	<brief_description>
		Represents a glTF light.
	</brief_description>
	<description>
		Represents a light as defined by the [code]KHR_lights_punctual[/code] glTF extension.
	</description>
	<tutorials>
		<link title="Runtime file loading and saving">$DOCS_URL/tutorials/io/runtime_file_loading_and_saving.html</link>
		<link title="KHR_lights_punctual glTF extension spec">https://github.com/KhronosGroup/glTF/blob/main/extensions/2.0/Khronos/KHR_lights_punctual</link>
	</tutorials>
	<methods>
		<method name="from_dictionary" qualifiers="static">
			<return type="GLTFLight" />
			<param index="0" name="dictionary" type="Dictionary" />
			<description>
				Creates a new GLTFLight instance by parsing the given [Dictionary].
			</description>
		</method>
		<method name="from_node" qualifiers="static">
			<return type="GLTFLight" />
			<param index="0" name="light_node" type="Light3D" />
			<description>
				Create a new GLTFLight instance from the given Redot [Light3D] node.
			</description>
		</method>
		<method name="get_additional_data">
			<return type="Variant" />
			<param index="0" name="extension_name" type="StringName" />
			<description>
			</description>
		</method>
		<method name="set_additional_data">
			<return type="void" />
			<param index="0" name="extension_name" type="StringName" />
			<param index="1" name="additional_data" type="Variant" />
			<description>
			</description>
		</method>
		<method name="to_dictionary" qualifiers="const">
			<return type="Dictionary" />
			<description>
				Serializes this GLTFLight instance into a [Dictionary].
			</description>
		</method>
		<method name="to_node" qualifiers="const">
			<return type="Light3D" />
			<description>
				Converts this GLTFLight instance into a Redot [Light3D] node.
			</description>
		</method>
	</methods>
	<members>
		<member name="color" type="Color" setter="set_color" getter="get_color" default="Color(1, 1, 1, 1)" keywords="colour">
			The [Color] of the light in linear space. Defaults to white. A black color causes the light to have no effect.
			This value is linear to match glTF, but will be converted to nonlinear sRGB when creating a Godot [Light3D] node upon import, or converted to linear when exporting a Godot [Light3D] to glTF.
		</member>
		<member name="inner_cone_angle" type="float" setter="set_inner_cone_angle" getter="get_inner_cone_angle" default="0.0">
			The inner angle of the cone in a spotlight. Must be less than or equal to the outer cone angle.
			Within this angle, the light is at full brightness. Between the inner and outer cone angles, there is a transition from full brightness to zero brightness. When creating a Redot [SpotLight3D], the ratio between the inner and outer cone angles is used to calculate the attenuation of the light.
		</member>
		<member name="intensity" type="float" setter="set_intensity" getter="get_intensity" default="1.0">
			The intensity of the light. This is expressed in candelas (lumens per steradian) for point and spot lights, and lux (lumens per m²) for directional lights. When creating a Redot light, this value is converted to a unitless multiplier.
		</member>
		<member name="light_type" type="String" setter="set_light_type" getter="get_light_type" default="&quot;&quot;">
			The type of the light. The values accepted by Redot are "point", "spot", and "directional", which correspond to Redot's [OmniLight3D], [SpotLight3D], and [DirectionalLight3D] respectively.
		</member>
		<member name="outer_cone_angle" type="float" setter="set_outer_cone_angle" getter="get_outer_cone_angle" default="0.785398">
			The outer angle of the cone in a spotlight. Must be greater than or equal to the inner angle.
			At this angle, the light drops off to zero brightness. Between the inner and outer cone angles, there is a transition from full brightness to zero brightness. If this angle is a half turn, then the spotlight emits in all directions. When creating a Redot [SpotLight3D], the outer cone angle is used as the angle of the spotlight.
		</member>
		<member name="range" type="float" setter="set_range" getter="get_range" default="inf">
<<<<<<< HEAD
			The range of the light, beyond which the light has no effect. glTF lights with no range defined behave like physical lights (which have infinite range). When creating a Redot light, the range is clamped to 4096.
=======
			The range of the light, beyond which the light has no effect. glTF lights with no range defined behave like physical lights (which have infinite range). When creating a Godot light, the range is clamped to [code]4096.0[/code].
>>>>>>> 2d3bdcac
		</member>
	</members>
</class><|MERGE_RESOLUTION|>--- conflicted
+++ resolved
@@ -54,7 +54,7 @@
 	<members>
 		<member name="color" type="Color" setter="set_color" getter="get_color" default="Color(1, 1, 1, 1)" keywords="colour">
 			The [Color] of the light in linear space. Defaults to white. A black color causes the light to have no effect.
-			This value is linear to match glTF, but will be converted to nonlinear sRGB when creating a Godot [Light3D] node upon import, or converted to linear when exporting a Godot [Light3D] to glTF.
+			This value is linear to match glTF, but will be converted to nonlinear sRGB when creating a Redot [Light3D] node upon import, or converted to linear when exporting a Redot [Light3D] to glTF.
 		</member>
 		<member name="inner_cone_angle" type="float" setter="set_inner_cone_angle" getter="get_inner_cone_angle" default="0.0">
 			The inner angle of the cone in a spotlight. Must be less than or equal to the outer cone angle.
@@ -71,11 +71,7 @@
 			At this angle, the light drops off to zero brightness. Between the inner and outer cone angles, there is a transition from full brightness to zero brightness. If this angle is a half turn, then the spotlight emits in all directions. When creating a Redot [SpotLight3D], the outer cone angle is used as the angle of the spotlight.
 		</member>
 		<member name="range" type="float" setter="set_range" getter="get_range" default="inf">
-<<<<<<< HEAD
-			The range of the light, beyond which the light has no effect. glTF lights with no range defined behave like physical lights (which have infinite range). When creating a Redot light, the range is clamped to 4096.
-=======
-			The range of the light, beyond which the light has no effect. glTF lights with no range defined behave like physical lights (which have infinite range). When creating a Godot light, the range is clamped to [code]4096.0[/code].
->>>>>>> 2d3bdcac
+			The range of the light, beyond which the light has no effect. glTF lights with no range defined behave like physical lights (which have infinite range). When creating a Redot light, the range is clamped to [code]4096.0[/code].
 		</member>
 	</members>
 </class>