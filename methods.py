import atexit
import contextlib
import glob
import math
import os
import re
import subprocess
import sys
import textwrap
import zlib
from collections import OrderedDict
from io import StringIO, TextIOBase
from pathlib import Path
from typing import Generator, List, Optional, Union, cast

from misc.utility.color import print_error, print_info, print_warning
from platform_methods import detect_arch

<<<<<<< HEAD
# Get the "Redot" folder name ahead of time
base_folder_path = str(os.path.abspath(Path(__file__).parent)) + "/"
base_folder_only = os.path.basename(os.path.normpath(base_folder_path))
=======
# Get the "Godot" folder name ahead of time
base_folder = Path(__file__).resolve().parent

compiler_version_cache = None
>>>>>>> 2d3bdcac

# Listing all the folders we have converted
# for SCU in scu_builders.py
_scu_folders = set()


def set_scu_folders(scu_folders):
    global _scu_folders
    _scu_folders = scu_folders


def add_source_files_orig(self, sources, files, allow_gen=False):
    # Convert string to list of absolute paths (including expanding wildcard)
    if isinstance(files, str):
        # Exclude .gen.cpp files from globbing, to avoid including obsolete ones.
        # They should instead be added manually.
        skip_gen_cpp = "*" in files
        files = self.Glob(files)
        if skip_gen_cpp and not allow_gen:
            files = [f for f in files if not str(f).endswith(".gen.cpp")]

    # Add each path as compiled Object following environment (self) configuration
    for path in files:
        obj = self.Object(path)
        if obj in sources:
            print_warning('Object "{}" already included in environment sources.'.format(obj))
            continue
        sources.append(obj)


def add_source_files_scu(self, sources, files, allow_gen=False):
    if self["scu_build"] and isinstance(files, str):
        if "*." not in files:
            return False

        # If the files are in a subdirectory, we want to create the scu gen
        # files inside this subdirectory.
        subdir = os.path.dirname(files)
        subdir = subdir if subdir == "" else subdir + "/"
        section_name = self.Dir(subdir).tpath
        section_name = section_name.replace("\\", "/")  # win32
        # if the section name is in the hash table?
        # i.e. is it part of the SCU build?
        global _scu_folders
        if section_name not in (_scu_folders):
            return False

        # Add all the gen.cpp files in the SCU directory
        add_source_files_orig(self, sources, subdir + "scu/scu_*.gen.cpp", True)
        return True
    return False


# Either builds the folder using the SCU system,
# or reverts to regular build.
def add_source_files(self, sources, files, allow_gen=False):
    if not add_source_files_scu(self, sources, files, allow_gen):
        # Wraps the original function when scu build is not active.
        add_source_files_orig(self, sources, files, allow_gen)
        return False
    return True


def redirect_emitter(target, source, env):
    """
    Emitter to automatically redirect object/library build files to the `bin/obj` directory,
    retaining subfolder structure. External build files will attempt to retain subfolder
    structure relative to their environment's parent directory, sorted under `bin/obj/external`.
    If `redirect_build_objects` is `False`, or an external build file isn't relative to the
    passed environment, this emitter does nothing.
    """
    if not env["redirect_build_objects"]:
        return target, source

    redirected_targets = []
    for item in target:
        if base_folder in (path := Path(item.get_abspath()).resolve()).parents:
            item = env.File(f"#bin/obj/{path.relative_to(base_folder)}")
        elif (alt_base := Path(env.Dir(".").get_abspath()).resolve().parent) in path.parents:
            item = env.File(f"#bin/obj/external/{path.relative_to(alt_base)}")
        else:
            print_warning(f'Failed to redirect "{path}"')
        redirected_targets.append(item)
    return redirected_targets, source


def disable_warnings(self):
    # 'self' is the environment
    if self.msvc and not using_clang(self):
        self["WARNLEVEL"] = "/w"
    else:
        self["WARNLEVEL"] = "-w"


def force_optimization_on_debug(self):
    # 'self' is the environment
    if self["target"] == "template_release":
        return
    elif self.msvc:
        self["OPTIMIZELEVEL"] = "/O2"
    else:
        self["OPTIMIZELEVEL"] = "-O3"


def add_module_version_string(self, s):
    self.module_version_string += "." + s


def get_version_info(module_version_string="", silent=False):
    build_name = "custom_build"
    if os.getenv("BUILD_NAME") is not None:
        build_name = str(os.getenv("BUILD_NAME"))
        if not silent:
            print_info(f"Using custom build name: '{build_name}'.")

    import version

    version_info = {
        "short_name": str(version.short_name),
        "name": str(version.name),
        "major": int(version.major),
        "minor": int(version.minor),
        "patch": int(version.patch),
        "status": str(version.status),
        "status_version": int(version.status_version if version.status != "stable" else 0),
        "build": str(build_name),
        "module_config": str(version.module_config) + module_version_string,
        "website": str(version.website),
        "docs_branch": str(version.docs),
        "godot_major": str(version.godot_major),
        "godot_minor": str(version.godot_minor),
        "godot_patch": str(version.godot_patch),
        "godot_status": str(version.godot_status),
    }

    # For dev snapshots (alpha, beta, RC, etc.) we do not commit status change to Git,
    # so this define provides a way to override it without having to modify the source.
    if os.getenv("GODOT_VERSION_STATUS") is not None:
        version_status_str = str(os.getenv("GODOT_VERSION_STATUS"))
        if "." in version_status_str:
            version_status_str = version_status_str.split(".")
            version_info["status_version"] = int(version_status_str[1])
            version_status_str = version_status_str[0]
        version_info["status"] = version_status_str
        if not silent:
            print_info(
                f"Using version status '{version_info['status']}.{version_info['status_version']}', overriding the original '{version.status}.{version.status_version}'."
            )

    return version_info


def get_git_info():
    os.chdir(base_folder)

    # Parse Git hash if we're in a Git repo.
    git_hash = ""
    git_folder = ".git"

    if os.path.isfile(".git"):
        with open(".git", "r", encoding="utf-8") as file:
            module_folder = file.readline().strip()
        if module_folder.startswith("gitdir: "):
            git_folder = module_folder[8:]

    if os.path.isfile(os.path.join(git_folder, "HEAD")):
        with open(os.path.join(git_folder, "HEAD"), "r", encoding="utf8") as file:
            head = file.readline().strip()
        if head.startswith("ref: "):
            ref = head[5:]
            # If this directory is a Git worktree instead of a root clone.
            parts = git_folder.split("/")
            if len(parts) > 2 and parts[-2] == "worktrees":
                git_folder = "/".join(parts[0:-2])
            head = os.path.join(git_folder, ref)
            packedrefs = os.path.join(git_folder, "packed-refs")
            if os.path.isfile(head):
                with open(head, "r", encoding="utf-8") as file:
                    git_hash = file.readline().strip()
            elif os.path.isfile(packedrefs):
                # Git may pack refs into a single file. This code searches .git/packed-refs file for the current ref's hash.
                # https://mirrors.edge.kernel.org/pub/software/scm/git/docs/git-pack-refs.html
                for line in open(packedrefs, "r", encoding="utf-8").read().splitlines():
                    if line.startswith("#"):
                        continue
                    (line_hash, line_ref) = line.split(" ")
                    if ref == line_ref:
                        git_hash = line_hash
                        break
        else:
            git_hash = head

    # Get the UNIX timestamp of the build commit.
    git_timestamp = 0
    if os.path.exists(".git"):
        try:
            git_timestamp = subprocess.check_output(
                ["git", "log", "-1", "--pretty=format:%ct", "--no-show-signature", git_hash], encoding="utf-8"
            )
        except (subprocess.CalledProcessError, OSError):
            # `git` not found in PATH.
            pass

    return {
        "git_hash": git_hash,
        "git_timestamp": git_timestamp,
    }


def get_cmdline_bool(option, default):
    """We use `ARGUMENTS.get()` to check if options were manually overridden on the command line,
    and SCons' _text2bool helper to convert them to booleans, otherwise they're handled as strings.
    """
    from SCons.Script import ARGUMENTS
    from SCons.Variables.BoolVariable import _text2bool

    cmdline_val = ARGUMENTS.get(option)
    if cmdline_val is not None:
        return _text2bool(cmdline_val)
    else:
        return default


def detect_modules(search_path, recursive=False):
    """Detects and collects a list of C++ modules at specified path

    `search_path` - a directory path containing modules. The path may point to
    a single module, which may have other nested modules. A module must have
    "register_types.h", "SCsub", "config.py" files created to be detected.

    `recursive` - if `True`, then all subdirectories are searched for modules as
    specified by the `search_path`, otherwise collects all modules under the
    `search_path` directory. If the `search_path` is a module, it is collected
    in all cases.

    Returns an `OrderedDict` with module names as keys, and directory paths as
    values. If a path is relative, then it is a built-in module. If a path is
    absolute, then it is a custom module collected outside of the engine source.
    """
    modules = OrderedDict()

    def add_module(path):
        module_name = os.path.basename(path)
        module_path = path.replace("\\", "/")  # win32
        modules[module_name] = module_path

    def is_engine(path):
        # Prevent recursively detecting modules in self and other
        # Godot sources when using `custom_modules` build option.
        version_path = os.path.join(path, "version.py")
        if os.path.exists(version_path):
            with open(version_path, "r", encoding="utf-8") as f:
                if 'short_name = "redot"' in f.read():
                    return True
        return False

    def get_files(path):
        files = glob.glob(os.path.join(path, "*"))
        # Sort so that `register_module_types` does not change that often,
        # and plugins are registered in alphabetic order as well.
        files.sort()
        return files

    if not recursive:
        if is_module(search_path):
            add_module(search_path)
        for path in get_files(search_path):
            if is_engine(path):
                continue
            if is_module(path):
                add_module(path)
    else:
        to_search = [search_path]
        while to_search:
            path = to_search.pop()
            if is_module(path):
                add_module(path)
            for child in get_files(path):
                if not os.path.isdir(child):
                    continue
                if is_engine(child):
                    continue
                to_search.insert(0, child)
    return modules


def is_module(path):
    if not os.path.isdir(path):
        return False
    must_exist = ["register_types.h", "SCsub", "config.py"]
    for f in must_exist:
        if not os.path.exists(os.path.join(path, f)):
            return False
    return True


def convert_custom_modules_path(path):
    if not path:
        return path
    path = os.path.realpath(os.path.expanduser(os.path.expandvars(path)))
    err_msg = "Build option 'custom_modules' must %s"
    if not os.path.isdir(path):
        raise ValueError(err_msg % "point to an existing directory.")
    if path == os.path.realpath("modules"):
        raise ValueError(err_msg % "be a directory other than built-in `modules` directory.")
    return path


def module_add_dependencies(self, module, dependencies, optional=False):
    """
    Adds dependencies for a given module.
    Meant to be used in module `can_build` methods.
    """
    if module not in self.module_dependencies:
        self.module_dependencies[module] = [[], []]
    if optional:
        self.module_dependencies[module][1].extend(dependencies)
    else:
        self.module_dependencies[module][0].extend(dependencies)


def module_check_dependencies(self, module):
    """
    Checks if module dependencies are enabled for a given module,
    and prints a warning if they aren't.
    Meant to be used in module `can_build` methods.
    Returns a boolean (True if dependencies are satisfied).
    """
    missing_deps = set()
    required_deps = self.module_dependencies[module][0] if module in self.module_dependencies else []
    for dep in required_deps:
        opt = "module_{}_enabled".format(dep)
        if opt not in self or not self[opt] or not module_check_dependencies(self, dep):
            missing_deps.add(dep)

    if missing_deps:
        if module not in self.disabled_modules:
            print_warning(
                "Disabling '{}' module as the following dependencies are not satisfied: {}".format(
                    module, ", ".join(missing_deps)
                )
            )
            self.disabled_modules.add(module)
        return False
    else:
        return True


def sort_module_list(env):
    deps = {k: v[0] + list(filter(lambda x: x in env.module_list, v[1])) for k, v in env.module_dependencies.items()}

    frontier = list(env.module_list.keys())
    explored = []
    while len(frontier):
        cur = frontier.pop()
        deps_list = deps[cur] if cur in deps else []
        if len(deps_list) and any([d not in explored for d in deps_list]):
            # Will explore later, after its dependencies
            frontier.insert(0, cur)
            continue
        explored.append(cur)
    for k in explored:
        env.module_list.move_to_end(k)


def use_windows_spawn_fix(self, platform=None):
    if os.name != "nt":
        return  # not needed, only for windows

    def mySubProcess(cmdline, env):
        startupinfo = subprocess.STARTUPINFO()
        startupinfo.dwFlags |= subprocess.STARTF_USESHOWWINDOW
        popen_args = {
            "stdin": subprocess.PIPE,
            "stdout": subprocess.PIPE,
            "stderr": subprocess.PIPE,
            "startupinfo": startupinfo,
            "shell": False,
            "env": env,
        }
        popen_args["text"] = True
        proc = subprocess.Popen(cmdline, **popen_args)
        _, err = proc.communicate()
        rv = proc.wait()
        if rv:
            print_error(err)
        elif len(err) > 0 and not err.isspace():
            print(err)
        return rv

    def mySpawn(sh, escape, cmd, args, env):
        # Used by TEMPFILE.
        if cmd == "del":
            os.remove(args[1])
            return 0

        newargs = " ".join(args[1:])
        cmdline = cmd + " " + newargs

        rv = 0
        env = {str(key): str(value) for key, value in iter(env.items())}
        rv = mySubProcess(cmdline, env)

        return rv

    self["SPAWN"] = mySpawn


def no_verbose(env):
    from misc.utility.color import Ansi, is_stdout_color

    colors = [Ansi.BLUE, Ansi.BOLD, Ansi.REGULAR, Ansi.RESET] if is_stdout_color() else ["", "", "", ""]

    # There is a space before "..." to ensure that source file names can be
    # Ctrl + clicked in the VS Code terminal.
    compile_source_message = "{}Compiling {}$SOURCE{} ...{}".format(*colors)
    java_compile_source_message = "{}Compiling {}$SOURCE{} ...{}".format(*colors)
    compile_shared_source_message = "{}Compiling shared {}$SOURCE{} ...{}".format(*colors)
    link_program_message = "{}Linking Program {}$TARGET{} ...{}".format(*colors)
    link_library_message = "{}Linking Static Library {}$TARGET{} ...{}".format(*colors)
    ranlib_library_message = "{}Ranlib Library {}$TARGET{} ...{}".format(*colors)
    link_shared_library_message = "{}Linking Shared Library {}$TARGET{} ...{}".format(*colors)
    java_library_message = "{}Creating Java Archive {}$TARGET{} ...{}".format(*colors)
    compiled_resource_message = "{}Creating Compiled Resource {}$TARGET{} ...{}".format(*colors)
    zip_archive_message = "{}Archiving {}$TARGET{} ...{}".format(*colors)
    generated_file_message = "{}Generating {}$TARGET{} ...{}".format(*colors)

    env["CXXCOMSTR"] = compile_source_message
    env["CCCOMSTR"] = compile_source_message
    env["SHCCCOMSTR"] = compile_shared_source_message
    env["SHCXXCOMSTR"] = compile_shared_source_message
    env["ARCOMSTR"] = link_library_message
    env["RANLIBCOMSTR"] = ranlib_library_message
    env["SHLINKCOMSTR"] = link_shared_library_message
    env["LINKCOMSTR"] = link_program_message
    env["JARCOMSTR"] = java_library_message
    env["JAVACCOMSTR"] = java_compile_source_message
    env["RCCOMSTR"] = compiled_resource_message
    env["ZIPCOMSTR"] = zip_archive_message
    env["GENCOMSTR"] = generated_file_message


def detect_visual_c_compiler_version(tools_env):
    # tools_env is the variable scons uses to call tools that execute tasks, SCons's env['ENV'] that executes tasks...
    # (see the SCons documentation for more information on what it does)...
    # in order for this function to be well encapsulated i choose to force it to receive SCons's TOOLS env (env['ENV']
    # and not scons setup environment (env)... so make sure you call the right environment on it or it will fail to detect
    # the proper vc version that will be called

    # There is no flag to give to visual c compilers to set the architecture, i.e. scons arch argument (x86_32, x86_64, arm64, etc.).
    # There are many different cl.exe files that are run, and each one compiles & links to a different architecture
    # As far as I know, the only way to figure out what compiler will be run when Scons calls cl.exe via Program()
    # is to check the PATH variable and figure out which one will be called first. Code below does that and returns:
    # the following string values:

    # ""              Compiler not detected
    # "amd64"         Native 64 bit compiler
    # "amd64_x86"     64 bit Cross Compiler for 32 bit
    # "x86"           Native 32 bit compiler
    # "x86_amd64"     32 bit Cross Compiler for 64 bit

    # There are other architectures, but Redot does not support them currently, so this function does not detect arm/amd64_arm
    # and similar architectures/compilers

    # Set chosen compiler to "not detected"
    vc_chosen_compiler_index = -1
    vc_chosen_compiler_str = ""

    # VS 2017 and newer should set VCTOOLSINSTALLDIR
    if "VCTOOLSINSTALLDIR" in tools_env:
        # Newer versions have a different path available
        vc_amd64_compiler_detection_index = (
            tools_env["PATH"].upper().find(tools_env["VCTOOLSINSTALLDIR"].upper() + "BIN\\HOSTX64\\X64;")
        )
        if vc_amd64_compiler_detection_index > -1:
            vc_chosen_compiler_index = vc_amd64_compiler_detection_index
            vc_chosen_compiler_str = "amd64"

        vc_amd64_x86_compiler_detection_index = (
            tools_env["PATH"].upper().find(tools_env["VCTOOLSINSTALLDIR"].upper() + "BIN\\HOSTX64\\X86;")
        )
        if vc_amd64_x86_compiler_detection_index > -1 and (
            vc_chosen_compiler_index == -1 or vc_chosen_compiler_index > vc_amd64_x86_compiler_detection_index
        ):
            vc_chosen_compiler_index = vc_amd64_x86_compiler_detection_index
            vc_chosen_compiler_str = "amd64_x86"

        vc_x86_compiler_detection_index = (
            tools_env["PATH"].upper().find(tools_env["VCTOOLSINSTALLDIR"].upper() + "BIN\\HOSTX86\\X86;")
        )
        if vc_x86_compiler_detection_index > -1 and (
            vc_chosen_compiler_index == -1 or vc_chosen_compiler_index > vc_x86_compiler_detection_index
        ):
            vc_chosen_compiler_index = vc_x86_compiler_detection_index
            vc_chosen_compiler_str = "x86"

        vc_x86_amd64_compiler_detection_index = (
            tools_env["PATH"].upper().find(tools_env["VCTOOLSINSTALLDIR"].upper() + "BIN\\HOSTX86\\X64;")
        )
        if vc_x86_amd64_compiler_detection_index > -1 and (
            vc_chosen_compiler_index == -1 or vc_chosen_compiler_index > vc_x86_amd64_compiler_detection_index
        ):
            vc_chosen_compiler_str = "x86_amd64"

    return vc_chosen_compiler_str


def find_visual_c_batch_file(env):
    # TODO: We should investigate if we can avoid relying on SCons internals here.
    from SCons.Tool.MSCommon.vc import find_batch_file, find_vc_pdir, get_default_version, get_host_target

    msvc_version = get_default_version(env)

    # Syntax changed in SCons 4.4.0.
    if env.scons_version >= (4, 4, 0):
        (host_platform, target_platform, _) = get_host_target(env, msvc_version)
    else:
        (host_platform, target_platform, _) = get_host_target(env)

    if env.scons_version < (4, 6, 0):
        return find_batch_file(env, msvc_version, host_platform, target_platform)[0]

    # SCons 4.6.0+ removed passing env, so we need to get the product_dir ourselves first,
    # then pass that as the last param instead of env as the first param as before.
    # Param names need to be explicit, as they were shuffled around in SCons 4.8.0.
    product_dir = find_vc_pdir(msvc_version=msvc_version, env=env)

    return find_batch_file(msvc_version, host_platform, target_platform, product_dir)[0]


def generate_cpp_hint_file(filename):
    if os.path.isfile(filename):
        # Don't overwrite an existing hint file since the user may have customized it.
        pass
    else:
        try:
            with open(filename, "w", encoding="utf-8", newline="\n") as fd:
                fd.write("#define GDCLASS(m_class, m_inherits)\n")
                for name in ["GDVIRTUAL", "EXBIND", "MODBIND"]:
                    for count in range(13):
                        for suffix in ["", "R", "C", "RC"]:
                            fd.write(f"#define {name}{count}{suffix}(")
                            if "R" in suffix:
                                fd.write("m_ret, ")
                            fd.write("m_name")
                            for idx in range(1, count + 1):
                                fd.write(f", type{idx}")
                            fd.write(")\n")

        except OSError:
            print_warning("Could not write cpp.hint file.")


def glob_recursive(pattern, node="."):
    from SCons import Node
    from SCons.Script import Glob

    results = []
    for f in Glob(str(node) + "/*", source=True):
        if type(f) is Node.FS.Dir:
            results += glob_recursive(pattern, f)
    results += Glob(str(node) + "/" + pattern, source=True)
    return results


def precious_program(env, program, sources, **args):
    program = env.Program(program, sources, **args)
    env.Precious(program)
    return program


def add_shared_library(env, name, sources, **args):
    library = env.SharedLibrary(name, sources, **args)
    env.NoCache(library)
    return library


def add_library(env, name, sources, **args):
    library = env.Library(name, sources, **args)
    env.NoCache(library)
    return library


def add_program(env, name, sources, **args):
    program = env.Program(name, sources, **args)
    env.NoCache(program)
    return program


def CommandNoCache(env, target, sources, command, **args):
    result = env.Command(target, sources, command, **args)
    env.NoCache(result)
    return result


def Run(env, function):
    from SCons.Script import Action

    return Action(function, "$GENCOMSTR")


def detect_darwin_sdk_path(platform, env):
    sdk_name = ""
    if platform == "macos":
        sdk_name = "macosx"
        var_name = "MACOS_SDK_PATH"
    elif platform == "ios":
        sdk_name = "iphoneos"
        var_name = "IOS_SDK_PATH"
    elif platform == "iossimulator":
        sdk_name = "iphonesimulator"
        var_name = "IOS_SDK_PATH"
    else:
        raise Exception("Invalid platform argument passed to detect_darwin_sdk_path")

    if not env[var_name]:
        try:
            sdk_path = subprocess.check_output(["xcrun", "--sdk", sdk_name, "--show-sdk-path"]).strip().decode("utf-8")
            if sdk_path:
                env[var_name] = sdk_path
        except (subprocess.CalledProcessError, OSError):
            print_error("Failed to find SDK path while running xcrun --sdk {} --show-sdk-path.".format(sdk_name))
            raise


def is_apple_clang(env):
    import shlex

    if env["platform"] not in ["macos", "ios"]:
        return False
    if not using_clang(env):
        return False
    try:
        version = subprocess.check_output(shlex.split(env.subst(env["CXX"])) + ["--version"]).strip().decode("utf-8")
    except (subprocess.CalledProcessError, OSError):
        print_warning("Couldn't parse CXX environment variable to infer compiler version.")
        return False
    return version.startswith("Apple")


def get_compiler_version(env):
    """
    Returns a dictionary with various version information:

    - major, minor, patch: Version following semantic versioning system
    - metadata1, metadata2: Extra information
    - date: Date of the build
    """

    global compiler_version_cache
    if compiler_version_cache is not None:
        return compiler_version_cache

    import shlex

    ret = {
        "major": -1,
        "minor": -1,
        "patch": -1,
        "metadata1": "",
        "metadata2": "",
        "date": "",
        "apple_major": -1,
        "apple_minor": -1,
        "apple_patch1": -1,
        "apple_patch2": -1,
        "apple_patch3": -1,
    }

    if env.msvc and not using_clang(env):
        try:
            # FIXME: `-latest` works for most cases, but there are edge-cases where this would
            # benefit from a more nuanced search.
            # https://github.com/godotengine/godot/pull/91069#issuecomment-2358956731
            # https://github.com/godotengine/godot/pull/91069#issuecomment-2380836341
            args = [
                env["VSWHERE"],
                "-latest",
                "-prerelease",
                "-products",
                "*",
                "-requires",
                "Microsoft.Component.MSBuild",
                "-utf8",
            ]
            version = subprocess.check_output(args, encoding="utf-8").strip()
            for line in version.splitlines():
                split = line.split(":", 1)
                if split[0] == "catalog_productDisplayVersion":
                    sem_ver = split[1].split(".")
                    ret["major"] = int(sem_ver[0])
                    ret["minor"] = int(sem_ver[1])
                    ret["patch"] = int(sem_ver[2].split()[0])
                # Could potentially add section for determining preview version, but
                # that can wait until metadata is actually used for something.
                if split[0] == "catalog_buildVersion":
                    ret["metadata1"] = split[1]
        except (subprocess.CalledProcessError, OSError):
            print_warning("Couldn't find vswhere to determine compiler version.")
        return update_compiler_version_cache(ret)

    # Not using -dumpversion as some GCC distros only return major, and
    # Clang used to return hardcoded 4.2.1: # https://reviews.llvm.org/D56803
    try:
        version = subprocess.check_output(
            shlex.split(env.subst(env["CXX"])) + ["--version"], shell=(os.name == "nt"), encoding="utf-8"
        ).strip()
    except (subprocess.CalledProcessError, OSError):
        print_warning("Couldn't parse CXX environment variable to infer compiler version.")
        return update_compiler_version_cache(ret)

    match = re.search(
        r"(?:(?<=version )|(?<=\) )|(?<=^))"
        r"(?P<major>\d+)"
        r"(?:\.(?P<minor>\d*))?"
        r"(?:\.(?P<patch>\d*))?"
        r"(?:-(?P<metadata1>[0-9a-zA-Z-]*))?"
        r"(?:\+(?P<metadata2>[0-9a-zA-Z-]*))?"
        r"(?: (?P<date>[0-9]{8}|[0-9]{6})(?![0-9a-zA-Z]))?",
        version,
    )
    if match is not None:
        for key, value in match.groupdict().items():
            if value is not None:
                ret[key] = value

    match_apple = re.search(
        r"(?:(?<=clang-)|(?<=\) )|(?<=^))"
        r"(?P<apple_major>\d+)"
        r"(?:\.(?P<apple_minor>\d*))?"
        r"(?:\.(?P<apple_patch1>\d*))?"
        r"(?:\.(?P<apple_patch2>\d*))?"
        r"(?:\.(?P<apple_patch3>\d*))?",
        version,
    )
    if match_apple is not None:
        for key, value in match_apple.groupdict().items():
            if value is not None:
                ret[key] = value

    # Transform semantic versioning to integers
    for key in [
        "major",
        "minor",
        "patch",
        "apple_major",
        "apple_minor",
        "apple_patch1",
        "apple_patch2",
        "apple_patch3",
    ]:
        ret[key] = int(ret[key] or -1)
    return update_compiler_version_cache(ret)


def update_compiler_version_cache(value):
    global compiler_version_cache
    compiler_version_cache = value
    return value


def using_gcc(env):
    return "gcc" in os.path.basename(env["CC"])


def using_clang(env):
    return "clang" in os.path.basename(env["CC"])


def using_emcc(env):
    return "emcc" in os.path.basename(env["CC"])


def show_progress(env):
    # Ninja has its own progress/tracking tool that clashes with ours.
    if env["ninja"]:
        return

    NODE_COUNT_FILENAME = base_folder / ".scons_node_count"

    class ShowProgress:
        def __init__(self):
            self.count = 0
            self.max = 0
            try:
                with open(NODE_COUNT_FILENAME, "r", encoding="utf-8") as f:
                    self.max = int(f.readline())
            except OSError:
                pass

            # Progress reporting is not available in non-TTY environments since it
            # messes with the output (for example, when writing to a file).
            self.display = cast(bool, env["progress"] and sys.stdout.isatty())
            if self.display and not self.max:
                print_info("Performing initial build, progress percentage unavailable!")
                self.display = False

        def __call__(self, node, *args, **kw):
            self.count += 1
            if self.display:
                percent = int(min(self.count * 100 / self.max, 100))
                sys.stdout.write(f"\r[{percent:3d}%] ")
                sys.stdout.flush()

    from SCons.Script import Progress
    from SCons.Script.Main import GetBuildFailures

    progressor = ShowProgress()
    Progress(progressor)

    def progress_finish():
        if GetBuildFailures() or not progressor.count:
            return
        try:
            with open(NODE_COUNT_FILENAME, "w", encoding="utf-8", newline="\n") as f:
                f.write(f"{progressor.count}\n")
        except OSError:
            pass

    atexit.register(progress_finish)


def convert_size(size_bytes: int) -> str:
    if size_bytes == 0:
        return "0 bytes"
    SIZE_NAMES = ["bytes", "KiB", "MiB", "GiB", "TiB", "PiB", "EiB", "ZiB", "YiB"]
    index = math.floor(math.log(size_bytes, 1024))
    power = math.pow(1024, index)
    size = round(size_bytes / power, 2)
    return f"{size} {SIZE_NAMES[index]}"


def get_size(start_path: str = ".") -> int:
    total_size = 0
    for dirpath, _, filenames in os.walk(start_path):
        for file in filenames:
            path = os.path.join(dirpath, file)
            total_size += os.path.getsize(path)
    return total_size


def clean_cache(cache_path: str, cache_limit: int, verbose: bool) -> None:
    if not cache_limit:
        return

    files = glob.glob(os.path.join(cache_path, "*", "*"))
    if not files:
        return

    # Store files in list of (filename, size, atime).
    stats = []
    for file in files:
        try:
            stats.append((file, *os.stat(file)[6:8]))
        except OSError:
            print_error(f'Failed to access cache file "{file}"; skipping.')

    # Sort by most recent access (most sensible to keep) first. Search for the first entry where
    # the cache limit is reached.
    stats.sort(key=lambda x: x[2], reverse=True)
    sum = 0
    for index, stat in enumerate(stats):
        sum += stat[1]
        if sum > cache_limit:
            purge = [x[0] for x in stats[index:]]
            count = len(purge)
            for file in purge:
                try:
                    os.remove(file)
                except OSError:
                    print_error(f'Failed to remove cache file "{file}"; skipping.')
                    count -= 1
            if verbose and count:
                print_info(f"Purged {count} file{'s' if count else ''} from cache.")
            break


def prepare_cache(env) -> None:
    cache_path = ""
    if env["cache_path"]:
        cache_path = cast(str, env["cache_path"])
    elif os.environ.get("SCONS_CACHE"):
        print_warning("Environment variable `SCONS_CACHE` is deprecated; use `cache_path` argument instead.")
        cache_path = cast(str, os.environ.get("SCONS_CACHE"))

    if not cache_path:
        return

    env.CacheDir(cache_path)
    print(f'SCons cache enabled... (path: "{cache_path}")')

    if env["cache_limit"]:
        cache_limit = float(env["cache_limit"])
    elif os.environ.get("SCONS_CACHE_LIMIT"):
        print_warning("Environment variable `SCONS_CACHE_LIMIT` is deprecated; use `cache_limit` argument instead.")
        cache_limit = float(os.getenv("SCONS_CACHE_LIMIT", "0")) / 1024  # Old method used MiB, convert to GiB

    # Convert GiB to bytes; treat negative numbers as 0 (unlimited).
    cache_limit = max(0, int(cache_limit * 1024 * 1024 * 1024))
    if env["verbose"]:
        print_info(
            f"Current cache size is {convert_size(get_size(cache_path))}"
            + (f" (limit: {convert_size(cache_limit)})" if cache_limit else "")
        )

    atexit.register(clean_cache, cache_path, cache_limit, env["verbose"])


def prepare_purge(env):
    from SCons.Script.Main import GetBuildFailures

    def purge_flaky_files():
        paths_to_keep = [env["ninja_file"]]
        for build_failure in GetBuildFailures():
            path = build_failure.node.path
            if os.path.isfile(path) and path not in paths_to_keep:
                os.remove(path)

    atexit.register(purge_flaky_files)


def prepare_timer():
    import time

    def print_elapsed_time(time_at_start: float):
        time_elapsed = time.time() - time_at_start
        time_formatted = time.strftime("%H:%M:%S", time.gmtime(time_elapsed))
        time_centiseconds = (time_elapsed % 1) * 100
        print_info(f"Time elapsed: {time_formatted}.{time_centiseconds:02.0f}")

    atexit.register(print_elapsed_time, time.time())


def dump(env):
    """
    Dumps latest build information for debugging purposes and external tools.
    """

    with open(".scons_env.json", "w", encoding="utf-8", newline="\n") as file:
        file.write(env.Dump(format="json"))


# Custom Visual Studio project generation logic that supports any platform that has a msvs.py
# script, so Visual Studio can be used to run scons for any platform, with the right defines per target.
# Invoked with scons vsproj=yes
#
# Only platforms that opt in to vs proj generation by having a msvs.py file in the platform folder are included.
# Platforms with a msvs.py file will be added to the solution, but only the current active platform+target+arch
# will have a build configuration generated, because we only know what the right defines/includes/flags/etc are
# on the active build target.
#
# Platforms that don't support an editor target will have a dummy editor target that won't do anything on build,
# but will have the files and configuration for the windows editor target.
#
# To generate build configuration files for all platforms+targets+arch combinations, users can call
#   scons vsproj=yes
# for each combination of platform+target+arch. This will generate the relevant vs project files but
# skip the build process. This lets project files be quickly generated even if there are build errors.
#
# To generate AND build from the command line:
#   scons vsproj=yes vsproj_gen_only=no
def generate_vs_project(env, original_args, project_name="redot"):
    # Augmented glob_recursive that also fills the dirs argument with traversed directories that have content.
    def glob_recursive_2(pattern, dirs, node="."):
        from SCons import Node
        from SCons.Script import Glob

        results = []
        for f in Glob(str(node) + "/*", source=True):
            if type(f) is Node.FS.Dir:
                results += glob_recursive_2(pattern, dirs, f)
        r = Glob(str(node) + "/" + pattern, source=True)
        if len(r) > 0 and str(node) not in dirs:
            d = ""
            for part in str(node).split("\\"):
                d += part
                if d not in dirs:
                    dirs.append(d)
                d += "\\"
        results += r
        return results

    def get_bool(args, option, default):
        from SCons.Variables.BoolVariable import _text2bool

        val = args.get(option, default)
        if val is not None:
            try:
                return _text2bool(val)
            except (ValueError, AttributeError):
                return default
        else:
            return default

    def format_key_value(v):
        if type(v) in [tuple, list]:
            return v[0] if len(v) == 1 else f"{v[0]}={v[1]}"
        return v

    def get_dependencies(file, env, exts, headers, sources, others):
        for child in file.children():
            if isinstance(child, str):
                child = env.File(x)
            fname = ""
            try:
                fname = child.path
            except AttributeError:
                # It's not a file.
                pass

            if fname:
                parts = os.path.splitext(fname)
                if len(parts) > 1:
                    ext = parts[1].lower()
                    if ext in exts["sources"]:
                        sources += [fname]
                    elif ext in exts["headers"]:
                        headers += [fname]
                    elif ext in exts["others"]:
                        others += [fname]

            get_dependencies(child, env, exts, headers, sources, others)

    filtered_args = original_args.copy()

    # Ignore the "vsproj" option to not regenerate the VS project on every build
    filtered_args.pop("vsproj", None)

    # This flag allows users to regenerate the proj files but skip the building process.
    # This lets projects be regenerated even if there are build errors.
    filtered_args.pop("vsproj_gen_only", None)

    # This flag allows users to regenerate only the props file without touching the sln or vcxproj files.
    # This preserves any customizations users have done to the solution, while still updating the file list
    # and build commands.
    filtered_args.pop("vsproj_props_only", None)

    # The "progress" option is ignored as the current compilation progress indication doesn't work in VS
    filtered_args.pop("progress", None)

    # We add these three manually because they might not be explicitly passed in, and it's important to always set them.
    filtered_args.pop("platform", None)
    filtered_args.pop("target", None)
    filtered_args.pop("arch", None)

    platform = env["platform"]
    target = env["target"]
    arch = env["arch"]
    host_arch = detect_arch()

    host_platform = "windows"
    if (
        sys.platform.startswith("linux")
        or sys.platform.startswith("dragonfly")
        or sys.platform.startswith("freebsd")
        or sys.platform.startswith("netbsd")
        or sys.platform.startswith("openbsd")
    ):
        host_platform = "linuxbsd"
    elif sys.platform == "darwin":
        host_platform = "macos"

    vs_configuration = {}
    host_vs_configuration = {}
    common_build_prefix = []
    confs = []
    for x in sorted(glob.glob("platform/*")):
        # Only platforms that opt in to vs proj generation are included.
        if not os.path.isdir(x) or not os.path.exists(x + "/msvs.py"):
            continue
        tmppath = "./" + x
        sys.path.insert(0, tmppath)
        import msvs

        vs_plats = []
        vs_confs = []
        try:
            platform_name = x[9:]
            vs_plats = msvs.get_platforms()
            vs_confs = msvs.get_configurations()
            val = []
            for plat in vs_plats:
                val += [{"platform": plat[0], "architecture": plat[1]}]

            vsconf = {"platform": platform_name, "targets": vs_confs, "arches": val}
            confs += [vsconf]

            # Save additional information about the configuration for the actively selected platform,
            # so we can generate the platform-specific props file with all the build commands/defines/etc
            if platform == platform_name:
                common_build_prefix = msvs.get_build_prefix(env)
                vs_configuration = vsconf
            if platform_name == host_platform:
                host_vs_configuration = vsconf
                for a in vsconf["arches"]:
                    if host_arch == a["architecture"]:
                        host_arch = a["platform"]
                        break
        except Exception:
            pass

        sys.path.remove(tmppath)
        sys.modules.pop("msvs")

    extensions = {}
    extensions["headers"] = [".h", ".hh", ".hpp", ".hxx", ".inc"]
    extensions["sources"] = [".c", ".cc", ".cpp", ".cxx", ".m", ".mm", ".java"]
    extensions["others"] = [".natvis", ".glsl", ".rc"]

    headers = []
    headers_dirs = []
    for ext in extensions["headers"]:
        for file in glob_recursive_2("*" + ext, headers_dirs):
            headers.append(str(file).replace("/", "\\"))

    sources = []
    sources_dirs = []
    for ext in extensions["sources"]:
        for file in glob_recursive_2("*" + ext, sources_dirs):
            sources.append(str(file).replace("/", "\\"))

    others = []
    others_dirs = []
    for ext in extensions["others"]:
        for file in glob_recursive_2("*" + ext, others_dirs):
            others.append(str(file).replace("/", "\\"))

    skip_filters = False
    import hashlib
    import json

    md5 = hashlib.md5(
        json.dumps(sorted(headers + headers_dirs + sources + sources_dirs + others + others_dirs)).encode("utf-8")
    ).hexdigest()

    if os.path.exists(f"{project_name}.vcxproj.filters"):
        with open(f"{project_name}.vcxproj.filters", "r", encoding="utf-8") as file:
            existing_filters = file.read()
        match = re.search(r"(?ms)^<!-- CHECKSUM$.([0-9a-f]{32})", existing_filters)
        if match is not None and md5 == match.group(1):
            skip_filters = True

    import uuid

    # Don't regenerate the filters file if nothing has changed, so we keep the existing UUIDs.
    if not skip_filters:
        print(f"Regenerating {project_name}.vcxproj.filters")

        with open("misc/msvs/vcxproj.filters.template", "r", encoding="utf-8") as file:
            filters_template = file.read()
        for i in range(1, 10):
            filters_template = filters_template.replace(f"%%UUID{i}%%", str(uuid.uuid4()))

        filters = ""

        for d in headers_dirs:
            filters += f'<Filter Include="Header Files\\{d}"><UniqueIdentifier>{{{str(uuid.uuid4())}}}</UniqueIdentifier></Filter>\n'
        for d in sources_dirs:
            filters += f'<Filter Include="Source Files\\{d}"><UniqueIdentifier>{{{str(uuid.uuid4())}}}</UniqueIdentifier></Filter>\n'
        for d in others_dirs:
            filters += f'<Filter Include="Other Files\\{d}"><UniqueIdentifier>{{{str(uuid.uuid4())}}}</UniqueIdentifier></Filter>\n'

        filters_template = filters_template.replace("%%FILTERS%%", filters)

        filters = ""
        for file in headers:
            filters += (
                f'<ClInclude Include="{file}"><Filter>Header Files\\{os.path.dirname(file)}</Filter></ClInclude>\n'
            )
        filters_template = filters_template.replace("%%INCLUDES%%", filters)

        filters = ""
        for file in sources:
            filters += (
                f'<ClCompile Include="{file}"><Filter>Source Files\\{os.path.dirname(file)}</Filter></ClCompile>\n'
            )

        filters_template = filters_template.replace("%%COMPILES%%", filters)

        filters = ""
        for file in others:
            filters += f'<None Include="{file}"><Filter>Other Files\\{os.path.dirname(file)}</Filter></None>\n'
        filters_template = filters_template.replace("%%OTHERS%%", filters)

        filters_template = filters_template.replace("%%HASH%%", md5)

        with open(f"{project_name}.vcxproj.filters", "w", encoding="utf-8", newline="\r\n") as f:
            f.write(filters_template)

    headers_active = []
    sources_active = []
    others_active = []

    get_dependencies(
        env.File(f"#bin/godot{env['PROGSUFFIX']}"), env, extensions, headers_active, sources_active, others_active
    )

    all_items = []
    properties = []
    activeItems = []
    extraItems = []

    set_headers = set(headers_active)
    set_sources = set(sources_active)
    set_others = set(others_active)
    for file in headers:
        base_path = os.path.dirname(file).replace("\\", "_")
        all_items.append(f'<ClInclude Include="{file}">')
        all_items.append(
            f"  <ExcludedFromBuild Condition=\"!$(ActiveProjectItemList_{base_path}.Contains(';{file};'))\">true</ExcludedFromBuild>"
        )
        all_items.append("</ClInclude>")
        if file in set_headers:
            activeItems.append(file)

    for file in sources:
        base_path = os.path.dirname(file).replace("\\", "_")
        all_items.append(f'<ClCompile Include="{file}">')
        all_items.append(
            f"  <ExcludedFromBuild Condition=\"!$(ActiveProjectItemList_{base_path}.Contains(';{file};'))\">true</ExcludedFromBuild>"
        )
        all_items.append("</ClCompile>")
        if file in set_sources:
            activeItems.append(file)

    for file in others:
        base_path = os.path.dirname(file).replace("\\", "_")
        all_items.append(f'<None Include="{file}">')
        all_items.append(
            f"  <ExcludedFromBuild Condition=\"!$(ActiveProjectItemList_{base_path}.Contains(';{file};'))\">true</ExcludedFromBuild>"
        )
        all_items.append("</None>")
        if file in set_others:
            activeItems.append(file)

    if vs_configuration:
        vsconf = ""
        for a in vs_configuration["arches"]:
            if arch == a["architecture"]:
                vsconf = f"{target}|{a['platform']}"
                break

        condition = "'$(RedotConfiguration)|$(RedotPlatform)'=='" + vsconf + "'"
        itemlist = {}
        for item in activeItems:
            key = os.path.dirname(item).replace("\\", "_")
            if key not in itemlist:
                itemlist[key] = [item]
            else:
                itemlist[key] += [item]

        for x in itemlist.keys():
            properties.append(
                "<ActiveProjectItemList_%s>;%s;</ActiveProjectItemList_%s>" % (x, ";".join(itemlist[x]), x)
            )
<<<<<<< HEAD
        output = f"bin\\redot{env['PROGSUFFIX']}"
=======
        output = os.path.join("bin", f"godot{env['PROGSUFFIX']}")
>>>>>>> 2d3bdcac

        with open("misc/msvs/props.template", "r", encoding="utf-8") as file:
            props_template = file.read()

        props_template = props_template.replace("%%CONDITION%%", condition)
        props_template = props_template.replace("%%PROPERTIES%%", "\n    ".join(properties))
        props_template = props_template.replace("%%EXTRA_ITEMS%%", "\n    ".join(extraItems))

        props_template = props_template.replace("%%OUTPUT%%", output)

        proplist = [format_key_value(j) for j in list(env["CPPDEFINES"])]
        proplist += [format_key_value(j) for j in env.get("VSHINT_DEFINES", [])]
        props_template = props_template.replace("%%DEFINES%%", ";".join(proplist))

        proplist = [str(j) for j in env["CPPPATH"]]
        proplist += [str(j) for j in env.get("VSHINT_INCLUDES", [])]
        proplist += [str(j) for j in get_default_include_paths(env)]
        props_template = props_template.replace("%%INCLUDES%%", ";".join(proplist))

        proplist = [env.subst("$CCFLAGS")]
        proplist += [env.subst("$CXXFLAGS")]
        proplist += [env.subst("$VSHINT_OPTIONS")]
        props_template = props_template.replace("%%OPTIONS%%", " ".join(proplist))

        # Windows allows us to have spaces in paths, so we need
        # to double quote off the directory. However, the path ends
        # in a backslash, so we need to remove this, lest it escape the
        # last double quote off, confusing MSBuild
        common_build_postfix = [
            "--directory=&quot;$(ProjectDir.TrimEnd(&apos;\\&apos;))&quot;",
            "progress=no",
            f"platform={platform}",
            f"target={target}",
            f"arch={arch}",
        ]

        for arg, value in filtered_args.items():
            common_build_postfix.append(f"{arg}={value}")

        cmd_rebuild = [
            "vsproj=yes",
            "vsproj_props_only=yes",
            "vsproj_gen_only=no",
            f"vsproj_name={project_name}",
        ] + common_build_postfix

        cmd_clean = [
            "--clean",
        ] + common_build_postfix

        commands = "scons"
        if len(common_build_prefix) == 0:
            commands = "echo Starting SCons &amp; " + commands
        else:
            common_build_prefix[0] = "echo Starting SCons &amp; " + common_build_prefix[0]

        cmd = " ".join(common_build_prefix + [" ".join([commands] + common_build_postfix)])
        props_template = props_template.replace("%%BUILD%%", cmd)

        cmd = " ".join(common_build_prefix + [" ".join([commands] + cmd_rebuild)])
        props_template = props_template.replace("%%REBUILD%%", cmd)

        cmd = " ".join(common_build_prefix + [" ".join([commands] + cmd_clean)])
        props_template = props_template.replace("%%CLEAN%%", cmd)

        with open(
            f"{project_name}.{platform}.{target}.{arch}.generated.props", "w", encoding="utf-8", newline="\r\n"
        ) as f:
            f.write(props_template)

    proj_uuid = str(uuid.uuid4())
    sln_uuid = str(uuid.uuid4())

    if os.path.exists(f"{project_name}.sln"):
        for line in open(f"{project_name}.sln", "r", encoding="utf-8").read().splitlines():
            if line.startswith('Project("{8BC9CEB8-8B4A-11D0-8D11-00A0C91BC942}")'):
                proj_uuid = re.search(
                    r"\"{(\b[0-9a-fA-F]{8}\b-[0-9a-fA-F]{4}-[0-9a-fA-F]{4}-[0-9a-fA-F]{4}-\b[0-9a-fA-F]{12}\b)}\"$",
                    line,
                ).group(1)
            elif line.strip().startswith("SolutionGuid ="):
                sln_uuid = re.search(
                    r"{(\b[0-9a-fA-F]{8}\b-[0-9a-fA-F]{4}-[0-9a-fA-F]{4}-[0-9a-fA-F]{4}-\b[0-9a-fA-F]{12}\b)}", line
                ).group(1)
                break

    configurations = []
    imports = []
    properties = []
    section1 = []
    section2 = []
    for conf in confs:
<<<<<<< HEAD
        redot_platform = conf["platform"]
=======
        godot_platform = conf["platform"]
        has_editor = "editor" in conf["targets"]

        # Skip any platforms that can build the editor and don't match the host platform.
        #
        # When both Windows and Mac define an editor target, it's defined as platform+target+arch (windows+editor+x64 for example).
        # VS only supports two attributes, a "Configuration" and a "Platform", and we currently map our target to the Configuration
        # (i.e. editor/template_debug/template_release), and our architecture to the "Platform" (i.e. x64, arm64, etc).
        # Those two are not enough to disambiguate multiple godot targets for different godot platforms with the same architecture,
        # i.e. editor|x64 would currently match both windows editor intel 64 and linux editor intel 64.
        #
        # TODO: More work is needed in order to support generating VS projects that unambiguously support all platform+target+arch variations.
        # The VS "Platform" has to be a known architecture that VS recognizes, so we can only play around with the "Configuration" part of the combo.
        if has_editor and godot_platform != host_vs_configuration["platform"]:
            continue

>>>>>>> 2d3bdcac
        for p in conf["arches"]:
            sln_plat = p["platform"]
            proj_plat = sln_plat
            redot_arch = p["architecture"]

            # Redirect editor configurations for platforms that don't support the editor target to the default editor target on the
            # active host platform, so the solution has all the permutations and VS doesn't complain about missing project configurations.
            # These configurations are disabled, so they show up but won't build.
<<<<<<< HEAD
            if redot_platform != "windows":
=======
            if not has_editor:
>>>>>>> 2d3bdcac
                section1 += [f"editor|{sln_plat} = editor|{proj_plat}"]
                section2 += [f"{{{proj_uuid}}}.editor|{proj_plat}.ActiveCfg = editor|{host_arch}"]

                configurations += [
                    f'<ProjectConfiguration Include="editor|{proj_plat}">',
                    "  <Configuration>editor</Configuration>",
                    f"  <Platform>{proj_plat}</Platform>",
                    "</ProjectConfiguration>",
                ]

                properties += [
                    f"<PropertyGroup Condition=\"'$(Configuration)|$(Platform)'=='editor|{proj_plat}'\">",
                    "  <GodotConfiguration>editor</GodotConfiguration>",
                    f"  <GodotPlatform>{proj_plat}</GodotPlatform>",
                    "</PropertyGroup>",
                ]

            for t in conf["targets"]:
                redot_target = t

                # Windows x86 is a special little flower that requires a project platform == Win32 but a solution platform == x86.
                if redot_platform == "windows" and redot_target == "editor" and redot_arch == "x86_32":
                    sln_plat = "x86"

                configurations += [
                    f'<ProjectConfiguration Include="{redot_target}|{proj_plat}">',
                    f"  <Configuration>{redot_target}</Configuration>",
                    f"  <Platform>{proj_plat}</Platform>",
                    "</ProjectConfiguration>",
                ]

                properties += [
                    f"<PropertyGroup Condition=\"'$(Configuration)|$(Platform)'=='{redot_target}|{proj_plat}'\">",
                    f"  <RedotConfiguration>{redot_target}</RedotConfiguration>",
                    f"  <RedotPlatform>{proj_plat}</RedotPlatform>",
                    "</PropertyGroup>",
                ]

<<<<<<< HEAD
                if redot_platform != "windows":
                    configurations += [
                        f'<ProjectConfiguration Include="editor|{proj_plat}">',
                        "  <Configuration>editor</Configuration>",
                        f"  <Platform>{proj_plat}</Platform>",
                        "</ProjectConfiguration>",
                    ]

                    properties += [
                        f"<PropertyGroup Condition=\"'$(Configuration)|$(Platform)'=='editor|{proj_plat}'\">",
                        "  <RedotConfiguration>editor</RedotConfiguration>",
                        f"  <RedotPlatform>{proj_plat}</RedotPlatform>",
                        "</PropertyGroup>",
                    ]

                p = f"{project_name}.{redot_platform}.{redot_target}.{redot_arch}.generated.props"
=======
                p = f"{project_name}.{godot_platform}.{godot_target}.{godot_arch}.generated.props"
>>>>>>> 2d3bdcac
                imports += [
                    f'<Import Project="$(MSBuildProjectDirectory)\\{p}" Condition="Exists(\'$(MSBuildProjectDirectory)\\{p}\')"/>'
                ]

                section1 += [f"{redot_target}|{sln_plat} = {redot_target}|{sln_plat}"]

                section2 += [
                    f"{{{proj_uuid}}}.{redot_target}|{sln_plat}.ActiveCfg = {redot_target}|{proj_plat}",
                    f"{{{proj_uuid}}}.{redot_target}|{sln_plat}.Build.0 = {redot_target}|{proj_plat}",
                ]

    # Add an extra import for a local user props file at the end, so users can add more overrides.
    imports += [
        f'<Import Project="$(MSBuildProjectDirectory)\\{project_name}.vs.user.props" Condition="Exists(\'$(MSBuildProjectDirectory)\\{project_name}.vs.user.props\')"/>'
    ]
    section1 = sorted(section1)
    section2 = sorted(section2)

    if not get_bool(original_args, "vsproj_props_only", False):
        with open("misc/msvs/vcxproj.template", "r", encoding="utf-8") as file:
            proj_template = file.read()
        proj_template = proj_template.replace("%%UUID%%", proj_uuid)
        proj_template = proj_template.replace("%%CONFS%%", "\n    ".join(configurations))
        proj_template = proj_template.replace("%%IMPORTS%%", "\n  ".join(imports))
        proj_template = proj_template.replace("%%DEFAULT_ITEMS%%", "\n    ".join(all_items))
        proj_template = proj_template.replace("%%PROPERTIES%%", "\n  ".join(properties))

        with open(f"{project_name}.vcxproj", "w", encoding="utf-8", newline="\r\n") as f:
            f.write(proj_template)

    if not get_bool(original_args, "vsproj_props_only", False):
        with open("misc/msvs/sln.template", "r", encoding="utf-8") as file:
            sln_template = file.read()
        sln_template = sln_template.replace("%%NAME%%", project_name)
        sln_template = sln_template.replace("%%UUID%%", proj_uuid)
        sln_template = sln_template.replace("%%SLNUUID%%", sln_uuid)
        sln_template = sln_template.replace("%%SECTION1%%", "\n\t\t".join(section1))
        sln_template = sln_template.replace("%%SECTION2%%", "\n\t\t".join(section2))

        with open(f"{project_name}.sln", "w", encoding="utf-8", newline="\r\n") as f:
            f.write(sln_template)

    if get_bool(original_args, "vsproj_gen_only", True):
        sys.exit()


############################################################
# FILE GENERATION & FORMATTING
############################################################


def generate_copyright_header(filename: str) -> str:
    MARGIN = 70
    TEMPLATE = """\
/**************************************************************************/
/*  %s*/
/**************************************************************************/
/*                         This file is part of:                          */
/*                             REDOT ENGINE                               */
/*                        https://redotengine.org                         */
/**************************************************************************/
/* Copyright (c) 2024-present Redot Engine contributors                   */
/*                                                (see REDOT_AUTHORS.md). */
/* Copyright (c) 2014-present Godot Engine contributors (see AUTHORS.md). */
/* Copyright (c) 2007-2014 Juan Linietsky, Ariel Manzur.                  */
/*                                                                        */
/* Permission is hereby granted, free of charge, to any person obtaining  */
/* a copy of this software and associated documentation files (the        */
/* "Software"), to deal in the Software without restriction, including    */
/* without limitation the rights to use, copy, modify, merge, publish,    */
/* distribute, sublicense, and/or sell copies of the Software, and to     */
/* permit persons to whom the Software is furnished to do so, subject to  */
/* the following conditions:                                              */
/*                                                                        */
/* The above copyright notice and this permission notice shall be         */
/* included in all copies or substantial portions of the Software.        */
/*                                                                        */
/* THE SOFTWARE IS PROVIDED "AS IS", WITHOUT WARRANTY OF ANY KIND,        */
/* EXPRESS OR IMPLIED, INCLUDING BUT NOT LIMITED TO THE WARRANTIES OF     */
/* MERCHANTABILITY, FITNESS FOR A PARTICULAR PURPOSE AND NONINFRINGEMENT. */
/* IN NO EVENT SHALL THE AUTHORS OR COPYRIGHT HOLDERS BE LIABLE FOR ANY   */
/* CLAIM, DAMAGES OR OTHER LIABILITY, WHETHER IN AN ACTION OF CONTRACT,   */
/* TORT OR OTHERWISE, ARISING FROM, OUT OF OR IN CONNECTION WITH THE      */
/* SOFTWARE OR THE USE OR OTHER DEALINGS IN THE SOFTWARE.                 */
/**************************************************************************/
"""
    if len(filename := os.path.basename(filename).ljust(MARGIN)) > MARGIN:
        print_warning(f'Filename "{filename}" too large for copyright header.')
    return TEMPLATE % filename


@contextlib.contextmanager
def generated_wrapper(
    path: str,
    guard: Optional[bool] = None,
) -> Generator[TextIOBase, None, None]:
    """
    Wrapper class to automatically handle copyright headers and header guards
    for generated scripts. Meant to be invoked via `with` statement similar to
    creating a file.

    - `path`: The path of the file to be created.
    - `guard`: Optional bool to determine if `#pragma once` should be added. If
    unassigned, the value is determined by file extension.
    """

    with open(path, "wt", encoding="utf-8", newline="\n") as file:
        if not path.endswith(".out"):  # For test output, we only care about the content.
            file.write(generate_copyright_header(path))
            file.write("\n/* THIS FILE IS GENERATED. EDITS WILL BE LOST. */\n\n")

            if guard is None:
                guard = path.endswith((".h", ".hh", ".hpp", ".hxx", ".inc"))
            if guard:
                file.write("#pragma once\n\n")

        with StringIO(newline="\n") as str_io:
            yield str_io
            file.write(str_io.getvalue().strip() or "/* NO CONTENT */")

        file.write("\n")


def get_buffer(path: str) -> bytes:
    with open(path, "rb") as file:
        return file.read()


def compress_buffer(buffer: bytes) -> bytes:
    # Use maximum zlib compression level to further reduce file size
    # (at the cost of initial build times).
    return zlib.compress(buffer, zlib.Z_BEST_COMPRESSION)


def format_buffer(buffer: bytes, indent: int = 0, width: int = 120, initial_indent: bool = False) -> str:
    return textwrap.fill(
        ", ".join(str(byte) for byte in buffer),
        width=width,
        initial_indent="\t" * indent if initial_indent else "",
        subsequent_indent="\t" * indent,
        tabsize=4,
    )


############################################################
# CSTRING PARSING
############################################################

C_ESCAPABLES = [
    ("\\", "\\\\"),
    ("\a", "\\a"),
    ("\b", "\\b"),
    ("\f", "\\f"),
    ("\n", "\\n"),
    ("\r", "\\r"),
    ("\t", "\\t"),
    ("\v", "\\v"),
    # ("'", "\\'"),  # Skip, as we're only dealing with full strings.
    ('"', '\\"'),
]
C_ESCAPE_TABLE = str.maketrans(dict((x, y) for x, y in C_ESCAPABLES))


def to_escaped_cstring(value: str) -> str:
    return value.translate(C_ESCAPE_TABLE)


def to_raw_cstring(value: Union[str, List[str]]) -> str:
    MAX_LITERAL = 16 * 1024

    if isinstance(value, list):
        value = "\n".join(value) + "\n"

    split: List[bytes] = []
    offset = 0
    encoded = value.encode()

    while offset <= len(encoded):
        segment = encoded[offset : offset + MAX_LITERAL]
        offset += MAX_LITERAL
        if len(segment) == MAX_LITERAL:
            # Try to segment raw strings at double newlines to keep readable.
            pretty_break = segment.rfind(b"\n\n")
            if pretty_break != -1:
                segment = segment[: pretty_break + 1]
                offset -= MAX_LITERAL - pretty_break - 1
            # If none found, ensure we end with valid utf8.
            # https://github.com/halloleo/unicut/blob/master/truncate.py
            elif segment[-1] & 0b10000000:
                last_11xxxxxx_index = [i for i in range(-1, -5, -1) if segment[i] & 0b11000000 == 0b11000000][0]
                last_11xxxxxx = segment[last_11xxxxxx_index]
                if not last_11xxxxxx & 0b00100000:
                    last_char_length = 2
                elif not last_11xxxxxx & 0b0010000:
                    last_char_length = 3
                elif not last_11xxxxxx & 0b0001000:
                    last_char_length = 4

                if last_char_length > -last_11xxxxxx_index:
                    segment = segment[:last_11xxxxxx_index]
                    offset += last_11xxxxxx_index

        split += [segment]

    if len(split) == 1:
        return f'R"<!>({split[0].decode()})<!>"'
    else:
        # Wrap multiple segments in parenthesis to suppress `string-concatenation` warnings on clang.
        return "({})".format(" ".join(f'R"<!>({segment.decode()})<!>"' for segment in split))


def get_default_include_paths(env):
    if env.msvc:
        return []
    compiler = env.subst("$CXX")
    target = os.path.join(env.Dir("#main").abspath, "main.cpp")
    args = [compiler, target, "-x", "c++", "-v"]
    ret = subprocess.run(args, stdout=subprocess.PIPE, stderr=subprocess.STDOUT, text=True)
    output = ret.stdout
    match = re.search(r"#include <\.\.\.> search starts here:([\S\s]*)End of search list.", output)
    if not match:
        print_warning("Failed to find the include paths in the compiler output.")
        return []
    return [x.strip() for x in match[1].strip().splitlines()]<|MERGE_RESOLUTION|>--- conflicted
+++ resolved
@@ -16,16 +16,10 @@
 from misc.utility.color import print_error, print_info, print_warning
 from platform_methods import detect_arch
 
-<<<<<<< HEAD
-# Get the "Redot" folder name ahead of time
-base_folder_path = str(os.path.abspath(Path(__file__).parent)) + "/"
-base_folder_only = os.path.basename(os.path.normpath(base_folder_path))
-=======
 # Get the "Godot" folder name ahead of time
 base_folder = Path(__file__).resolve().parent
 
 compiler_version_cache = None
->>>>>>> 2d3bdcac
 
 # Listing all the folders we have converted
 # for SCU in scu_builders.py
@@ -1281,11 +1275,7 @@
             properties.append(
                 "<ActiveProjectItemList_%s>;%s;</ActiveProjectItemList_%s>" % (x, ";".join(itemlist[x]), x)
             )
-<<<<<<< HEAD
-        output = f"bin\\redot{env['PROGSUFFIX']}"
-=======
-        output = os.path.join("bin", f"godot{env['PROGSUFFIX']}")
->>>>>>> 2d3bdcac
+        output = os.path.join("bin", f"redot{env['PROGSUFFIX']}")
 
         with open("misc/msvs/props.template", "r", encoding="utf-8") as file:
             props_template = file.read()
@@ -1378,10 +1368,7 @@
     section1 = []
     section2 = []
     for conf in confs:
-<<<<<<< HEAD
         redot_platform = conf["platform"]
-=======
-        godot_platform = conf["platform"]
         has_editor = "editor" in conf["targets"]
 
         # Skip any platforms that can build the editor and don't match the host platform.
@@ -1394,10 +1381,9 @@
         #
         # TODO: More work is needed in order to support generating VS projects that unambiguously support all platform+target+arch variations.
         # The VS "Platform" has to be a known architecture that VS recognizes, so we can only play around with the "Configuration" part of the combo.
-        if has_editor and godot_platform != host_vs_configuration["platform"]:
+        if has_editor and redot_platform != host_vs_configuration["platform"]:
             continue
 
->>>>>>> 2d3bdcac
         for p in conf["arches"]:
             sln_plat = p["platform"]
             proj_plat = sln_plat
@@ -1406,11 +1392,7 @@
             # Redirect editor configurations for platforms that don't support the editor target to the default editor target on the
             # active host platform, so the solution has all the permutations and VS doesn't complain about missing project configurations.
             # These configurations are disabled, so they show up but won't build.
-<<<<<<< HEAD
-            if redot_platform != "windows":
-=======
             if not has_editor:
->>>>>>> 2d3bdcac
                 section1 += [f"editor|{sln_plat} = editor|{proj_plat}"]
                 section2 += [f"{{{proj_uuid}}}.editor|{proj_plat}.ActiveCfg = editor|{host_arch}"]
 
@@ -1449,26 +1431,7 @@
                     "</PropertyGroup>",
                 ]
 
-<<<<<<< HEAD
-                if redot_platform != "windows":
-                    configurations += [
-                        f'<ProjectConfiguration Include="editor|{proj_plat}">',
-                        "  <Configuration>editor</Configuration>",
-                        f"  <Platform>{proj_plat}</Platform>",
-                        "</ProjectConfiguration>",
-                    ]
-
-                    properties += [
-                        f"<PropertyGroup Condition=\"'$(Configuration)|$(Platform)'=='editor|{proj_plat}'\">",
-                        "  <RedotConfiguration>editor</RedotConfiguration>",
-                        f"  <RedotPlatform>{proj_plat}</RedotPlatform>",
-                        "</PropertyGroup>",
-                    ]
-
                 p = f"{project_name}.{redot_platform}.{redot_target}.{redot_arch}.generated.props"
-=======
-                p = f"{project_name}.{godot_platform}.{godot_target}.{godot_arch}.generated.props"
->>>>>>> 2d3bdcac
                 imports += [
                     f'<Import Project="$(MSBuildProjectDirectory)\\{p}" Condition="Exists(\'$(MSBuildProjectDirectory)\\{p}\')"/>'
                 ]
