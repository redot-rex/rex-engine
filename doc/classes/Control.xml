<?xml version="1.0" encoding="UTF-8" ?>
<class name="Control" inherits="CanvasItem" xmlns:xsi="http://www.w3.org/2001/XMLSchema-instance" xsi:noNamespaceSchemaLocation="../class.xsd">
	<brief_description>
		Base class for all GUI controls. Adapts its position and size based on its parent control.
	</brief_description>
	<description>
		Base class for all UI-related nodes. [Control] features a bounding rectangle that defines its extents, an anchor position relative to its parent control or the current viewport, and offsets relative to the anchor. The offsets update automatically when the node, any of its parents, or the screen size change.
<<<<<<< HEAD
		For more information on Redot's UI system, anchors, offsets, and containers, see the related tutorials in the manual. To build flexible UIs, you'll need a mix of UI elements that inherit from [Control] and [Container] nodes.
=======
		For more information on Godot's UI system, anchors, offsets, and containers, see the related tutorials in the manual. To build flexible UIs, you'll need a mix of UI elements that inherit from [Control] and [Container] nodes.
		[b]Note:[/b] Since both [Node2D] and [Control] inherit from [CanvasItem], they share several concepts from the class such as the [member CanvasItem.z_index] and [member CanvasItem.visible] properties.
>>>>>>> 1f47e4c4
		[b]User Interface nodes and input[/b]
		Redot propagates input events via viewports. Each [Viewport] is responsible for propagating [InputEvent]s to their child nodes. As the [member SceneTree.root] is a [Window], this already happens automatically for all UI elements in your game.
		Input events are propagated through the [SceneTree] from the root node to all child nodes by calling [method Node._input]. For UI elements specifically, it makes more sense to override the virtual method [method _gui_input], which filters out unrelated input events, such as by checking z-order, [member mouse_filter], focus, or if the event was inside of the control's bounding box.
		Call [method accept_event] so no other node receives the event. Once you accept an input, it becomes handled so [method Node._unhandled_input] will not process it.
		Only one [Control] node can be in focus. Only the node in focus will receive events. To get the focus, call [method grab_focus]. [Control] nodes lose focus when another node grabs it, or if you hide the node in focus.
		Sets [member mouse_filter] to [constant MOUSE_FILTER_IGNORE] to tell a [Control] node to ignore mouse or touch events. You'll need it if you place an icon on top of a button.
		[Theme] resources change the control's appearance. The [member theme] of a [Control] node affects all of its direct and indirect children (as long as a chain of controls is uninterrupted). To override some of the theme items, call one of the [code]add_theme_*_override[/code] methods, like [method add_theme_font_override]. You can also override theme items in the Inspector.
		[b]Note:[/b] Theme items are [i]not[/i] [Object] properties. This means you can't access their values using [method Object.get] and [method Object.set]. Instead, use the [code]get_theme_*[/code] and [code]add_theme_*_override[/code] methods provided by this class.
	</description>
	<tutorials>
		<link title="GUI documentation index">$DOCS_URL/tutorials/ui/index.html</link>
		<link title="Custom drawing in 2D">$DOCS_URL/tutorials/2d/custom_drawing_in_2d.html</link>
		<link title="Control node gallery">$DOCS_URL/tutorials/ui/control_node_gallery.html</link>
		<link title="Multiple resolutions">$DOCS_URL/tutorials/rendering/multiple_resolutions.html</link>
		<link title="All GUI Demos">https://github.com/redot-engine/redot-demo-projects/tree/master/gui</link>
	</tutorials>
	<methods>
		<method name="_can_drop_data" qualifiers="virtual const">
			<return type="bool" />
			<param index="0" name="at_position" type="Vector2" />
			<param index="1" name="data" type="Variant" />
			<description>
				Redot calls this method to test if [param data] from a control's [method _get_drag_data] can be dropped at [param at_position]. [param at_position] is local to this control.
				This method should only be used to test the data. Process the data in [method _drop_data].
				[codeblocks]
				[gdscript]
				func _can_drop_data(position, data):
				    # Check position if it is relevant to you
				    # Otherwise, just check data
				    return typeof(data) == TYPE_DICTIONARY and data.has("expected")
				[/gdscript]
				[csharp]
				public override bool _CanDropData(Vector2 atPosition, Variant data)
				{
				    // Check position if it is relevant to you
				    // Otherwise, just check data
				    return data.VariantType == Variant.Type.Dictionary &amp;&amp; data.AsGodotDictionary().ContainsKey("expected");
				}
				[/csharp]
				[/codeblocks]
			</description>
		</method>
		<method name="_drop_data" qualifiers="virtual">
			<return type="void" />
			<param index="0" name="at_position" type="Vector2" />
			<param index="1" name="data" type="Variant" />
			<description>
				Redot calls this method to pass you the [param data] from a control's [method _get_drag_data] result. Redot first calls [method _can_drop_data] to test if [param data] is allowed to drop at [param at_position] where [param at_position] is local to this control.
				[codeblocks]
				[gdscript]
				func _can_drop_data(position, data):
				    return typeof(data) == TYPE_DICTIONARY and data.has("color")

				func _drop_data(position, data):
				    var color = data["color"]
				[/gdscript]
				[csharp]
				public override bool _CanDropData(Vector2 atPosition, Variant data)
				{
				    return data.VariantType == Variant.Type.Dictionary &amp;&amp; data.AsGodotDictionary().ContainsKey("color");
				}

				public override void _DropData(Vector2 atPosition, Variant data)
				{
				    Color color = data.AsGodotDictionary()["color"].AsColor();
				}
				[/csharp]
				[/codeblocks]
			</description>
		</method>
		<method name="_get_drag_data" qualifiers="virtual">
			<return type="Variant" />
			<param index="0" name="at_position" type="Vector2" />
			<description>
				Redot calls this method to get data that can be dragged and dropped onto controls that expect drop data. Returns [code]null[/code] if there is no data to drag. Controls that want to receive drop data should implement [method _can_drop_data] and [method _drop_data]. [param at_position] is local to this control. Drag may be forced with [method force_drag].
				A preview that will follow the mouse that should represent the data can be set with [method set_drag_preview]. A good time to set the preview is in this method.
				[codeblocks]
				[gdscript]
				func _get_drag_data(position):
				    var mydata = make_data() # This is your custom method generating the drag data.
				    set_drag_preview(make_preview(mydata)) # This is your custom method generating the preview of the drag data.
				    return mydata
				[/gdscript]
				[csharp]
				public override Variant _GetDragData(Vector2 atPosition)
				{
				    var myData = MakeData(); // This is your custom method generating the drag data.
				    SetDragPreview(MakePreview(myData)); // This is your custom method generating the preview of the drag data.
				    return myData;
				}
				[/csharp]
				[/codeblocks]
			</description>
		</method>
		<method name="_get_minimum_size" qualifiers="virtual const">
			<return type="Vector2" />
			<description>
				Virtual method to be implemented by the user. Returns the minimum size for this control. Alternative to [member custom_minimum_size] for controlling minimum size via code. The actual minimum size will be the max value of these two (in each axis separately).
				If not overridden, defaults to [constant Vector2.ZERO].
				[b]Note:[/b] This method will not be called when the script is attached to a [Control] node that already overrides its minimum size (e.g. [Label], [Button], [PanelContainer] etc.). It can only be used with most basic GUI nodes, like [Control], [Container], [Panel] etc.
			</description>
		</method>
		<method name="_get_tooltip" qualifiers="virtual const">
			<return type="String" />
			<param index="0" name="at_position" type="Vector2" />
			<description>
				Virtual method to be implemented by the user. Returns the tooltip text for the position [param at_position] in control's local coordinates, which will typically appear when the cursor is resting over this control. See [method get_tooltip].
				[b]Note:[/b] If this method returns an empty [String] and [method _make_custom_tooltip] is not overridden, no tooltip is displayed.
			</description>
		</method>
		<method name="_gui_input" qualifiers="virtual">
			<return type="void" />
			<param index="0" name="event" type="InputEvent" />
			<description>
				Virtual method to be implemented by the user. Override this method to handle and accept inputs on UI elements. See also [method accept_event].
				[b]Example:[/b] Click on the control to print a message:
				[codeblocks]
				[gdscript]
				func _gui_input(event):
				    if event is InputEventMouseButton:
				        if event.button_index == MOUSE_BUTTON_LEFT and event.pressed:
				            print("I've been clicked D:")
				[/gdscript]
				[csharp]
				public override void _GuiInput(InputEvent @event)
				{
				    if (@event is InputEventMouseButton mb)
				    {
				        if (mb.ButtonIndex == MouseButton.Left &amp;&amp; mb.Pressed)
				        {
				            GD.Print("I've been clicked D:");
				        }
				    }
				}
				[/csharp]
				[/codeblocks]
				If the [param event] inherits [InputEventMouse], this method will [b]not[/b] be called when:
				- the control's [member mouse_filter] is set to [constant MOUSE_FILTER_IGNORE];
				- the control is obstructed by another control on top, that doesn't have [member mouse_filter] set to [constant MOUSE_FILTER_IGNORE];
				- the control's parent has [member mouse_filter] set to [constant MOUSE_FILTER_STOP] or has accepted the event;
				- the control's parent has [member clip_contents] enabled and the [param event]'s position is outside the parent's rectangle;
				- the [param event]'s position is outside the control (see [method _has_point]).
				[b]Note:[/b] The [param event]'s position is relative to this control's origin.
			</description>
		</method>
		<method name="_has_point" qualifiers="virtual const">
			<return type="bool" />
			<param index="0" name="point" type="Vector2" />
			<description>
				Virtual method to be implemented by the user. Returns whether the given [param point] is inside this control.
				If not overridden, default behavior is checking if the point is within control's Rect.
				[b]Note:[/b] If you want to check if a point is inside the control, you can use [code]Rect2(Vector2.ZERO, size).has_point(point)[/code].
			</description>
		</method>
		<method name="_make_custom_tooltip" qualifiers="virtual const">
			<return type="Object" />
			<param index="0" name="for_text" type="String" />
			<description>
				Virtual method to be implemented by the user. Returns a [Control] node that should be used as a tooltip instead of the default one. [param for_text] is the return value of [method get_tooltip].
				The returned node must be of type [Control] or Control-derived. It can have child nodes of any type. It is freed when the tooltip disappears, so make sure you always provide a new instance (if you want to use a pre-existing node from your scene tree, you can duplicate it and pass the duplicated instance). When [code]null[/code] or a non-Control node is returned, the default tooltip will be used instead.
				The returned node will be added as child to a [PopupPanel], so you should only provide the contents of that panel. That [PopupPanel] can be themed using [method Theme.set_stylebox] for the type [code]"TooltipPanel"[/code] (see [member tooltip_text] for an example).
				[b]Note:[/b] The tooltip is shrunk to minimal size. If you want to ensure it's fully visible, you might want to set its [member custom_minimum_size] to some non-zero value.
				[b]Note:[/b] The node (and any relevant children) should have their [member CanvasItem.visible] set to [code]true[/code] when returned, otherwise, the viewport that instantiates it will not be able to calculate its minimum size reliably.
				[b]Note:[/b] If overridden, this method is called even if [method get_tooltip] returns an empty string. When this happens with the default tooltip, it is not displayed. To copy this behavior, return [code]null[/code] in this method when [param for_text] is empty.
				[b]Example:[/b] Use a constructed node as a tooltip:
				[codeblocks]
				[gdscript]
				func _make_custom_tooltip(for_text):
				    var label = Label.new()
				    label.text = for_text
				    return label
				[/gdscript]
				[csharp]
				public override Control _MakeCustomTooltip(string forText)
				{
				    var label = new Label();
				    label.Text = forText;
				    return label;
				}
				[/csharp]
				[/codeblocks]
				[b]Example:[/b] Usa a scene instance as a tooltip:
				[codeblocks]
				[gdscript]
				func _make_custom_tooltip(for_text):
				    var tooltip = preload("res://some_tooltip_scene.tscn").instantiate()
				    tooltip.get_node("Label").text = for_text
				    return tooltip
				[/gdscript]
				[csharp]
				public override Control _MakeCustomTooltip(string forText)
				{
				    Node tooltip = ResourceLoader.Load&lt;PackedScene&gt;("res://some_tooltip_scene.tscn").Instantiate();
				    tooltip.GetNode&lt;Label&gt;("Label").Text = forText;
				    return tooltip;
				}
				[/csharp]
				[/codeblocks]
			</description>
		</method>
		<method name="_structured_text_parser" qualifiers="virtual const">
			<return type="Vector3i[]" />
			<param index="0" name="args" type="Array" />
			<param index="1" name="text" type="String" />
			<description>
				User defined BiDi algorithm override function.
				Returns an [Array] of [Vector3i] text ranges and text base directions, in the left-to-right order. Ranges should cover full source [param text] without overlaps. BiDi algorithm will be used on each range separately.
			</description>
		</method>
		<method name="accept_event">
			<return type="void" />
			<description>
				Marks an input event as handled. Once you accept an input event, it stops propagating, even to nodes listening to [method Node._unhandled_input] or [method Node._unhandled_key_input].
				[b]Note:[/b] This does not affect the methods in [Input], only the way events are propagated.
			</description>
		</method>
		<method name="add_theme_color_override">
			<return type="void" />
			<param index="0" name="name" type="StringName" />
			<param index="1" name="color" type="Color" />
			<description>
				Creates a local override for a theme [Color] with the specified [param name]. Local overrides always take precedence when fetching theme items for the control. An override can be removed with [method remove_theme_color_override].
				See also [method get_theme_color].
				[b]Example:[/b] Override a [Label]'s color and reset it later:
				[codeblocks]
				[gdscript]
				# Given the child Label node "MyLabel", override its font color with a custom value.
				$MyLabel.add_theme_color_override("font_color", Color(1, 0.5, 0))
				# Reset the font color of the child label.
				$MyLabel.remove_theme_color_override("font_color")
				# Alternatively it can be overridden with the default value from the Label type.
				$MyLabel.add_theme_color_override("font_color", get_theme_color("font_color", "Label"))
				[/gdscript]
				[csharp]
				// Given the child Label node "MyLabel", override its font color with a custom value.
				GetNode&lt;Label&gt;("MyLabel").AddThemeColorOverride("font_color", new Color(1, 0.5f, 0));
				// Reset the font color of the child label.
				GetNode&lt;Label&gt;("MyLabel").RemoveThemeColorOverride("font_color");
				// Alternatively it can be overridden with the default value from the Label type.
				GetNode&lt;Label&gt;("MyLabel").AddThemeColorOverride("font_color", GetThemeColor("font_color", "Label"));
				[/csharp]
				[/codeblocks]
			</description>
		</method>
		<method name="add_theme_constant_override">
			<return type="void" />
			<param index="0" name="name" type="StringName" />
			<param index="1" name="constant" type="int" />
			<description>
				Creates a local override for a theme constant with the specified [param name]. Local overrides always take precedence when fetching theme items for the control. An override can be removed with [method remove_theme_constant_override].
				See also [method get_theme_constant].
			</description>
		</method>
		<method name="add_theme_font_override">
			<return type="void" />
			<param index="0" name="name" type="StringName" />
			<param index="1" name="font" type="Font" />
			<description>
				Creates a local override for a theme [Font] with the specified [param name]. Local overrides always take precedence when fetching theme items for the control. An override can be removed with [method remove_theme_font_override].
				See also [method get_theme_font].
			</description>
		</method>
		<method name="add_theme_font_size_override">
			<return type="void" />
			<param index="0" name="name" type="StringName" />
			<param index="1" name="font_size" type="int" />
			<description>
				Creates a local override for a theme font size with the specified [param name]. Local overrides always take precedence when fetching theme items for the control. An override can be removed with [method remove_theme_font_size_override].
				See also [method get_theme_font_size].
			</description>
		</method>
		<method name="add_theme_icon_override">
			<return type="void" />
			<param index="0" name="name" type="StringName" />
			<param index="1" name="texture" type="Texture2D" />
			<description>
				Creates a local override for a theme icon with the specified [param name]. Local overrides always take precedence when fetching theme items for the control. An override can be removed with [method remove_theme_icon_override].
				See also [method get_theme_icon].
			</description>
		</method>
		<method name="add_theme_stylebox_override">
			<return type="void" />
			<param index="0" name="name" type="StringName" />
			<param index="1" name="stylebox" type="StyleBox" />
			<description>
				Creates a local override for a theme [StyleBox] with the specified [param name]. Local overrides always take precedence when fetching theme items for the control. An override can be removed with [method remove_theme_stylebox_override].
				See also [method get_theme_stylebox].
				[b]Example:[/b] Modify a property in a [StyleBox] by duplicating it:
				[codeblocks]
				[gdscript]
				# The snippet below assumes the child node "MyButton" has a StyleBoxFlat assigned.
				# Resources are shared across instances, so we need to duplicate it
				# to avoid modifying the appearance of all other buttons.
				var new_stylebox_normal = $MyButton.get_theme_stylebox("normal").duplicate()
				new_stylebox_normal.border_width_top = 3
				new_stylebox_normal.border_color = Color(0, 1, 0.5)
				$MyButton.add_theme_stylebox_override("normal", new_stylebox_normal)
				# Remove the stylebox override.
				$MyButton.remove_theme_stylebox_override("normal")
				[/gdscript]
				[csharp]
				// The snippet below assumes the child node "MyButton" has a StyleBoxFlat assigned.
				// Resources are shared across instances, so we need to duplicate it
				// to avoid modifying the appearance of all other buttons.
				StyleBoxFlat newStyleboxNormal = GetNode&lt;Button&gt;("MyButton").GetThemeStylebox("normal").Duplicate() as StyleBoxFlat;
				newStyleboxNormal.BorderWidthTop = 3;
				newStyleboxNormal.BorderColor = new Color(0, 1, 0.5f);
				GetNode&lt;Button&gt;("MyButton").AddThemeStyleboxOverride("normal", newStyleboxNormal);
				// Remove the stylebox override.
				GetNode&lt;Button&gt;("MyButton").RemoveThemeStyleboxOverride("normal");
				[/csharp]
				[/codeblocks]
			</description>
		</method>
		<method name="begin_bulk_theme_override">
			<return type="void" />
			<description>
				Prevents [code]*_theme_*_override[/code] methods from emitting [constant NOTIFICATION_THEME_CHANGED] until [method end_bulk_theme_override] is called.
			</description>
		</method>
		<method name="end_bulk_theme_override">
			<return type="void" />
			<description>
				Ends a bulk theme override update. See [method begin_bulk_theme_override].
			</description>
		</method>
		<method name="find_next_valid_focus" qualifiers="const">
			<return type="Control" />
			<description>
				Finds the next (below in the tree) [Control] that can receive the focus.
			</description>
		</method>
		<method name="find_prev_valid_focus" qualifiers="const">
			<return type="Control" />
			<description>
				Finds the previous (above in the tree) [Control] that can receive the focus.
			</description>
		</method>
		<method name="find_valid_focus_neighbor" qualifiers="const">
			<return type="Control" />
			<param index="0" name="side" type="int" enum="Side" />
			<description>
				Finds the next [Control] that can receive the focus on the specified [enum Side].
				[b]Note:[/b] This is different from [method get_focus_neighbor], which returns the path of a specified focus neighbor.
			</description>
		</method>
		<method name="force_drag">
			<return type="void" />
			<param index="0" name="data" type="Variant" />
			<param index="1" name="preview" type="Control" />
			<description>
				Forces drag and bypasses [method _get_drag_data] and [method set_drag_preview] by passing [param data] and [param preview]. Drag will start even if the mouse is neither over nor pressed on this control.
				The methods [method _can_drop_data] and [method _drop_data] must be implemented on controls that want to receive drop data.
			</description>
		</method>
		<method name="get_anchor" qualifiers="const">
			<return type="float" />
			<param index="0" name="side" type="int" enum="Side" />
			<description>
				Returns the anchor for the specified [enum Side]. A getter method for [member anchor_bottom], [member anchor_left], [member anchor_right] and [member anchor_top].
			</description>
		</method>
		<method name="get_begin" qualifiers="const">
			<return type="Vector2" />
			<description>
				Returns [member offset_left] and [member offset_top]. See also [member position].
			</description>
		</method>
		<method name="get_combined_minimum_size" qualifiers="const">
			<return type="Vector2" />
			<description>
				Returns combined minimum size from [member custom_minimum_size] and [method get_minimum_size].
			</description>
		</method>
		<method name="get_cursor_shape" qualifiers="const">
			<return type="int" enum="Control.CursorShape" />
			<param index="0" name="position" type="Vector2" default="Vector2(0, 0)" />
			<description>
				Returns the mouse cursor shape the control displays on mouse hover. See [enum CursorShape].
			</description>
		</method>
		<method name="get_end" qualifiers="const">
			<return type="Vector2" />
			<description>
				Returns [member offset_right] and [member offset_bottom].
			</description>
		</method>
		<method name="get_focus_neighbor" qualifiers="const">
			<return type="NodePath" />
			<param index="0" name="side" type="int" enum="Side" />
			<description>
				Returns the focus neighbor for the specified [enum Side]. A getter method for [member focus_neighbor_bottom], [member focus_neighbor_left], [member focus_neighbor_right] and [member focus_neighbor_top].
				[b]Note:[/b] To find the next [Control] on the specific [enum Side], even if a neighbor is not assigned, use [method find_valid_focus_neighbor].
			</description>
		</method>
		<method name="get_global_rect" qualifiers="const">
			<return type="Rect2" />
			<description>
				Returns the position and size of the control relative to the containing canvas. See [member global_position] and [member size].
				[b]Note:[/b] If the node itself or any parent [CanvasItem] between the node and the canvas have a non default rotation or skew, the resulting size is likely not meaningful.
				[b]Note:[/b] Setting [member Viewport.gui_snap_controls_to_pixels] to [code]true[/code] can lead to rounding inaccuracies between the displayed control and the returned [Rect2].
			</description>
		</method>
		<method name="get_minimum_size" qualifiers="const">
			<return type="Vector2" />
			<description>
				Returns the minimum size for this control. See [member custom_minimum_size].
			</description>
		</method>
		<method name="get_offset" qualifiers="const">
			<return type="float" />
			<param index="0" name="offset" type="int" enum="Side" />
			<description>
				Returns the offset for the specified [enum Side]. A getter method for [member offset_bottom], [member offset_left], [member offset_right] and [member offset_top].
			</description>
		</method>
		<method name="get_parent_area_size" qualifiers="const">
			<return type="Vector2" />
			<description>
				Returns the width/height occupied in the parent control.
			</description>
		</method>
		<method name="get_parent_control" qualifiers="const">
			<return type="Control" />
			<description>
				Returns the parent control node.
			</description>
		</method>
		<method name="get_rect" qualifiers="const">
			<return type="Rect2" />
			<description>
				Returns the position and size of the control in the coordinate system of the containing node. See [member position], [member scale] and [member size].
				[b]Note:[/b] If [member rotation] is not the default rotation, the resulting size is not meaningful.
				[b]Note:[/b] Setting [member Viewport.gui_snap_controls_to_pixels] to [code]true[/code] can lead to rounding inaccuracies between the displayed control and the returned [Rect2].
			</description>
		</method>
		<method name="get_screen_position" qualifiers="const">
			<return type="Vector2" />
			<description>
				Returns the position of this [Control] in global screen coordinates (i.e. taking window position into account). Mostly useful for editor plugins.
				Equals to [member global_position] if the window is embedded (see [member Viewport.gui_embed_subwindows]).
				[b]Example:[/b] Show a popup at the mouse position:
				[codeblock]
				popup_menu.position = get_screen_position() + get_local_mouse_position()
				popup_menu.reset_size()
				popup_menu.popup()
				[/codeblock]
			</description>
		</method>
		<method name="get_theme_color" qualifiers="const">
			<return type="Color" />
			<param index="0" name="name" type="StringName" />
			<param index="1" name="theme_type" type="StringName" default="&amp;&quot;&quot;" />
			<description>
				Returns a [Color] from the first matching [Theme] in the tree if that [Theme] has a color item with the specified [param name] and [param theme_type]. If [param theme_type] is omitted the class name of the current control is used as the type, or [member theme_type_variation] if it is defined. If the type is a class name its parent classes are also checked, in order of inheritance. If the type is a variation its base types are checked, in order of dependency, then the control's class name and its parent classes are checked.
				For the current control its local overrides are considered first (see [method add_theme_color_override]), then its assigned [member theme]. After the current control, each parent control and its assigned [member theme] are considered; controls without a [member theme] assigned are skipped. If no matching [Theme] is found in the tree, the custom project [Theme] (see [member ProjectSettings.gui/theme/custom]) and the default [Theme] are used (see [ThemeDB]).
				[codeblocks]
				[gdscript]
				func _ready():
				    # Get the font color defined for the current Control's class, if it exists.
				    modulate = get_theme_color("font_color")
				    # Get the font color defined for the Button class.
				    modulate = get_theme_color("font_color", "Button")
				[/gdscript]
				[csharp]
				public override void _Ready()
				{
				    // Get the font color defined for the current Control's class, if it exists.
				    Modulate = GetThemeColor("font_color");
				    // Get the font color defined for the Button class.
				    Modulate = GetThemeColor("font_color", "Button");
				}
				[/csharp]
				[/codeblocks]
			</description>
		</method>
		<method name="get_theme_constant" qualifiers="const">
			<return type="int" />
			<param index="0" name="name" type="StringName" />
			<param index="1" name="theme_type" type="StringName" default="&amp;&quot;&quot;" />
			<description>
				Returns a constant from the first matching [Theme] in the tree if that [Theme] has a constant item with the specified [param name] and [param theme_type].
				See [method get_theme_color] for details.
			</description>
		</method>
		<method name="get_theme_default_base_scale" qualifiers="const">
			<return type="float" />
			<description>
				Returns the default base scale value from the first matching [Theme] in the tree if that [Theme] has a valid [member Theme.default_base_scale] value.
				See [method get_theme_color] for details.
			</description>
		</method>
		<method name="get_theme_default_font" qualifiers="const">
			<return type="Font" />
			<description>
				Returns the default font from the first matching [Theme] in the tree if that [Theme] has a valid [member Theme.default_font] value.
				See [method get_theme_color] for details.
			</description>
		</method>
		<method name="get_theme_default_font_size" qualifiers="const">
			<return type="int" />
			<description>
				Returns the default font size value from the first matching [Theme] in the tree if that [Theme] has a valid [member Theme.default_font_size] value.
				See [method get_theme_color] for details.
			</description>
		</method>
		<method name="get_theme_font" qualifiers="const">
			<return type="Font" />
			<param index="0" name="name" type="StringName" />
			<param index="1" name="theme_type" type="StringName" default="&amp;&quot;&quot;" />
			<description>
				Returns a [Font] from the first matching [Theme] in the tree if that [Theme] has a font item with the specified [param name] and [param theme_type].
				See [method get_theme_color] for details.
			</description>
		</method>
		<method name="get_theme_font_size" qualifiers="const">
			<return type="int" />
			<param index="0" name="name" type="StringName" />
			<param index="1" name="theme_type" type="StringName" default="&amp;&quot;&quot;" />
			<description>
				Returns a font size from the first matching [Theme] in the tree if that [Theme] has a font size item with the specified [param name] and [param theme_type].
				See [method get_theme_color] for details.
			</description>
		</method>
		<method name="get_theme_icon" qualifiers="const">
			<return type="Texture2D" />
			<param index="0" name="name" type="StringName" />
			<param index="1" name="theme_type" type="StringName" default="&amp;&quot;&quot;" />
			<description>
				Returns an icon from the first matching [Theme] in the tree if that [Theme] has an icon item with the specified [param name] and [param theme_type].
				See [method get_theme_color] for details.
			</description>
		</method>
		<method name="get_theme_stylebox" qualifiers="const">
			<return type="StyleBox" />
			<param index="0" name="name" type="StringName" />
			<param index="1" name="theme_type" type="StringName" default="&amp;&quot;&quot;" />
			<description>
				Returns a [StyleBox] from the first matching [Theme] in the tree if that [Theme] has a stylebox item with the specified [param name] and [param theme_type].
				See [method get_theme_color] for details.
			</description>
		</method>
		<method name="get_tooltip" qualifiers="const">
			<return type="String" />
			<param index="0" name="at_position" type="Vector2" default="Vector2(0, 0)" />
			<description>
				Returns the tooltip text for the position [param at_position] in control's local coordinates, which will typically appear when the cursor is resting over this control. By default, it returns [member tooltip_text].
				This method can be overridden to customize its behavior. See [method _get_tooltip].
				[b]Note:[/b] If this method returns an empty [String] and [method _make_custom_tooltip] is not overridden, no tooltip is displayed.
			</description>
		</method>
		<method name="grab_click_focus">
			<return type="void" />
			<description>
				Creates an [InputEventMouseButton] that attempts to click the control. If the event is received, the control gains focus.
				[codeblocks]
				[gdscript]
				func _process(delta):
				    grab_click_focus() # When clicking another Control node, this node will be clicked instead.
				[/gdscript]
				[csharp]
				public override void _Process(double delta)
				{
				    GrabClickFocus(); // When clicking another Control node, this node will be clicked instead.
				}
				[/csharp]
				[/codeblocks]
			</description>
		</method>
		<method name="grab_focus">
			<return type="void" />
			<description>
				Steal the focus from another control and become the focused control (see [member focus_mode]).
				[b]Note:[/b] Using this method together with [method Callable.call_deferred] makes it more reliable, especially when called inside [method Node._ready].
			</description>
		</method>
		<method name="has_focus" qualifiers="const">
			<return type="bool" />
			<description>
				Returns [code]true[/code] if this is the current focused control. See [member focus_mode].
			</description>
		</method>
		<method name="has_theme_color" qualifiers="const">
			<return type="bool" />
			<param index="0" name="name" type="StringName" />
			<param index="1" name="theme_type" type="StringName" default="&amp;&quot;&quot;" />
			<description>
				Returns [code]true[/code] if there is a matching [Theme] in the tree that has a color item with the specified [param name] and [param theme_type].
				See [method get_theme_color] for details.
			</description>
		</method>
		<method name="has_theme_color_override" qualifiers="const">
			<return type="bool" />
			<param index="0" name="name" type="StringName" />
			<description>
				Returns [code]true[/code] if there is a local override for a theme [Color] with the specified [param name] in this [Control] node.
				See [method add_theme_color_override].
			</description>
		</method>
		<method name="has_theme_constant" qualifiers="const">
			<return type="bool" />
			<param index="0" name="name" type="StringName" />
			<param index="1" name="theme_type" type="StringName" default="&amp;&quot;&quot;" />
			<description>
				Returns [code]true[/code] if there is a matching [Theme] in the tree that has a constant item with the specified [param name] and [param theme_type].
				See [method get_theme_color] for details.
			</description>
		</method>
		<method name="has_theme_constant_override" qualifiers="const">
			<return type="bool" />
			<param index="0" name="name" type="StringName" />
			<description>
				Returns [code]true[/code] if there is a local override for a theme constant with the specified [param name] in this [Control] node.
				See [method add_theme_constant_override].
			</description>
		</method>
		<method name="has_theme_font" qualifiers="const">
			<return type="bool" />
			<param index="0" name="name" type="StringName" />
			<param index="1" name="theme_type" type="StringName" default="&amp;&quot;&quot;" />
			<description>
				Returns [code]true[/code] if there is a matching [Theme] in the tree that has a font item with the specified [param name] and [param theme_type].
				See [method get_theme_color] for details.
			</description>
		</method>
		<method name="has_theme_font_override" qualifiers="const">
			<return type="bool" />
			<param index="0" name="name" type="StringName" />
			<description>
				Returns [code]true[/code] if there is a local override for a theme [Font] with the specified [param name] in this [Control] node.
				See [method add_theme_font_override].
			</description>
		</method>
		<method name="has_theme_font_size" qualifiers="const">
			<return type="bool" />
			<param index="0" name="name" type="StringName" />
			<param index="1" name="theme_type" type="StringName" default="&amp;&quot;&quot;" />
			<description>
				Returns [code]true[/code] if there is a matching [Theme] in the tree that has a font size item with the specified [param name] and [param theme_type].
				See [method get_theme_color] for details.
			</description>
		</method>
		<method name="has_theme_font_size_override" qualifiers="const">
			<return type="bool" />
			<param index="0" name="name" type="StringName" />
			<description>
				Returns [code]true[/code] if there is a local override for a theme font size with the specified [param name] in this [Control] node.
				See [method add_theme_font_size_override].
			</description>
		</method>
		<method name="has_theme_icon" qualifiers="const">
			<return type="bool" />
			<param index="0" name="name" type="StringName" />
			<param index="1" name="theme_type" type="StringName" default="&amp;&quot;&quot;" />
			<description>
				Returns [code]true[/code] if there is a matching [Theme] in the tree that has an icon item with the specified [param name] and [param theme_type].
				See [method get_theme_color] for details.
			</description>
		</method>
		<method name="has_theme_icon_override" qualifiers="const">
			<return type="bool" />
			<param index="0" name="name" type="StringName" />
			<description>
				Returns [code]true[/code] if there is a local override for a theme icon with the specified [param name] in this [Control] node.
				See [method add_theme_icon_override].
			</description>
		</method>
		<method name="has_theme_stylebox" qualifiers="const">
			<return type="bool" />
			<param index="0" name="name" type="StringName" />
			<param index="1" name="theme_type" type="StringName" default="&amp;&quot;&quot;" />
			<description>
				Returns [code]true[/code] if there is a matching [Theme] in the tree that has a stylebox item with the specified [param name] and [param theme_type].
				See [method get_theme_color] for details.
			</description>
		</method>
		<method name="has_theme_stylebox_override" qualifiers="const">
			<return type="bool" />
			<param index="0" name="name" type="StringName" />
			<description>
				Returns [code]true[/code] if there is a local override for a theme [StyleBox] with the specified [param name] in this [Control] node.
				See [method add_theme_stylebox_override].
			</description>
		</method>
		<method name="is_drag_successful" qualifiers="const">
			<return type="bool" />
			<description>
				Returns [code]true[/code] if a drag operation is successful. Alternative to [method Viewport.gui_is_drag_successful].
				Best used with [constant Node.NOTIFICATION_DRAG_END].
			</description>
		</method>
		<method name="is_layout_rtl" qualifiers="const">
			<return type="bool" />
			<description>
				Returns [code]true[/code] if layout is right-to-left.
			</description>
		</method>
		<method name="release_focus">
			<return type="void" />
			<description>
				Give up the focus. No other control will be able to receive input.
			</description>
		</method>
		<method name="remove_theme_color_override">
			<return type="void" />
			<param index="0" name="name" type="StringName" />
			<description>
				Removes a local override for a theme [Color] with the specified [param name] previously added by [method add_theme_color_override] or via the Inspector dock.
			</description>
		</method>
		<method name="remove_theme_constant_override">
			<return type="void" />
			<param index="0" name="name" type="StringName" />
			<description>
				Removes a local override for a theme constant with the specified [param name] previously added by [method add_theme_constant_override] or via the Inspector dock.
			</description>
		</method>
		<method name="remove_theme_font_override">
			<return type="void" />
			<param index="0" name="name" type="StringName" />
			<description>
				Removes a local override for a theme [Font] with the specified [param name] previously added by [method add_theme_font_override] or via the Inspector dock.
			</description>
		</method>
		<method name="remove_theme_font_size_override">
			<return type="void" />
			<param index="0" name="name" type="StringName" />
			<description>
				Removes a local override for a theme font size with the specified [param name] previously added by [method add_theme_font_size_override] or via the Inspector dock.
			</description>
		</method>
		<method name="remove_theme_icon_override">
			<return type="void" />
			<param index="0" name="name" type="StringName" />
			<description>
				Removes a local override for a theme icon with the specified [param name] previously added by [method add_theme_icon_override] or via the Inspector dock.
			</description>
		</method>
		<method name="remove_theme_stylebox_override">
			<return type="void" />
			<param index="0" name="name" type="StringName" />
			<description>
				Removes a local override for a theme [StyleBox] with the specified [param name] previously added by [method add_theme_stylebox_override] or via the Inspector dock.
			</description>
		</method>
		<method name="reset_size">
			<return type="void" />
			<description>
				Resets the size to [method get_combined_minimum_size]. This is equivalent to calling [code]set_size(Vector2())[/code] (or any size below the minimum).
			</description>
		</method>
		<method name="set_anchor">
			<return type="void" />
			<param index="0" name="side" type="int" enum="Side" />
			<param index="1" name="anchor" type="float" />
			<param index="2" name="keep_offset" type="bool" default="false" />
			<param index="3" name="push_opposite_anchor" type="bool" default="true" />
			<description>
				Sets the anchor for the specified [enum Side] to [param anchor]. A setter method for [member anchor_bottom], [member anchor_left], [member anchor_right] and [member anchor_top].
				If [param keep_offset] is [code]true[/code], offsets aren't updated after this operation.
				If [param push_opposite_anchor] is [code]true[/code] and the opposite anchor overlaps this anchor, the opposite one will have its value overridden. For example, when setting left anchor to 1 and the right anchor has value of 0.5, the right anchor will also get value of 1. If [param push_opposite_anchor] was [code]false[/code], the left anchor would get value 0.5.
			</description>
		</method>
		<method name="set_anchor_and_offset">
			<return type="void" />
			<param index="0" name="side" type="int" enum="Side" />
			<param index="1" name="anchor" type="float" />
			<param index="2" name="offset" type="float" />
			<param index="3" name="push_opposite_anchor" type="bool" default="false" />
			<description>
				Works the same as [method set_anchor], but instead of [code]keep_offset[/code] argument and automatic update of offset, it allows to set the offset yourself (see [method set_offset]).
			</description>
		</method>
		<method name="set_anchors_and_offsets_preset">
			<return type="void" />
			<param index="0" name="preset" type="int" enum="Control.LayoutPreset" />
			<param index="1" name="resize_mode" type="int" enum="Control.LayoutPresetMode" default="0" />
			<param index="2" name="margin" type="int" default="0" />
			<description>
				Sets both anchor preset and offset preset. See [method set_anchors_preset] and [method set_offsets_preset].
			</description>
		</method>
		<method name="set_anchors_preset">
			<return type="void" />
			<param index="0" name="preset" type="int" enum="Control.LayoutPreset" />
			<param index="1" name="keep_offsets" type="bool" default="false" />
			<description>
				Sets the anchors to a [param preset] from [enum Control.LayoutPreset] enum. This is the code equivalent to using the Layout menu in the 2D editor.
				If [param keep_offsets] is [code]true[/code], control's position will also be updated.
			</description>
		</method>
		<method name="set_begin">
			<return type="void" />
			<param index="0" name="position" type="Vector2" />
			<description>
				Sets [member offset_left] and [member offset_top] at the same time. Equivalent of changing [member position].
			</description>
		</method>
		<method name="set_drag_forwarding">
			<return type="void" />
			<param index="0" name="drag_func" type="Callable" />
			<param index="1" name="can_drop_func" type="Callable" />
			<param index="2" name="drop_func" type="Callable" />
			<description>
				Sets the given callables to be used instead of the control's own drag-and-drop virtual methods. If a callable is empty, its respective virtual method is used as normal.
				The arguments for each callable should be exactly the same as their respective virtual methods, which would be:
				- [param drag_func] corresponds to [method _get_drag_data] and requires a [Vector2];
				- [param can_drop_func] corresponds to [method _can_drop_data] and requires both a [Vector2] and a [Variant];
				- [param drop_func] corresponds to [method _drop_data] and requires both a [Vector2] and a [Variant].
			</description>
		</method>
		<method name="set_drag_preview">
			<return type="void" />
			<param index="0" name="control" type="Control" />
			<description>
				Shows the given control at the mouse pointer. A good time to call this method is in [method _get_drag_data]. The control must not be in the scene tree. You should not free the control, and you should not keep a reference to the control beyond the duration of the drag. It will be deleted automatically after the drag has ended.
				[codeblocks]
				[gdscript]
				@export var color = Color(1, 0, 0, 1)

				func _get_drag_data(position):
				    # Use a control that is not in the tree
				    var cpb = ColorPickerButton.new()
				    cpb.color = color
				    cpb.size = Vector2(50, 50)
				    set_drag_preview(cpb)
				    return color
				[/gdscript]
				[csharp]
				[Export]
				private Color _color = new Color(1, 0, 0, 1);

				public override Variant _GetDragData(Vector2 atPosition)
				{
				    // Use a control that is not in the tree
				    var cpb = new ColorPickerButton();
				    cpb.Color = _color;
				    cpb.Size = new Vector2(50, 50);
				    SetDragPreview(cpb);
				    return _color;
				}
				[/csharp]
				[/codeblocks]
			</description>
		</method>
		<method name="set_end">
			<return type="void" />
			<param index="0" name="position" type="Vector2" />
			<description>
				Sets [member offset_right] and [member offset_bottom] at the same time.
			</description>
		</method>
		<method name="set_focus_neighbor">
			<return type="void" />
			<param index="0" name="side" type="int" enum="Side" />
			<param index="1" name="neighbor" type="NodePath" />
			<description>
				Sets the focus neighbor for the specified [enum Side] to the [Control] at [param neighbor] node path. A setter method for [member focus_neighbor_bottom], [member focus_neighbor_left], [member focus_neighbor_right] and [member focus_neighbor_top].
			</description>
		</method>
		<method name="set_global_position">
			<return type="void" />
			<param index="0" name="position" type="Vector2" />
			<param index="1" name="keep_offsets" type="bool" default="false" />
			<description>
				Sets the [member global_position] to given [param position].
				If [param keep_offsets] is [code]true[/code], control's anchors will be updated instead of offsets.
			</description>
		</method>
		<method name="set_offset">
			<return type="void" />
			<param index="0" name="side" type="int" enum="Side" />
			<param index="1" name="offset" type="float" />
			<description>
				Sets the offset for the specified [enum Side] to [param offset]. A setter method for [member offset_bottom], [member offset_left], [member offset_right] and [member offset_top].
			</description>
		</method>
		<method name="set_offsets_preset">
			<return type="void" />
			<param index="0" name="preset" type="int" enum="Control.LayoutPreset" />
			<param index="1" name="resize_mode" type="int" enum="Control.LayoutPresetMode" default="0" />
			<param index="2" name="margin" type="int" default="0" />
			<description>
				Sets the offsets to a [param preset] from [enum Control.LayoutPreset] enum. This is the code equivalent to using the Layout menu in the 2D editor.
				Use parameter [param resize_mode] with constants from [enum Control.LayoutPresetMode] to better determine the resulting size of the [Control]. Constant size will be ignored if used with presets that change size, e.g. [constant PRESET_LEFT_WIDE].
				Use parameter [param margin] to determine the gap between the [Control] and the edges.
			</description>
		</method>
		<method name="set_position">
			<return type="void" />
			<param index="0" name="position" type="Vector2" />
			<param index="1" name="keep_offsets" type="bool" default="false" />
			<description>
				Sets the [member position] to given [param position].
				If [param keep_offsets] is [code]true[/code], control's anchors will be updated instead of offsets.
			</description>
		</method>
		<method name="set_size">
			<return type="void" />
			<param index="0" name="size" type="Vector2" />
			<param index="1" name="keep_offsets" type="bool" default="false" />
			<description>
				Sets the size (see [member size]).
				If [param keep_offsets] is [code]true[/code], control's anchors will be updated instead of offsets.
			</description>
		</method>
		<method name="update_minimum_size">
			<return type="void" />
			<description>
				Invalidates the size cache in this node and in parent nodes up to top level. Intended to be used with [method get_minimum_size] when the return value is changed. Setting [member custom_minimum_size] directly calls this method automatically.
			</description>
		</method>
		<method name="warp_mouse">
			<return type="void" />
			<param index="0" name="position" type="Vector2" />
			<description>
				Moves the mouse cursor to [param position], relative to [member position] of this [Control].
				[b]Note:[/b] [method warp_mouse] is only supported on Windows, macOS and Linux. It has no effect on Android, iOS and Web.
			</description>
		</method>
	</methods>
	<members>
		<member name="anchor_bottom" type="float" setter="_set_anchor" getter="get_anchor" default="0.0">
			Anchors the bottom edge of the node to the origin, the center, or the end of its parent control. It changes how the bottom offset updates when the node moves or changes size. You can use one of the [enum Anchor] constants for convenience.
		</member>
		<member name="anchor_left" type="float" setter="_set_anchor" getter="get_anchor" default="0.0">
			Anchors the left edge of the node to the origin, the center or the end of its parent control. It changes how the left offset updates when the node moves or changes size. You can use one of the [enum Anchor] constants for convenience.
		</member>
		<member name="anchor_right" type="float" setter="_set_anchor" getter="get_anchor" default="0.0">
			Anchors the right edge of the node to the origin, the center or the end of its parent control. It changes how the right offset updates when the node moves or changes size. You can use one of the [enum Anchor] constants for convenience.
		</member>
		<member name="anchor_top" type="float" setter="_set_anchor" getter="get_anchor" default="0.0">
			Anchors the top edge of the node to the origin, the center or the end of its parent control. It changes how the top offset updates when the node moves or changes size. You can use one of the [enum Anchor] constants for convenience.
		</member>
		<member name="auto_translate" type="bool" setter="set_auto_translate" getter="is_auto_translating" deprecated="Use [member Node.auto_translate_mode] instead.">
			Toggles if any text should automatically change to its translated version depending on the current locale.
		</member>
		<member name="clip_contents" type="bool" setter="set_clip_contents" getter="is_clipping_contents" default="false">
			Enables whether rendering of [CanvasItem] based children should be clipped to this control's rectangle. If [code]true[/code], parts of a child which would be visibly outside of this control's rectangle will not be rendered and won't receive input.
		</member>
		<member name="custom_minimum_size" type="Vector2" setter="set_custom_minimum_size" getter="get_custom_minimum_size" default="Vector2(0, 0)">
			The minimum size of the node's bounding rectangle. If you set it to a value greater than [code](0, 0)[/code], the node's bounding rectangle will always have at least this size. Note that [Control] nodes have their internal minimum size returned by [method get_minimum_size]. It depends on the control's contents, like text, textures, or style boxes. The actual minimum size is the maximum value of this property and the internal minimum size (see [method get_combined_minimum_size]).
		</member>
		<member name="focus_mode" type="int" setter="set_focus_mode" getter="get_focus_mode" enum="Control.FocusMode" default="0">
			The focus access mode for the control (None, Click or All). Only one Control can be focused at the same time, and it will receive keyboard, gamepad, and mouse signals.
		</member>
		<member name="focus_neighbor_bottom" type="NodePath" setter="set_focus_neighbor" getter="get_focus_neighbor" default="NodePath(&quot;&quot;)" keywords="focus_neighbour_bottom">
			Tells Redot which node it should give focus to if the user presses the down arrow on the keyboard or down on a gamepad by default. You can change the key by editing the [member ProjectSettings.input/ui_down] input action. The node must be a [Control]. If this property is not set, Redot will give focus to the closest [Control] to the bottom of this one.
		</member>
		<member name="focus_neighbor_left" type="NodePath" setter="set_focus_neighbor" getter="get_focus_neighbor" default="NodePath(&quot;&quot;)" keywords="focus_neighbour_left">
			Tells Redot which node it should give focus to if the user presses the left arrow on the keyboard or left on a gamepad by default. You can change the key by editing the [member ProjectSettings.input/ui_left] input action. The node must be a [Control]. If this property is not set, Redot will give focus to the closest [Control] to the left of this one.
		</member>
		<member name="focus_neighbor_right" type="NodePath" setter="set_focus_neighbor" getter="get_focus_neighbor" default="NodePath(&quot;&quot;)" keywords="focus_neighbour_right">
			Tells Redot which node it should give focus to if the user presses the right arrow on the keyboard or right on a gamepad by default. You can change the key by editing the [member ProjectSettings.input/ui_right] input action. The node must be a [Control]. If this property is not set, Redot will give focus to the closest [Control] to the right of this one.
		</member>
		<member name="focus_neighbor_top" type="NodePath" setter="set_focus_neighbor" getter="get_focus_neighbor" default="NodePath(&quot;&quot;)" keywords="focus_neighbour_top">
			Tells Redot which node it should give focus to if the user presses the top arrow on the keyboard or top on a gamepad by default. You can change the key by editing the [member ProjectSettings.input/ui_up] input action. The node must be a [Control]. If this property is not set, Redot will give focus to the closest [Control] to the top of this one.
		</member>
		<member name="focus_next" type="NodePath" setter="set_focus_next" getter="get_focus_next" default="NodePath(&quot;&quot;)">
			Tells Redot which node it should give focus to if the user presses [kbd]Tab[/kbd] on a keyboard by default. You can change the key by editing the [member ProjectSettings.input/ui_focus_next] input action.
			If this property is not set, Redot will select a "best guess" based on surrounding nodes in the scene tree.
		</member>
		<member name="focus_previous" type="NodePath" setter="set_focus_previous" getter="get_focus_previous" default="NodePath(&quot;&quot;)">
			Tells Redot which node it should give focus to if the user presses [kbd]Shift + Tab[/kbd] on a keyboard by default. You can change the key by editing the [member ProjectSettings.input/ui_focus_prev] input action.
			If this property is not set, Redot will select a "best guess" based on surrounding nodes in the scene tree.
		</member>
		<member name="global_position" type="Vector2" setter="_set_global_position" getter="get_global_position">
			The node's global position, relative to the world (usually to the [CanvasLayer]).
		</member>
		<member name="grow_horizontal" type="int" setter="set_h_grow_direction" getter="get_h_grow_direction" enum="Control.GrowDirection" default="1">
			Controls the direction on the horizontal axis in which the control should grow if its horizontal minimum size is changed to be greater than its current size, as the control always has to be at least the minimum size.
		</member>
		<member name="grow_vertical" type="int" setter="set_v_grow_direction" getter="get_v_grow_direction" enum="Control.GrowDirection" default="1">
			Controls the direction on the vertical axis in which the control should grow if its vertical minimum size is changed to be greater than its current size, as the control always has to be at least the minimum size.
		</member>
		<member name="layout_direction" type="int" setter="set_layout_direction" getter="get_layout_direction" enum="Control.LayoutDirection" default="0">
			Controls layout direction and text writing direction. Right-to-left layouts are necessary for certain languages (e.g. Arabic and Hebrew).
		</member>
		<member name="localize_numeral_system" type="bool" setter="set_localize_numeral_system" getter="is_localizing_numeral_system" default="true">
			If [code]true[/code], automatically converts code line numbers, list indices, [SpinBox] and [ProgressBar] values from the Western Arabic (0..9) to the numeral systems used in current locale.
			[b]Note:[/b] Numbers within the text are not automatically converted, it can be done manually, using [method TextServer.format_number].
		</member>
		<member name="mouse_default_cursor_shape" type="int" setter="set_default_cursor_shape" getter="get_default_cursor_shape" enum="Control.CursorShape" default="0">
			The default cursor shape for this control. Useful for Redot plugins and applications or games that use the system's mouse cursors.
			[b]Note:[/b] On Linux, shapes may vary depending on the cursor theme of the system.
		</member>
		<member name="mouse_filter" type="int" setter="set_mouse_filter" getter="get_mouse_filter" enum="Control.MouseFilter" default="0">
			Controls whether the control will be able to receive mouse button input events through [method _gui_input] and how these events should be handled. Also controls whether the control can receive the [signal mouse_entered], and [signal mouse_exited] signals. See the constants to learn what each does.
		</member>
		<member name="mouse_force_pass_scroll_events" type="bool" setter="set_force_pass_scroll_events" getter="is_force_pass_scroll_events" default="true">
			When enabled, scroll wheel events processed by [method _gui_input] will be passed to the parent control even if [member mouse_filter] is set to [constant MOUSE_FILTER_STOP].
			You should disable it on the root of your UI if you do not want scroll events to go to the [method Node._unhandled_input] processing.
			[b]Note:[/b] Because this property defaults to [code]true[/code], this allows nested scrollable containers to work out of the box.
		</member>
		<member name="offset_bottom" type="float" setter="set_offset" getter="get_offset" default="0.0">
			Distance between the node's bottom edge and its parent control, based on [member anchor_bottom].
			Offsets are often controlled by one or multiple parent [Container] nodes, so you should not modify them manually if your node is a direct child of a [Container]. Offsets update automatically when you move or resize the node.
		</member>
		<member name="offset_left" type="float" setter="set_offset" getter="get_offset" default="0.0">
			Distance between the node's left edge and its parent control, based on [member anchor_left].
			Offsets are often controlled by one or multiple parent [Container] nodes, so you should not modify them manually if your node is a direct child of a [Container]. Offsets update automatically when you move or resize the node.
		</member>
		<member name="offset_right" type="float" setter="set_offset" getter="get_offset" default="0.0">
			Distance between the node's right edge and its parent control, based on [member anchor_right].
			Offsets are often controlled by one or multiple parent [Container] nodes, so you should not modify them manually if your node is a direct child of a [Container]. Offsets update automatically when you move or resize the node.
		</member>
		<member name="offset_top" type="float" setter="set_offset" getter="get_offset" default="0.0">
			Distance between the node's top edge and its parent control, based on [member anchor_top].
			Offsets are often controlled by one or multiple parent [Container] nodes, so you should not modify them manually if your node is a direct child of a [Container]. Offsets update automatically when you move or resize the node.
		</member>
		<member name="physics_interpolation_mode" type="int" setter="set_physics_interpolation_mode" getter="get_physics_interpolation_mode" overrides="Node" enum="Node.PhysicsInterpolationMode" default="2" />
		<member name="pivot_offset" type="Vector2" setter="set_pivot_offset" getter="get_pivot_offset" default="Vector2(0, 0)">
			By default, the node's pivot is its top-left corner. When you change its [member rotation] or [member scale], it will rotate or scale around this pivot. Set this property to [member size] / 2 to pivot around the Control's center.
		</member>
		<member name="position" type="Vector2" setter="_set_position" getter="get_position" default="Vector2(0, 0)">
			The node's position, relative to its containing node. It corresponds to the rectangle's top-left corner. The property is not affected by [member pivot_offset].
		</member>
		<member name="rotation" type="float" setter="set_rotation" getter="get_rotation" default="0.0">
			The node's rotation around its pivot, in radians. See [member pivot_offset] to change the pivot's position.
			[b]Note:[/b] This property is edited in the inspector in degrees. If you want to use degrees in a script, use [member rotation_degrees].
		</member>
		<member name="rotation_degrees" type="float" setter="set_rotation_degrees" getter="get_rotation_degrees">
			Helper property to access [member rotation] in degrees instead of radians.
		</member>
		<member name="scale" type="Vector2" setter="set_scale" getter="get_scale" default="Vector2(1, 1)">
			The node's scale, relative to its [member size]. Change this property to scale the node around its [member pivot_offset]. The Control's [member tooltip_text] will also scale according to this value.
			[b]Note:[/b] This property is mainly intended to be used for animation purposes. To support multiple resolutions in your project, use an appropriate viewport stretch mode as described in the [url=$DOCS_URL/tutorials/rendering/multiple_resolutions.html]documentation[/url] instead of scaling Controls individually.
			[b]Note:[/b] [member FontFile.oversampling] does [i]not[/i] take [Control] [member scale] into account. This means that scaling up/down will cause bitmap fonts and rasterized (non-MSDF) dynamic fonts to appear blurry or pixelated. To ensure text remains crisp regardless of scale, you can enable MSDF font rendering by enabling [member ProjectSettings.gui/theme/default_font_multichannel_signed_distance_field] (applies to the default project font only), or enabling [b]Multichannel Signed Distance Field[/b] in the import options of a DynamicFont for custom fonts. On system fonts, [member SystemFont.multichannel_signed_distance_field] can be enabled in the inspector.
			[b]Note:[/b] If the Control node is a child of a [Container] node, the scale will be reset to [code]Vector2(1, 1)[/code] when the scene is instantiated. To set the Control's scale when it's instantiated, wait for one frame using [code]await get_tree().process_frame[/code] then set its [member scale] property.
		</member>
		<member name="shortcut_context" type="Node" setter="set_shortcut_context" getter="get_shortcut_context">
			The [Node] which must be a parent of the focused [Control] for the shortcut to be activated. If [code]null[/code], the shortcut can be activated when any control is focused (a global shortcut). This allows shortcuts to be accepted only when the user has a certain area of the GUI focused.
		</member>
		<member name="size" type="Vector2" setter="_set_size" getter="get_size" default="Vector2(0, 0)">
			The size of the node's bounding rectangle, in the node's coordinate system. [Container] nodes update this property automatically.
		</member>
		<member name="size_flags_horizontal" type="int" setter="set_h_size_flags" getter="get_h_size_flags" enum="Control.SizeFlags" is_bitfield="true" default="1">
			Tells the parent [Container] nodes how they should resize and place the node on the X axis. Use a combination of the [enum SizeFlags] constants to change the flags. See the constants to learn what each does.
		</member>
		<member name="size_flags_stretch_ratio" type="float" setter="set_stretch_ratio" getter="get_stretch_ratio" default="1.0">
			If the node and at least one of its neighbors uses the [constant SIZE_EXPAND] size flag, the parent [Container] will let it take more or less space depending on this property. If this node has a stretch ratio of 2 and its neighbor a ratio of 1, this node will take two thirds of the available space.
		</member>
		<member name="size_flags_vertical" type="int" setter="set_v_size_flags" getter="get_v_size_flags" enum="Control.SizeFlags" is_bitfield="true" default="1">
			Tells the parent [Container] nodes how they should resize and place the node on the Y axis. Use a combination of the [enum SizeFlags] constants to change the flags. See the constants to learn what each does.
		</member>
		<member name="theme" type="Theme" setter="set_theme" getter="get_theme">
			The [Theme] resource this node and all its [Control] and [Window] children use. If a child node has its own [Theme] resource set, theme items are merged with child's definitions having higher priority.
			[b]Note:[/b] [Window] styles will have no effect unless the window is embedded.
		</member>
		<member name="theme_type_variation" type="StringName" setter="set_theme_type_variation" getter="get_theme_type_variation" default="&amp;&quot;&quot;">
			The name of a theme type variation used by this [Control] to look up its own theme items. When empty, the class name of the node is used (e.g. [code skip-lint]Button[/code] for the [Button] control), as well as the class names of all parent classes (in order of inheritance).
			When set, this property gives the highest priority to the type of the specified name. This type can in turn extend another type, forming a dependency chain. See [method Theme.set_type_variation]. If the theme item cannot be found using this type or its base types, lookup falls back on the class names.
			[b]Note:[/b] To look up [Control]'s own items use various [code]get_theme_*[/code] methods without specifying [code]theme_type[/code].
			[b]Note:[/b] Theme items are looked for in the tree order, from branch to root, where each [Control] node is checked for its [member theme] property. The earliest match against any type/class name is returned. The project-level Theme and the default Theme are checked last.
		</member>
		<member name="tooltip_auto_translate_mode" type="int" setter="set_tooltip_auto_translate_mode" getter="get_tooltip_auto_translate_mode" enum="Node.AutoTranslateMode" default="0">
			Defines if tooltip text should automatically change to its translated version depending on the current locale. Uses the same auto translate mode as this control when set to [constant Node.AUTO_TRANSLATE_MODE_INHERIT].
			[b]Note:[/b] Tooltips customized using [method _make_custom_tooltip] do not use this auto translate mode automatically.
		</member>
		<member name="tooltip_text" type="String" setter="set_tooltip_text" getter="get_tooltip_text" default="&quot;&quot;">
			The default tooltip text. The tooltip appears when the user's mouse cursor stays idle over this control for a few moments, provided that the [member mouse_filter] property is not [constant MOUSE_FILTER_IGNORE]. The time required for the tooltip to appear can be changed with the [member ProjectSettings.gui/timers/tooltip_delay_sec] setting.
			This string is the default return value of [method get_tooltip]. Override [method _get_tooltip] to generate tooltip text dynamically. Override [method _make_custom_tooltip] to customize the tooltip interface and behavior.
			The tooltip popup will use either a default implementation, or a custom one that you can provide by overriding [method _make_custom_tooltip]. The default tooltip includes a [PopupPanel] and [Label] whose theme properties can be customized using [Theme] methods with the [code]"TooltipPanel"[/code] and [code]"TooltipLabel"[/code] respectively. For example:
			[codeblocks]
			[gdscript]
			var style_box = StyleBoxFlat.new()
			style_box.set_bg_color(Color(1, 1, 0))
			style_box.set_border_width_all(2)
			# We assume here that the `theme` property has been assigned a custom Theme beforehand.
			theme.set_stylebox("panel", "TooltipPanel", style_box)
			theme.set_color("font_color", "TooltipLabel", Color(0, 1, 1))
			[/gdscript]
			[csharp]
			var styleBox = new StyleBoxFlat();
			styleBox.SetBgColor(new Color(1, 1, 0));
			styleBox.SetBorderWidthAll(2);
			// We assume here that the `Theme` property has been assigned a custom Theme beforehand.
			Theme.SetStyleBox("panel", "TooltipPanel", styleBox);
			Theme.SetColor("font_color", "TooltipLabel", new Color(0, 1, 1));
			[/csharp]
			[/codeblocks]
		</member>
	</members>
	<signals>
		<signal name="focus_entered">
			<description>
				Emitted when the node gains focus.
			</description>
		</signal>
		<signal name="focus_exited">
			<description>
				Emitted when the node loses focus.
			</description>
		</signal>
		<signal name="gui_input">
			<param index="0" name="event" type="InputEvent" />
			<description>
				Emitted when the node receives an [InputEvent].
			</description>
		</signal>
		<signal name="minimum_size_changed">
			<description>
				Emitted when the node's minimum size changes.
			</description>
		</signal>
		<signal name="mouse_entered">
			<description>
				Emitted when the mouse cursor enters the control's (or any child control's) visible area, that is not occluded behind other Controls or Windows, provided its [member mouse_filter] lets the event reach it and regardless if it's currently focused or not.
				[b]Note:[/b] [member CanvasItem.z_index] doesn't affect, which Control receives the signal.
			</description>
		</signal>
		<signal name="mouse_exited">
			<description>
				Emitted when the mouse cursor leaves the control's (and all child control's) visible area, that is not occluded behind other Controls or Windows, provided its [member mouse_filter] lets the event reach it and regardless if it's currently focused or not.
				[b]Note:[/b] [member CanvasItem.z_index] doesn't affect, which Control receives the signal.
				[b]Note:[/b] If you want to check whether the mouse truly left the area, ignoring any top nodes, you can use code like this:
				[codeblock]
				func _on_mouse_exited():
				    if not Rect2(Vector2(), size).has_point(get_local_mouse_position()):
				        # Not hovering over area.
				[/codeblock]
			</description>
		</signal>
		<signal name="resized">
			<description>
				Emitted when the control changes size.
			</description>
		</signal>
		<signal name="size_flags_changed">
			<description>
				Emitted when one of the size flags changes. See [member size_flags_horizontal] and [member size_flags_vertical].
			</description>
		</signal>
		<signal name="theme_changed">
			<description>
				Emitted when the [constant NOTIFICATION_THEME_CHANGED] notification is sent.
			</description>
		</signal>
	</signals>
	<constants>
		<constant name="FOCUS_NONE" value="0" enum="FocusMode">
			The node cannot grab focus. Use with [member focus_mode].
		</constant>
		<constant name="FOCUS_CLICK" value="1" enum="FocusMode">
			The node can only grab focus on mouse clicks. Use with [member focus_mode].
		</constant>
		<constant name="FOCUS_ALL" value="2" enum="FocusMode">
			The node can grab focus on mouse click, using the arrows and the Tab keys on the keyboard, or using the D-pad buttons on a gamepad. Use with [member focus_mode].
		</constant>
		<constant name="NOTIFICATION_RESIZED" value="40">
			Sent when the node changes size. Use [member size] to get the new size.
		</constant>
		<constant name="NOTIFICATION_MOUSE_ENTER" value="41">
			Sent when the mouse cursor enters the control's (or any child control's) visible area, that is not occluded behind other Controls or Windows, provided its [member mouse_filter] lets the event reach it and regardless if it's currently focused or not.
			[b]Note:[/b] [member CanvasItem.z_index] doesn't affect which Control receives the notification.
			See also [constant NOTIFICATION_MOUSE_ENTER_SELF].
		</constant>
		<constant name="NOTIFICATION_MOUSE_EXIT" value="42">
			Sent when the mouse cursor leaves the control's (and all child control's) visible area, that is not occluded behind other Controls or Windows, provided its [member mouse_filter] lets the event reach it and regardless if it's currently focused or not.
			[b]Note:[/b] [member CanvasItem.z_index] doesn't affect which Control receives the notification.
			See also [constant NOTIFICATION_MOUSE_EXIT_SELF].
		</constant>
		<constant name="NOTIFICATION_MOUSE_ENTER_SELF" value="60" experimental="The reason this notification is sent may change in the future.">
			Sent when the mouse cursor enters the control's visible area, that is not occluded behind other Controls or Windows, provided its [member mouse_filter] lets the event reach it and regardless if it's currently focused or not.
			[b]Note:[/b] [member CanvasItem.z_index] doesn't affect which Control receives the notification.
			See also [constant NOTIFICATION_MOUSE_ENTER].
		</constant>
		<constant name="NOTIFICATION_MOUSE_EXIT_SELF" value="61" experimental="The reason this notification is sent may change in the future.">
			Sent when the mouse cursor leaves the control's visible area, that is not occluded behind other Controls or Windows, provided its [member mouse_filter] lets the event reach it and regardless if it's currently focused or not.
			[b]Note:[/b] [member CanvasItem.z_index] doesn't affect which Control receives the notification.
			See also [constant NOTIFICATION_MOUSE_EXIT].
		</constant>
		<constant name="NOTIFICATION_FOCUS_ENTER" value="43">
			Sent when the node grabs focus.
		</constant>
		<constant name="NOTIFICATION_FOCUS_EXIT" value="44">
			Sent when the node loses focus.
		</constant>
		<constant name="NOTIFICATION_THEME_CHANGED" value="45">
			Sent when the node needs to refresh its theme items. This happens in one of the following cases:
			- The [member theme] property is changed on this node or any of its ancestors.
			- The [member theme_type_variation] property is changed on this node.
			- One of the node's theme property overrides is changed.
			- The node enters the scene tree.
			[b]Note:[/b] As an optimization, this notification won't be sent from changes that occur while this node is outside of the scene tree. Instead, all of the theme item updates can be applied at once when the node enters the scene tree.
			[b]Note:[/b] This notification is received alongside [constant Node.NOTIFICATION_ENTER_TREE], so if you are instantiating a scene, the child nodes will not be initialized yet. You can use it to setup theming for this node, child nodes created from script, or if you want to access child nodes added in the editor, make sure the node is ready using [method Node.is_node_ready].
			[codeblock]
			func _notification(what):
			    if what == NOTIFICATION_THEME_CHANGED:
			        if not is_node_ready():
			            await ready # Wait until ready signal.
			        $Label.add_theme_color_override("font_color", Color.YELLOW)
			[/codeblock]
		</constant>
		<constant name="NOTIFICATION_SCROLL_BEGIN" value="47">
			Sent when this node is inside a [ScrollContainer] which has begun being scrolled when dragging the scrollable area [i]with a touch event[/i]. This notification is [i]not[/i] sent when scrolling by dragging the scrollbar, scrolling with the mouse wheel or scrolling with keyboard/gamepad events.
			[b]Note:[/b] This signal is only emitted on Android or iOS, or on desktop/web platforms when [member ProjectSettings.input_devices/pointing/emulate_touch_from_mouse] is enabled.
		</constant>
		<constant name="NOTIFICATION_SCROLL_END" value="48">
			Sent when this node is inside a [ScrollContainer] which has stopped being scrolled when dragging the scrollable area [i]with a touch event[/i]. This notification is [i]not[/i] sent when scrolling by dragging the scrollbar, scrolling with the mouse wheel or scrolling with keyboard/gamepad events.
			[b]Note:[/b] This signal is only emitted on Android or iOS, or on desktop/web platforms when [member ProjectSettings.input_devices/pointing/emulate_touch_from_mouse] is enabled.
		</constant>
		<constant name="NOTIFICATION_LAYOUT_DIRECTION_CHANGED" value="49">
			Sent when control layout direction is changed.
		</constant>
		<constant name="CURSOR_ARROW" value="0" enum="CursorShape">
			Show the system's arrow mouse cursor when the user hovers the node. Use with [member mouse_default_cursor_shape].
		</constant>
		<constant name="CURSOR_IBEAM" value="1" enum="CursorShape">
			Show the system's I-beam mouse cursor when the user hovers the node. The I-beam pointer has a shape similar to "I". It tells the user they can highlight or insert text.
		</constant>
		<constant name="CURSOR_POINTING_HAND" value="2" enum="CursorShape">
			Show the system's pointing hand mouse cursor when the user hovers the node.
		</constant>
		<constant name="CURSOR_CROSS" value="3" enum="CursorShape">
			Show the system's cross mouse cursor when the user hovers the node.
		</constant>
		<constant name="CURSOR_WAIT" value="4" enum="CursorShape">
			Show the system's wait mouse cursor when the user hovers the node. Often an hourglass.
		</constant>
		<constant name="CURSOR_BUSY" value="5" enum="CursorShape">
			Show the system's busy mouse cursor when the user hovers the node. Often an arrow with a small hourglass.
		</constant>
		<constant name="CURSOR_DRAG" value="6" enum="CursorShape">
			Show the system's drag mouse cursor, often a closed fist or a cross symbol, when the user hovers the node. It tells the user they're currently dragging an item, like a node in the Scene dock.
		</constant>
		<constant name="CURSOR_CAN_DROP" value="7" enum="CursorShape">
			Show the system's drop mouse cursor when the user hovers the node. It can be an open hand. It tells the user they can drop an item they're currently grabbing, like a node in the Scene dock.
		</constant>
		<constant name="CURSOR_FORBIDDEN" value="8" enum="CursorShape">
			Show the system's forbidden mouse cursor when the user hovers the node. Often a crossed circle.
		</constant>
		<constant name="CURSOR_VSIZE" value="9" enum="CursorShape">
			Show the system's vertical resize mouse cursor when the user hovers the node. A double-headed vertical arrow. It tells the user they can resize the window or the panel vertically.
		</constant>
		<constant name="CURSOR_HSIZE" value="10" enum="CursorShape">
			Show the system's horizontal resize mouse cursor when the user hovers the node. A double-headed horizontal arrow. It tells the user they can resize the window or the panel horizontally.
		</constant>
		<constant name="CURSOR_BDIAGSIZE" value="11" enum="CursorShape">
			Show the system's window resize mouse cursor when the user hovers the node. The cursor is a double-headed arrow that goes from the bottom left to the top right. It tells the user they can resize the window or the panel both horizontally and vertically.
		</constant>
		<constant name="CURSOR_FDIAGSIZE" value="12" enum="CursorShape">
			Show the system's window resize mouse cursor when the user hovers the node. The cursor is a double-headed arrow that goes from the top left to the bottom right, the opposite of [constant CURSOR_BDIAGSIZE]. It tells the user they can resize the window or the panel both horizontally and vertically.
		</constant>
		<constant name="CURSOR_MOVE" value="13" enum="CursorShape">
			Show the system's move mouse cursor when the user hovers the node. It shows 2 double-headed arrows at a 90 degree angle. It tells the user they can move a UI element freely.
		</constant>
		<constant name="CURSOR_VSPLIT" value="14" enum="CursorShape">
			Show the system's vertical split mouse cursor when the user hovers the node. On Windows, it's the same as [constant CURSOR_VSIZE].
		</constant>
		<constant name="CURSOR_HSPLIT" value="15" enum="CursorShape">
			Show the system's horizontal split mouse cursor when the user hovers the node. On Windows, it's the same as [constant CURSOR_HSIZE].
		</constant>
		<constant name="CURSOR_HELP" value="16" enum="CursorShape">
			Show the system's help mouse cursor when the user hovers the node, a question mark.
		</constant>
		<constant name="PRESET_TOP_LEFT" value="0" enum="LayoutPreset">
			Snap all 4 anchors to the top-left of the parent control's bounds. Use with [method set_anchors_preset].
		</constant>
		<constant name="PRESET_TOP_RIGHT" value="1" enum="LayoutPreset">
			Snap all 4 anchors to the top-right of the parent control's bounds. Use with [method set_anchors_preset].
		</constant>
		<constant name="PRESET_BOTTOM_LEFT" value="2" enum="LayoutPreset">
			Snap all 4 anchors to the bottom-left of the parent control's bounds. Use with [method set_anchors_preset].
		</constant>
		<constant name="PRESET_BOTTOM_RIGHT" value="3" enum="LayoutPreset">
			Snap all 4 anchors to the bottom-right of the parent control's bounds. Use with [method set_anchors_preset].
		</constant>
		<constant name="PRESET_CENTER_LEFT" value="4" enum="LayoutPreset">
			Snap all 4 anchors to the center of the left edge of the parent control's bounds. Use with [method set_anchors_preset].
		</constant>
		<constant name="PRESET_CENTER_TOP" value="5" enum="LayoutPreset">
			Snap all 4 anchors to the center of the top edge of the parent control's bounds. Use with [method set_anchors_preset].
		</constant>
		<constant name="PRESET_CENTER_RIGHT" value="6" enum="LayoutPreset">
			Snap all 4 anchors to the center of the right edge of the parent control's bounds. Use with [method set_anchors_preset].
		</constant>
		<constant name="PRESET_CENTER_BOTTOM" value="7" enum="LayoutPreset">
			Snap all 4 anchors to the center of the bottom edge of the parent control's bounds. Use with [method set_anchors_preset].
		</constant>
		<constant name="PRESET_CENTER" value="8" enum="LayoutPreset">
			Snap all 4 anchors to the center of the parent control's bounds. Use with [method set_anchors_preset].
		</constant>
		<constant name="PRESET_LEFT_WIDE" value="9" enum="LayoutPreset">
			Snap all 4 anchors to the left edge of the parent control. The left offset becomes relative to the left edge and the top offset relative to the top left corner of the node's parent. Use with [method set_anchors_preset].
		</constant>
		<constant name="PRESET_TOP_WIDE" value="10" enum="LayoutPreset">
			Snap all 4 anchors to the top edge of the parent control. The left offset becomes relative to the top left corner, the top offset relative to the top edge, and the right offset relative to the top right corner of the node's parent. Use with [method set_anchors_preset].
		</constant>
		<constant name="PRESET_RIGHT_WIDE" value="11" enum="LayoutPreset">
			Snap all 4 anchors to the right edge of the parent control. The right offset becomes relative to the right edge and the top offset relative to the top right corner of the node's parent. Use with [method set_anchors_preset].
		</constant>
		<constant name="PRESET_BOTTOM_WIDE" value="12" enum="LayoutPreset">
			Snap all 4 anchors to the bottom edge of the parent control. The left offset becomes relative to the bottom left corner, the bottom offset relative to the bottom edge, and the right offset relative to the bottom right corner of the node's parent. Use with [method set_anchors_preset].
		</constant>
		<constant name="PRESET_VCENTER_WIDE" value="13" enum="LayoutPreset">
			Snap all 4 anchors to a vertical line that cuts the parent control in half. Use with [method set_anchors_preset].
		</constant>
		<constant name="PRESET_HCENTER_WIDE" value="14" enum="LayoutPreset">
			Snap all 4 anchors to a horizontal line that cuts the parent control in half. Use with [method set_anchors_preset].
		</constant>
		<constant name="PRESET_FULL_RECT" value="15" enum="LayoutPreset">
			Snap all 4 anchors to the respective corners of the parent control. Set all 4 offsets to 0 after you applied this preset and the [Control] will fit its parent control. Use with [method set_anchors_preset].
		</constant>
		<constant name="PRESET_MODE_MINSIZE" value="0" enum="LayoutPresetMode">
			The control will be resized to its minimum size.
		</constant>
		<constant name="PRESET_MODE_KEEP_WIDTH" value="1" enum="LayoutPresetMode">
			The control's width will not change.
		</constant>
		<constant name="PRESET_MODE_KEEP_HEIGHT" value="2" enum="LayoutPresetMode">
			The control's height will not change.
		</constant>
		<constant name="PRESET_MODE_KEEP_SIZE" value="3" enum="LayoutPresetMode">
			The control's size will not change.
		</constant>
		<constant name="SIZE_SHRINK_BEGIN" value="0" enum="SizeFlags" is_bitfield="true">
			Tells the parent [Container] to align the node with its start, either the top or the left edge. It is mutually exclusive with [constant SIZE_FILL] and other shrink size flags, but can be used with [constant SIZE_EXPAND] in some containers. Use with [member size_flags_horizontal] and [member size_flags_vertical].
			[b]Note:[/b] Setting this flag is equal to not having any size flags.
		</constant>
		<constant name="SIZE_FILL" value="1" enum="SizeFlags" is_bitfield="true">
			Tells the parent [Container] to expand the bounds of this node to fill all the available space without pushing any other node. It is mutually exclusive with shrink size flags. Use with [member size_flags_horizontal] and [member size_flags_vertical].
		</constant>
		<constant name="SIZE_EXPAND" value="2" enum="SizeFlags" is_bitfield="true">
			Tells the parent [Container] to let this node take all the available space on the axis you flag. If multiple neighboring nodes are set to expand, they'll share the space based on their stretch ratio. See [member size_flags_stretch_ratio]. Use with [member size_flags_horizontal] and [member size_flags_vertical].
		</constant>
		<constant name="SIZE_EXPAND_FILL" value="3" enum="SizeFlags" is_bitfield="true">
			Sets the node's size flags to both fill and expand. See [constant SIZE_FILL] and [constant SIZE_EXPAND] for more information.
		</constant>
		<constant name="SIZE_SHRINK_CENTER" value="4" enum="SizeFlags" is_bitfield="true">
			Tells the parent [Container] to center the node in the available space. It is mutually exclusive with [constant SIZE_FILL] and other shrink size flags, but can be used with [constant SIZE_EXPAND] in some containers. Use with [member size_flags_horizontal] and [member size_flags_vertical].
		</constant>
		<constant name="SIZE_SHRINK_END" value="8" enum="SizeFlags" is_bitfield="true">
			Tells the parent [Container] to align the node with its end, either the bottom or the right edge. It is mutually exclusive with [constant SIZE_FILL] and other shrink size flags, but can be used with [constant SIZE_EXPAND] in some containers. Use with [member size_flags_horizontal] and [member size_flags_vertical].
		</constant>
		<constant name="MOUSE_FILTER_STOP" value="0" enum="MouseFilter">
			The control will receive mouse movement input events and mouse button input events if clicked on through [method _gui_input]. The control will also receive the [signal mouse_entered] and [signal mouse_exited] signals. These events are automatically marked as handled, and they will not propagate further to other controls. This also results in blocking signals in other controls.
		</constant>
		<constant name="MOUSE_FILTER_PASS" value="1" enum="MouseFilter">
			The control will receive mouse movement input events and mouse button input events if clicked on through [method _gui_input]. The control will also receive the [signal mouse_entered] and [signal mouse_exited] signals.
			If this control does not handle the event, the event will propagate up to its parent control if it has one. The event is bubbled up the node hierarchy until it reaches a non-[CanvasItem], a control with [constant MOUSE_FILTER_STOP], or a [CanvasItem] with [member CanvasItem.top_level] enabled. This will allow signals to fire in all controls it reaches. If no control handled it, the event will be passed to [method Node._shortcut_input] for further processing.
		</constant>
		<constant name="MOUSE_FILTER_IGNORE" value="2" enum="MouseFilter">
			The control will not receive any mouse movement input events nor mouse button input events through [method _gui_input]. The control will also not receive the [signal mouse_entered] nor [signal mouse_exited] signals. This will not block other controls from receiving these events or firing the signals. Ignored events will not be handled automatically. If a child has [constant MOUSE_FILTER_PASS] and an event was passed to this control, the event will further propagate up to the control's parent.
			[b]Note:[/b] If the control has received [signal mouse_entered] but not [signal mouse_exited], changing the [member mouse_filter] to [constant MOUSE_FILTER_IGNORE] will cause [signal mouse_exited] to be emitted.
		</constant>
		<constant name="GROW_DIRECTION_BEGIN" value="0" enum="GrowDirection">
			The control will grow to the left or top to make up if its minimum size is changed to be greater than its current size on the respective axis.
		</constant>
		<constant name="GROW_DIRECTION_END" value="1" enum="GrowDirection">
			The control will grow to the right or bottom to make up if its minimum size is changed to be greater than its current size on the respective axis.
		</constant>
		<constant name="GROW_DIRECTION_BOTH" value="2" enum="GrowDirection">
			The control will grow in both directions equally to make up if its minimum size is changed to be greater than its current size.
		</constant>
		<constant name="ANCHOR_BEGIN" value="0" enum="Anchor">
			Snaps one of the 4 anchor's sides to the origin of the node's [code]Rect[/code], in the top left. Use it with one of the [code]anchor_*[/code] member variables, like [member anchor_left]. To change all 4 anchors at once, use [method set_anchors_preset].
		</constant>
		<constant name="ANCHOR_END" value="1" enum="Anchor">
			Snaps one of the 4 anchor's sides to the end of the node's [code]Rect[/code], in the bottom right. Use it with one of the [code]anchor_*[/code] member variables, like [member anchor_left]. To change all 4 anchors at once, use [method set_anchors_preset].
		</constant>
		<constant name="LAYOUT_DIRECTION_INHERITED" value="0" enum="LayoutDirection">
			Automatic layout direction, determined from the parent control layout direction.
		</constant>
		<constant name="LAYOUT_DIRECTION_APPLICATION_LOCALE" value="1" enum="LayoutDirection">
			Automatic layout direction, determined from the current locale.
		</constant>
		<constant name="LAYOUT_DIRECTION_LTR" value="2" enum="LayoutDirection">
			Left-to-right layout direction.
		</constant>
		<constant name="LAYOUT_DIRECTION_RTL" value="3" enum="LayoutDirection">
			Right-to-left layout direction.
		</constant>
		<constant name="LAYOUT_DIRECTION_SYSTEM_LOCALE" value="4" enum="LayoutDirection">
			Automatic layout direction, determined from the system locale.
		</constant>
		<constant name="LAYOUT_DIRECTION_MAX" value="5" enum="LayoutDirection">
			Represents the size of the [enum LayoutDirection] enum.
		</constant>
		<constant name="LAYOUT_DIRECTION_LOCALE" value="1" enum="LayoutDirection" deprecated="Use [constant LAYOUT_DIRECTION_APPLICATION_LOCALE] instead.">
		</constant>
		<constant name="TEXT_DIRECTION_INHERITED" value="3" enum="TextDirection">
			Text writing direction is the same as layout direction.
		</constant>
		<constant name="TEXT_DIRECTION_AUTO" value="0" enum="TextDirection">
			Automatic text writing direction, determined from the current locale and text content.
		</constant>
		<constant name="TEXT_DIRECTION_LTR" value="1" enum="TextDirection">
			Left-to-right text writing direction.
		</constant>
		<constant name="TEXT_DIRECTION_RTL" value="2" enum="TextDirection">
			Right-to-left text writing direction.
		</constant>
	</constants>
</class><|MERGE_RESOLUTION|>--- conflicted
+++ resolved
@@ -5,12 +5,8 @@
 	</brief_description>
 	<description>
 		Base class for all UI-related nodes. [Control] features a bounding rectangle that defines its extents, an anchor position relative to its parent control or the current viewport, and offsets relative to the anchor. The offsets update automatically when the node, any of its parents, or the screen size change.
-<<<<<<< HEAD
 		For more information on Redot's UI system, anchors, offsets, and containers, see the related tutorials in the manual. To build flexible UIs, you'll need a mix of UI elements that inherit from [Control] and [Container] nodes.
-=======
-		For more information on Godot's UI system, anchors, offsets, and containers, see the related tutorials in the manual. To build flexible UIs, you'll need a mix of UI elements that inherit from [Control] and [Container] nodes.
 		[b]Note:[/b] Since both [Node2D] and [Control] inherit from [CanvasItem], they share several concepts from the class such as the [member CanvasItem.z_index] and [member CanvasItem.visible] properties.
->>>>>>> 1f47e4c4
 		[b]User Interface nodes and input[/b]
 		Redot propagates input events via viewports. Each [Viewport] is responsible for propagating [InputEvent]s to their child nodes. As the [member SceneTree.root] is a [Window], this already happens automatically for all UI elements in your game.
 		Input events are propagated through the [SceneTree] from the root node to all child nodes by calling [method Node._input]. For UI elements specifically, it makes more sense to override the virtual method [method _gui_input], which filters out unrelated input events, such as by checking z-order, [member mouse_filter], focus, or if the event was inside of the control's bounding box.
