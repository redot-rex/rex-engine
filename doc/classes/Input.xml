<?xml version="1.0" encoding="UTF-8" ?>
<class name="Input" inherits="Object" xmlns:xsi="http://www.w3.org/2001/XMLSchema-instance" xsi:noNamespaceSchemaLocation="../class.xsd">
	<brief_description>
		A singleton for handling inputs.
	</brief_description>
	<description>
		The [Input] singleton handles key presses, mouse buttons and movement, gamepads, and input actions. Actions and their events can be set in the [b]Input Map[/b] tab in [b]Project &gt; Project Settings[/b], or with the [InputMap] class.
		[b]Note:[/b] [Input]'s methods reflect the global input state and are not affected by [method Control.accept_event] or [method Viewport.set_input_as_handled], as those methods only deal with the way input is propagated in the [SceneTree].
	</description>
	<tutorials>
		<link title="Inputs documentation index">$DOCS_URL/tutorials/inputs/index.html</link>
		<link title="2D Dodge The Creeps Demo">https://godotengine.org/asset-library/asset/2712</link>
		<link title="3D Voxel Demo">https://godotengine.org/asset-library/asset/2755</link>
	</tutorials>
	<methods>
		<method name="action_press">
			<return type="void" />
			<param index="0" name="action" type="StringName" />
			<param index="1" name="strength" type="float" default="1.0" />
			<description>
				This will simulate pressing the specified action.
				The strength can be used for non-boolean actions, it's ranged between 0 and 1 representing the intensity of the given action.
				[b]Note:[/b] This method will not cause any [method Node._input] calls. It is intended to be used with [method is_action_pressed] and [method is_action_just_pressed]. If you want to simulate [code]_input[/code], use [method parse_input_event] instead.
			</description>
		</method>
		<method name="action_release">
			<return type="void" />
			<param index="0" name="action" type="StringName" />
			<description>
				If the specified action is already pressed, this will release it.
			</description>
		</method>
		<method name="add_joy_mapping">
			<return type="void" />
			<param index="0" name="mapping" type="String" />
			<param index="1" name="update_existing" type="bool" default="false" />
			<description>
				Adds a new mapping entry (in SDL2 format) to the mapping database. Optionally update already connected devices.
			</description>
		</method>
		<method name="flush_buffered_events">
			<return type="void" />
			<description>
				Sends all input events which are in the current buffer to the game loop. These events may have been buffered as a result of accumulated input ([member use_accumulated_input]) or agile input flushing ([member ProjectSettings.input_devices/buffering/agile_event_flushing]).
				The engine will already do this itself at key execution points (at least once per frame). However, this can be useful in advanced cases where you want precise control over the timing of event handling.
			</description>
		</method>
		<method name="get_accelerometer" qualifiers="const">
			<return type="Vector3" />
			<description>
				Returns the acceleration in m/s² of the device's accelerometer sensor, if the device has one. Otherwise, the method returns [constant Vector3.ZERO].
				Note this method returns an empty [Vector3] when running from the editor even when your device has an accelerometer. You must export your project to a supported device to read values from the accelerometer.
				[b]Note:[/b] This method only works on Android and iOS. On other platforms, it always returns [constant Vector3.ZERO].
			</description>
		</method>
		<method name="get_action_raw_strength" qualifiers="const">
			<return type="float" />
			<param index="0" name="action" type="StringName" />
			<param index="1" name="exact_match" type="bool" default="false" />
			<description>
				Returns a value between 0 and 1 representing the raw intensity of the given action, ignoring the action's deadzone. In most cases, you should use [method get_action_strength] instead.
				If [param exact_match] is [code]false[/code], it ignores additional input modifiers for [InputEventKey] and [InputEventMouseButton] events, and the direction for [InputEventJoypadMotion] events.
			</description>
		</method>
		<method name="get_action_strength" qualifiers="const">
			<return type="float" />
			<param index="0" name="action" type="StringName" />
			<param index="1" name="exact_match" type="bool" default="false" />
			<description>
				Returns a value between 0 and 1 representing the intensity of the given action. In a joypad, for example, the further away the axis (analog sticks or L2, R2 triggers) is from the dead zone, the closer the value will be to 1. If the action is mapped to a control that has no axis such as the keyboard, the value returned will be 0 or 1.
				If [param exact_match] is [code]false[/code], it ignores additional input modifiers for [InputEventKey] and [InputEventMouseButton] events, and the direction for [InputEventJoypadMotion] events.
			</description>
		</method>
		<method name="get_axis" qualifiers="const">
			<return type="float" />
			<param index="0" name="negative_action" type="StringName" />
			<param index="1" name="positive_action" type="StringName" />
			<description>
				Get axis input by specifying two actions, one negative and one positive.
				This is a shorthand for writing [code]Input.get_action_strength("positive_action") - Input.get_action_strength("negative_action")[/code].
			</description>
		</method>
		<method name="get_connected_joypads">
			<return type="int[]" />
			<description>
				Returns an [Array] containing the device IDs of all currently connected joypads.
			</description>
		</method>
		<method name="get_current_cursor_shape" qualifiers="const">
			<return type="int" enum="Input.CursorShape" />
			<description>
				Returns the currently assigned cursor shape (see [enum CursorShape]).
			</description>
		</method>
		<method name="get_gravity" qualifiers="const">
			<return type="Vector3" />
			<description>
				Returns the gravity in m/s² of the device's accelerometer sensor, if the device has one. Otherwise, the method returns [constant Vector3.ZERO].
				[b]Note:[/b] This method only works on Android and iOS. On other platforms, it always returns [constant Vector3.ZERO].
			</description>
		</method>
		<method name="get_gyroscope" qualifiers="const">
			<return type="Vector3" />
			<description>
				Returns the rotation rate in rad/s around a device's X, Y, and Z axes of the gyroscope sensor, if the device has one. Otherwise, the method returns [constant Vector3.ZERO].
				[b]Note:[/b] This method only works on Android and iOS. On other platforms, it always returns [constant Vector3.ZERO].
			</description>
		</method>
		<method name="get_joy_axis" qualifiers="const">
			<return type="float" />
			<param index="0" name="device" type="int" />
			<param index="1" name="axis" type="int" enum="JoyAxis" />
			<description>
				Returns the current value of the joypad axis at given index (see [enum JoyAxis]).
			</description>
		</method>
		<method name="get_joy_guid" qualifiers="const">
			<return type="String" />
			<param index="0" name="device" type="int" />
			<description>
<<<<<<< HEAD
				Returns an SDL2-compatible device GUID on platforms that use gamepad remapping, e.g. [code]030000004c050000c405000000010000[/code]. Returns [code]"Default Gamepad"[/code] otherwise. Redot uses the [url=https://github.com/gabomdq/SDL_GameControllerDB]SDL2 game controller database[/url] to determine gamepad names and mappings based on this GUID.
=======
				Returns an SDL2-compatible device GUID on platforms that use gamepad remapping, e.g. [code]030000004c050000c405000000010000[/code]. Returns an empty string if it cannot be found. Godot uses the [url=https://github.com/gabomdq/SDL_GameControllerDB]SDL2 game controller database[/url] to determine gamepad names and mappings based on this GUID.
				On Windows, all XInput joypad GUIDs will be overridden by Godot to [code]__XINPUT_DEVICE__[/code], because their mappings are the same.
>>>>>>> a7a2a12b
			</description>
		</method>
		<method name="get_joy_info" qualifiers="const">
			<return type="Dictionary" />
			<param index="0" name="device" type="int" />
			<description>
				Returns a dictionary with extra platform-specific information about the device, e.g. the raw gamepad name from the OS or the Steam Input index.
				On Windows, the dictionary contains the following fields:
				[code]xinput_index[/code]: The index of the controller in the XInput system. Undefined for DirectInput devices.
				[code]vendor_id[/code]: The USB vendor ID of the device.
				[code]product_id[/code]: The USB product ID of the device.
				On Linux:
				[code]raw_name[/code]: The name of the controller as it came from the OS, before getting renamed by the redot controller database.
				[code]vendor_id[/code]: The USB vendor ID of the device.
				[code]product_id[/code]: The USB product ID of the device.
				[code]steam_input_index[/code]: The Steam Input gamepad index, if the device is not a Steam Input device this key won't be present.
				[b]Note:[/b] The returned dictionary is always empty on Web, iOS, Android, and macOS.
			</description>
		</method>
		<method name="get_joy_name">
			<return type="String" />
			<param index="0" name="device" type="int" />
			<description>
				Returns the name of the joypad at the specified device index, e.g. [code]PS4 Controller[/code]. Redot uses the [url=https://github.com/gabomdq/SDL_GameControllerDB]SDL2 game controller database[/url] to determine gamepad names.
			</description>
		</method>
		<method name="get_joy_vibration_duration">
			<return type="float" />
			<param index="0" name="device" type="int" />
			<description>
				Returns the duration of the current vibration effect in seconds.
			</description>
		</method>
		<method name="get_joy_vibration_strength">
			<return type="Vector2" />
			<param index="0" name="device" type="int" />
			<description>
				Returns the strength of the joypad vibration: x is the strength of the weak motor, and y is the strength of the strong motor.
			</description>
		</method>
		<method name="get_last_mouse_screen_velocity">
			<return type="Vector2" />
			<description>
				Returns the last mouse velocity in screen coordinates. To provide a precise and jitter-free velocity, mouse velocity is only calculated every 0.1s. Therefore, mouse velocity will lag mouse movements.
			</description>
		</method>
		<method name="get_last_mouse_velocity">
			<return type="Vector2" />
			<description>
				Returns the last mouse velocity. To provide a precise and jitter-free velocity, mouse velocity is only calculated every 0.1s. Therefore, mouse velocity will lag mouse movements.
			</description>
		</method>
		<method name="get_magnetometer" qualifiers="const">
			<return type="Vector3" />
			<description>
				Returns the magnetic field strength in micro-Tesla for all axes of the device's magnetometer sensor, if the device has one. Otherwise, the method returns [constant Vector3.ZERO].
				[b]Note:[/b] This method only works on Android and iOS. On other platforms, it always returns [constant Vector3.ZERO].
			</description>
		</method>
		<method name="get_mouse_button_mask" qualifiers="const">
			<return type="int" enum="MouseButtonMask" is_bitfield="true" />
			<description>
				Returns mouse buttons as a bitmask. If multiple mouse buttons are pressed at the same time, the bits are added together. Equivalent to [method DisplayServer.mouse_get_button_state].
			</description>
		</method>
		<method name="get_vector" qualifiers="const">
			<return type="Vector2" />
			<param index="0" name="negative_x" type="StringName" />
			<param index="1" name="positive_x" type="StringName" />
			<param index="2" name="negative_y" type="StringName" />
			<param index="3" name="positive_y" type="StringName" />
			<param index="4" name="deadzone" type="float" default="-1.0" />
			<description>
				Gets an input vector by specifying four actions for the positive and negative X and Y axes.
				This method is useful when getting vector input, such as from a joystick, directional pad, arrows, or WASD. The vector has its length limited to 1 and has a circular deadzone, which is useful for using vector input as movement.
				By default, the deadzone is automatically calculated from the average of the action deadzones. However, you can override the deadzone to be whatever you want (on the range of 0 to 1).
			</description>
		</method>
		<method name="is_action_just_pressed" qualifiers="const">
			<return type="bool" />
			<param index="0" name="action" type="StringName" />
			<param index="1" name="exact_match" type="bool" default="false" />
			<description>
				Returns [code]true[/code] when the user has [i]started[/i] pressing the action event in the current frame or physics tick. It will only return [code]true[/code] on the frame or tick that the user pressed down the button.
				This is useful for code that needs to run only once when an action is pressed, instead of every frame while it's pressed.
				If [param exact_match] is [code]false[/code], it ignores additional input modifiers for [InputEventKey] and [InputEventMouseButton] events, and the direction for [InputEventJoypadMotion] events.
				[b]Note:[/b] Returning [code]true[/code] does not imply that the action is [i]still[/i] pressed. An action can be pressed and released again rapidly, and [code]true[/code] will still be returned so as not to miss input.
				[b]Note:[/b] Due to keyboard ghosting, [method is_action_just_pressed] may return [code]false[/code] even if one of the action's keys is pressed. See [url=$DOCS_URL/tutorials/inputs/input_examples.html#keyboard-events]Input examples[/url] in the documentation for more information.
				[b]Note:[/b] During input handling (e.g. [method Node._input]), use [method InputEvent.is_action_pressed] instead to query the action state of the current event.
			</description>
		</method>
		<method name="is_action_just_released" qualifiers="const">
			<return type="bool" />
			<param index="0" name="action" type="StringName" />
			<param index="1" name="exact_match" type="bool" default="false" />
			<description>
				Returns [code]true[/code] when the user [i]stops[/i] pressing the action event in the current frame or physics tick. It will only return [code]true[/code] on the frame or tick that the user releases the button.
				[b]Note:[/b] Returning [code]true[/code] does not imply that the action is [i]still[/i] not pressed. An action can be released and pressed again rapidly, and [code]true[/code] will still be returned so as not to miss input.
				If [param exact_match] is [code]false[/code], it ignores additional input modifiers for [InputEventKey] and [InputEventMouseButton] events, and the direction for [InputEventJoypadMotion] events.
				[b]Note:[/b] During input handling (e.g. [method Node._input]), use [method InputEvent.is_action_released] instead to query the action state of the current event.
			</description>
		</method>
		<method name="is_action_pressed" qualifiers="const">
			<return type="bool" />
			<param index="0" name="action" type="StringName" />
			<param index="1" name="exact_match" type="bool" default="false" />
			<description>
				Returns [code]true[/code] if you are pressing the action event.
				If [param exact_match] is [code]false[/code], it ignores additional input modifiers for [InputEventKey] and [InputEventMouseButton] events, and the direction for [InputEventJoypadMotion] events.
				[b]Note:[/b] Due to keyboard ghosting, [method is_action_pressed] may return [code]false[/code] even if one of the action's keys is pressed. See [url=$DOCS_URL/tutorials/inputs/input_examples.html#keyboard-events]Input examples[/url] in the documentation for more information.
			</description>
		</method>
		<method name="is_anything_pressed" qualifiers="const">
			<return type="bool" />
			<description>
				Returns [code]true[/code] if any action, key, joypad button, or mouse button is being pressed. This will also return [code]true[/code] if any action is simulated via code by calling [method action_press].
			</description>
		</method>
		<method name="is_joy_button_pressed" qualifiers="const" keywords="is_gamepad_button_pressed, is_controller_button_pressed">
			<return type="bool" />
			<param index="0" name="device" type="int" />
			<param index="1" name="button" type="int" enum="JoyButton" />
			<description>
				Returns [code]true[/code] if you are pressing the joypad button (see [enum JoyButton]).
			</description>
		</method>
		<method name="is_joy_known" keywords="is_gamepad_known, is_controller_known">
			<return type="bool" />
			<param index="0" name="device" type="int" />
			<description>
				Returns [code]true[/code] if the system knows the specified device. This means that it sets all button and axis indices. Unknown joypads are not expected to match these constants, but you can still retrieve events from them.
			</description>
		</method>
		<method name="is_key_label_pressed" qualifiers="const">
			<return type="bool" />
			<param index="0" name="keycode" type="int" enum="Key" />
			<description>
				Returns [code]true[/code] if you are pressing the key with the [param keycode] printed on it. You can pass a [enum Key] constant or any Unicode character code.
			</description>
		</method>
		<method name="is_key_pressed" qualifiers="const">
			<return type="bool" />
			<param index="0" name="keycode" type="int" enum="Key" />
			<description>
				Returns [code]true[/code] if you are pressing the Latin key in the current keyboard layout. You can pass a [enum Key] constant.
				[method is_key_pressed] is only recommended over [method is_physical_key_pressed] in non-game applications. This ensures that shortcut keys behave as expected depending on the user's keyboard layout, as keyboard shortcuts are generally dependent on the keyboard layout in non-game applications. If in doubt, use [method is_physical_key_pressed].
				[b]Note:[/b] Due to keyboard ghosting, [method is_key_pressed] may return [code]false[/code] even if one of the action's keys is pressed. See [url=$DOCS_URL/tutorials/inputs/input_examples.html#keyboard-events]Input examples[/url] in the documentation for more information.
			</description>
		</method>
		<method name="is_mouse_button_pressed" qualifiers="const">
			<return type="bool" />
			<param index="0" name="button" type="int" enum="MouseButton" />
			<description>
				Returns [code]true[/code] if you are pressing the mouse button specified with [enum MouseButton].
			</description>
		</method>
		<method name="is_physical_key_pressed" qualifiers="const">
			<return type="bool" />
			<param index="0" name="keycode" type="int" enum="Key" />
			<description>
				Returns [code]true[/code] if you are pressing the key in the physical location on the 101/102-key US QWERTY keyboard. You can pass a [enum Key] constant.
				[method is_physical_key_pressed] is recommended over [method is_key_pressed] for in-game actions, as it will make [kbd]W[/kbd]/[kbd]A[/kbd]/[kbd]S[/kbd]/[kbd]D[/kbd] layouts work regardless of the user's keyboard layout. [method is_physical_key_pressed] will also ensure that the top row number keys work on any keyboard layout. If in doubt, use [method is_physical_key_pressed].
				[b]Note:[/b] Due to keyboard ghosting, [method is_physical_key_pressed] may return [code]false[/code] even if one of the action's keys is pressed. See [url=$DOCS_URL/tutorials/inputs/input_examples.html#keyboard-events]Input examples[/url] in the documentation for more information.
			</description>
		</method>
		<method name="parse_input_event">
			<return type="void" />
			<param index="0" name="event" type="InputEvent" />
			<description>
				Feeds an [InputEvent] to the game. Can be used to artificially trigger input events from code. Also generates [method Node._input] calls.
				[codeblocks]
				[gdscript]
				var cancel_event = InputEventAction.new()
				cancel_event.action = "ui_cancel"
				cancel_event.pressed = true
				Input.parse_input_event(cancel_event)
				[/gdscript]
				[csharp]
				var cancelEvent = new InputEventAction();
				cancelEvent.Action = "ui_cancel";
				cancelEvent.Pressed = true;
				Input.ParseInputEvent(cancelEvent);
				[/csharp]
				[/codeblocks]
				[b]Note:[/b] Calling this function has no influence on the operating system. So for example sending an [InputEventMouseMotion] will not move the OS mouse cursor to the specified position (use [method warp_mouse] instead) and sending [kbd]Alt/Cmd + Tab[/kbd] as [InputEventKey] won't toggle between active windows.
			</description>
		</method>
		<method name="remove_joy_mapping">
			<return type="void" />
			<param index="0" name="guid" type="String" />
			<description>
				Removes all mappings from the internal database that match the given GUID.
			</description>
		</method>
		<method name="set_accelerometer">
			<return type="void" />
			<param index="0" name="value" type="Vector3" />
			<description>
				Sets the acceleration value of the accelerometer sensor. Can be used for debugging on devices without a hardware sensor, for example in an editor on a PC.
				[b]Note:[/b] This value can be immediately overwritten by the hardware sensor value on Android and iOS.
			</description>
		</method>
		<method name="set_custom_mouse_cursor">
			<return type="void" />
			<param index="0" name="image" type="Resource" />
			<param index="1" name="shape" type="int" enum="Input.CursorShape" default="0" />
			<param index="2" name="hotspot" type="Vector2" default="Vector2(0, 0)" />
			<description>
				Sets a custom mouse cursor image, which is only visible inside the game window. The hotspot can also be specified. Passing [code]null[/code] to the image parameter resets to the system cursor. See [enum CursorShape] for the list of shapes.
				[param image] can be either [Texture2D] or [Image] and its size must be lower than or equal to 256×256. To avoid rendering issues, sizes lower than or equal to 128×128 are recommended.
				[param hotspot] must be within [param image]'s size.
				[b]Note:[/b] [AnimatedTexture]s aren't supported as custom mouse cursors. If using an [AnimatedTexture], only the first frame will be displayed.
				[b]Note:[/b] The [b]Lossless[/b], [b]Lossy[/b] or [b]Uncompressed[/b] compression modes are recommended. The [b]Video RAM[/b] compression mode can be used, but it will be decompressed on the CPU, which means loading times are slowed down and no memory is saved compared to lossless modes.
				[b]Note:[/b] On the web platform, the maximum allowed cursor image size is 128×128. Cursor images larger than 32×32 will also only be displayed if the mouse cursor image is entirely located within the page for [url=https://chromestatus.com/feature/5825971391299584]security reasons[/url].
			</description>
		</method>
		<method name="set_default_cursor_shape">
			<return type="void" />
			<param index="0" name="shape" type="int" enum="Input.CursorShape" default="0" />
			<description>
				Sets the default cursor shape to be used in the viewport instead of [constant CURSOR_ARROW].
				[b]Note:[/b] If you want to change the default cursor shape for [Control]'s nodes, use [member Control.mouse_default_cursor_shape] instead.
				[b]Note:[/b] This method generates an [InputEventMouseMotion] to update cursor immediately.
			</description>
		</method>
		<method name="set_gravity">
			<return type="void" />
			<param index="0" name="value" type="Vector3" />
			<description>
				Sets the gravity value of the accelerometer sensor. Can be used for debugging on devices without a hardware sensor, for example in an editor on a PC.
				[b]Note:[/b] This value can be immediately overwritten by the hardware sensor value on Android and iOS.
			</description>
		</method>
		<method name="set_gyroscope">
			<return type="void" />
			<param index="0" name="value" type="Vector3" />
			<description>
				Sets the value of the rotation rate of the gyroscope sensor. Can be used for debugging on devices without a hardware sensor, for example in an editor on a PC.
				[b]Note:[/b] This value can be immediately overwritten by the hardware sensor value on Android and iOS.
			</description>
		</method>
		<method name="set_magnetometer">
			<return type="void" />
			<param index="0" name="value" type="Vector3" />
			<description>
				Sets the value of the magnetic field of the magnetometer sensor. Can be used for debugging on devices without a hardware sensor, for example in an editor on a PC.
				[b]Note:[/b] This value can be immediately overwritten by the hardware sensor value on Android and iOS.
			</description>
		</method>
		<method name="should_ignore_device" qualifiers="const">
			<return type="bool" />
			<param index="0" name="vendor_id" type="int" />
			<param index="1" name="product_id" type="int" />
			<description>
				Queries whether an input device should be ignored or not. Devices can be ignored by setting the environment variable [code]SDL_GAMECONTROLLER_IGNORE_DEVICES[/code]. Read the [url=https://wiki.libsdl.org/SDL2]SDL documentation[/url] for more information.
				[b]Note:[/b] Some 3rd party tools can contribute to the list of ignored devices. For example, [i]SteamInput[/i] creates virtual devices from physical devices for remapping purposes. To avoid handling the same input device twice, the original device is added to the ignore list.
			</description>
		</method>
		<method name="start_joy_vibration">
			<return type="void" />
			<param index="0" name="device" type="int" />
			<param index="1" name="weak_magnitude" type="float" />
			<param index="2" name="strong_magnitude" type="float" />
			<param index="3" name="duration" type="float" default="0" />
			<description>
				Starts to vibrate the joypad. Joypads usually come with two rumble motors, a strong and a weak one. [param weak_magnitude] is the strength of the weak motor (between 0 and 1) and [param strong_magnitude] is the strength of the strong motor (between 0 and 1). [param duration] is the duration of the effect in seconds (a duration of 0 will try to play the vibration indefinitely). The vibration can be stopped early by calling [method stop_joy_vibration].
				[b]Note:[/b] Not every hardware is compatible with long effect durations; it is recommended to restart an effect if it has to be played for more than a few seconds.
				[b]Note:[/b] For macOS, vibration is only supported in macOS 11 and later.
			</description>
		</method>
		<method name="stop_joy_vibration">
			<return type="void" />
			<param index="0" name="device" type="int" />
			<description>
				Stops the vibration of the joypad started with [method start_joy_vibration].
			</description>
		</method>
		<method name="vibrate_handheld">
			<return type="void" />
			<param index="0" name="duration_ms" type="int" default="500" />
			<param index="1" name="amplitude" type="float" default="-1.0" />
			<description>
				Vibrate the handheld device for the specified duration in milliseconds.
				[param amplitude] is the strength of the vibration, as a value between [code]0.0[/code] and [code]1.0[/code]. If set to [code]-1.0[/code], the default vibration strength of the device is used.
				[b]Note:[/b] This method is implemented on Android, iOS, and Web. It has no effect on other platforms.
				[b]Note:[/b] For Android, [method vibrate_handheld] requires enabling the [code]VIBRATE[/code] permission in the export preset. Otherwise, [method vibrate_handheld] will have no effect.
				[b]Note:[/b] For iOS, specifying the duration is only supported in iOS 13 and later.
				[b]Note:[/b] For Web, the amplitude cannot be changed.
				[b]Note:[/b] Some web browsers such as Safari and Firefox for Android do not support [method vibrate_handheld].
			</description>
		</method>
		<method name="warp_mouse">
			<return type="void" />
			<param index="0" name="position" type="Vector2" />
			<description>
				Sets the mouse position to the specified vector, provided in pixels and relative to an origin at the upper left corner of the currently focused Window Manager game window.
				Mouse position is clipped to the limits of the screen resolution, or to the limits of the game window if [enum MouseMode] is set to [constant MOUSE_MODE_CONFINED] or [constant MOUSE_MODE_CONFINED_HIDDEN].
				[b]Note:[/b] [method warp_mouse] is only supported on Windows, macOS and Linux. It has no effect on Android, iOS and Web.
			</description>
		</method>
	</methods>
	<members>
		<member name="emulate_mouse_from_touch" type="bool" setter="set_emulate_mouse_from_touch" getter="is_emulating_mouse_from_touch">
			If [code]true[/code], sends mouse input events when tapping or swiping on the touchscreen. See also [member ProjectSettings.input_devices/pointing/emulate_mouse_from_touch].
		</member>
		<member name="emulate_touch_from_mouse" type="bool" setter="set_emulate_touch_from_mouse" getter="is_emulating_touch_from_mouse">
			If [code]true[/code], sends touch input events when clicking or dragging the mouse. See also [member ProjectSettings.input_devices/pointing/emulate_touch_from_mouse].
		</member>
		<member name="mouse_mode" type="int" setter="set_mouse_mode" getter="get_mouse_mode" enum="Input.MouseMode">
			Controls the mouse mode. See [enum MouseMode] for more information.
		</member>
		<member name="use_accumulated_input" type="bool" setter="set_use_accumulated_input" getter="is_using_accumulated_input">
			If [code]true[/code], similar input events sent by the operating system are accumulated. When input accumulation is enabled, all input events generated during a frame will be merged and emitted when the frame is done rendering. Therefore, this limits the number of input method calls per second to the rendering FPS.
			Input accumulation can be disabled to get slightly more precise/reactive input at the cost of increased CPU usage. In applications where drawing freehand lines is required, input accumulation should generally be disabled while the user is drawing the line to get results that closely follow the actual input.
			[b]Note:[/b] Input accumulation is [i]enabled[/i] by default.
		</member>
	</members>
	<signals>
		<signal name="joy_connection_changed">
			<param index="0" name="device" type="int" />
			<param index="1" name="connected" type="bool" />
			<description>
				Emitted when a joypad device has been connected or disconnected.
			</description>
		</signal>
	</signals>
	<constants>
		<constant name="MOUSE_MODE_VISIBLE" value="0" enum="MouseMode">
			Makes the mouse cursor visible if it is hidden.
		</constant>
		<constant name="MOUSE_MODE_HIDDEN" value="1" enum="MouseMode">
			Makes the mouse cursor hidden if it is visible.
		</constant>
		<constant name="MOUSE_MODE_CAPTURED" value="2" enum="MouseMode">
			Captures the mouse. The mouse will be hidden and its position locked at the center of the window manager's window.
			[b]Note:[/b] If you want to process the mouse's movement in this mode, you need to use [member InputEventMouseMotion.relative].
		</constant>
		<constant name="MOUSE_MODE_CONFINED" value="3" enum="MouseMode">
			Confines the mouse cursor to the game window, and make it visible.
		</constant>
		<constant name="MOUSE_MODE_CONFINED_HIDDEN" value="4" enum="MouseMode">
			Confines the mouse cursor to the game window, and make it hidden.
		</constant>
		<constant name="CURSOR_ARROW" value="0" enum="CursorShape">
			Arrow cursor. Standard, default pointing cursor.
		</constant>
		<constant name="CURSOR_IBEAM" value="1" enum="CursorShape">
			I-beam cursor. Usually used to show where the text cursor will appear when the mouse is clicked.
		</constant>
		<constant name="CURSOR_POINTING_HAND" value="2" enum="CursorShape">
			Pointing hand cursor. Usually used to indicate the pointer is over a link or other interactable item.
		</constant>
		<constant name="CURSOR_CROSS" value="3" enum="CursorShape">
			Cross cursor. Typically appears over regions in which a drawing operation can be performed or for selections.
		</constant>
		<constant name="CURSOR_WAIT" value="4" enum="CursorShape">
			Wait cursor. Indicates that the application is busy performing an operation, and that it cannot be used during the operation (e.g. something is blocking its main thread).
		</constant>
		<constant name="CURSOR_BUSY" value="5" enum="CursorShape">
			Busy cursor. Indicates that the application is busy performing an operation, and that it is still usable during the operation.
		</constant>
		<constant name="CURSOR_DRAG" value="6" enum="CursorShape">
			Drag cursor. Usually displayed when dragging something.
			[b]Note:[/b] Windows lacks a dragging cursor, so [constant CURSOR_DRAG] is the same as [constant CURSOR_MOVE] for this platform.
		</constant>
		<constant name="CURSOR_CAN_DROP" value="7" enum="CursorShape">
			Can drop cursor. Usually displayed when dragging something to indicate that it can be dropped at the current position.
		</constant>
		<constant name="CURSOR_FORBIDDEN" value="8" enum="CursorShape">
			Forbidden cursor. Indicates that the current action is forbidden (for example, when dragging something) or that the control at a position is disabled.
		</constant>
		<constant name="CURSOR_VSIZE" value="9" enum="CursorShape">
			Vertical resize mouse cursor. A double-headed vertical arrow. It tells the user they can resize the window or the panel vertically.
		</constant>
		<constant name="CURSOR_HSIZE" value="10" enum="CursorShape">
			Horizontal resize mouse cursor. A double-headed horizontal arrow. It tells the user they can resize the window or the panel horizontally.
		</constant>
		<constant name="CURSOR_BDIAGSIZE" value="11" enum="CursorShape">
			Window resize mouse cursor. The cursor is a double-headed arrow that goes from the bottom left to the top right. It tells the user they can resize the window or the panel both horizontally and vertically.
		</constant>
		<constant name="CURSOR_FDIAGSIZE" value="12" enum="CursorShape">
			Window resize mouse cursor. The cursor is a double-headed arrow that goes from the top left to the bottom right, the opposite of [constant CURSOR_BDIAGSIZE]. It tells the user they can resize the window or the panel both horizontally and vertically.
		</constant>
		<constant name="CURSOR_MOVE" value="13" enum="CursorShape">
			Move cursor. Indicates that something can be moved.
		</constant>
		<constant name="CURSOR_VSPLIT" value="14" enum="CursorShape">
			Vertical split mouse cursor. On Windows, it's the same as [constant CURSOR_VSIZE].
		</constant>
		<constant name="CURSOR_HSPLIT" value="15" enum="CursorShape">
			Horizontal split mouse cursor. On Windows, it's the same as [constant CURSOR_HSIZE].
		</constant>
		<constant name="CURSOR_HELP" value="16" enum="CursorShape">
			Help cursor. Usually a question mark.
		</constant>
	</constants>
</class><|MERGE_RESOLUTION|>--- conflicted
+++ resolved
@@ -118,12 +118,8 @@
 			<return type="String" />
 			<param index="0" name="device" type="int" />
 			<description>
-<<<<<<< HEAD
-				Returns an SDL2-compatible device GUID on platforms that use gamepad remapping, e.g. [code]030000004c050000c405000000010000[/code]. Returns [code]"Default Gamepad"[/code] otherwise. Redot uses the [url=https://github.com/gabomdq/SDL_GameControllerDB]SDL2 game controller database[/url] to determine gamepad names and mappings based on this GUID.
-=======
-				Returns an SDL2-compatible device GUID on platforms that use gamepad remapping, e.g. [code]030000004c050000c405000000010000[/code]. Returns an empty string if it cannot be found. Godot uses the [url=https://github.com/gabomdq/SDL_GameControllerDB]SDL2 game controller database[/url] to determine gamepad names and mappings based on this GUID.
-				On Windows, all XInput joypad GUIDs will be overridden by Godot to [code]__XINPUT_DEVICE__[/code], because their mappings are the same.
->>>>>>> a7a2a12b
+				Returns an SDL2-compatible device GUID on platforms that use gamepad remapping, e.g. [code]030000004c050000c405000000010000[/code]. Returns an empty string if it cannot be found. Redot uses the [url=https://github.com/gabomdq/SDL_GameControllerDB]SDL2 game controller database[/url] to determine gamepad names and mappings based on this GUID.
+				On Windows, all XInput joypad GUIDs will be overridden by Redot to [code]__XINPUT_DEVICE__[/code], because their mappings are the same.
 			</description>
 		</method>
 		<method name="get_joy_info" qualifiers="const">
