<?xml version="1.0" encoding="UTF-8" ?>
<class name="AABB" xmlns:xsi="http://www.w3.org/2001/XMLSchema-instance" xsi:noNamespaceSchemaLocation="../class.xsd">
	<brief_description>
		A 3D axis-aligned bounding box.
	</brief_description>
	<description>
		The [AABB] built-in [Variant] type represents an axis-aligned bounding box in a 3D space. It is defined by its [member position] and [member size], which are [Vector3]. It is frequently used for fast overlap tests (see [method intersects]). Although [AABB] itself is axis-aligned, it can be combined with [Transform3D] to represent a rotated or skewed bounding box.
		It uses floating-point coordinates. The 2D counterpart to [AABB] is [Rect2]. There is no version of [AABB] that uses integer coordinates.
		[b]Note:[/b] Negative values for [member size] are not supported. With negative size, most [AABB] methods do not work correctly. Use [method abs] to get an equivalent [AABB] with a non-negative size.
		[b]Note:[/b] In a boolean context, a [AABB] evaluates to [code]false[/code] if both [member position] and [member size] are zero (equal to [constant Vector3.ZERO]). Otherwise, it always evaluates to [code]true[/code].
	</description>
	<tutorials>
		<link title="Math documentation index">$DOCS_URL/tutorials/math/index.html</link>
		<link title="Vector math">$DOCS_URL/tutorials/math/vector_math.html</link>
		<link title="Advanced vector math">$DOCS_URL/tutorials/math/vectors_advanced.html</link>
	</tutorials>
	<constructors>
		<constructor name="AABB">
			<return type="AABB" />
			<description>
				Constructs an [AABB] with its [member position] and [member size] set to [constant Vector3.ZERO].
			</description>
		</constructor>
		<constructor name="AABB">
			<return type="AABB" />
			<param index="0" name="from" type="AABB" />
			<description>
				Constructs an [AABB] as a copy of the given [AABB].
			</description>
		</constructor>
		<constructor name="AABB">
			<return type="AABB" />
			<param index="0" name="position" type="Vector3" />
			<param index="1" name="size" type="Vector3" />
			<description>
				Constructs an [AABB] by [param position] and [param size].
			</description>
		</constructor>
	</constructors>
	<methods>
		<method name="abs" qualifiers="const">
			<return type="AABB" />
			<description>
				Returns an [AABB] equivalent to this bounding box, with its width, height, and depth modified to be non-negative values.
				[codeblocks]
				[gdscript]
				var box = AABB(Vector3(5, 0, 5), Vector3(-20, -10, -5))
				var absolute = box.abs()
				print(absolute.position) # Prints (-15, -10, 0)
				print(absolute.size)     # Prints (20, 10, 5)
				[/gdscript]
				[csharp]
				var box = new Aabb(new Vector3(5, 0, 5), new Vector3(-20, -10, -5));
				var absolute = box.Abs();
				GD.Print(absolute.Position); // Prints (-15, -10, 0)
				GD.Print(absolute.Size);     // Prints (20, 10, 5)
				[/csharp]
				[/codeblocks]
				[b]Note:[/b] It's recommended to use this method when [member size] is negative, as most other methods in Redot assume that the [member size]'s components are greater than [code]0[/code].
			</description>
		</method>
		<method name="encloses" qualifiers="const">
			<return type="bool" />
			<param index="0" name="with" type="AABB" />
			<description>
				Returns [code]true[/code] if this bounding box [i]completely[/i] encloses the [param with] box. The edges of both boxes are included.
				[codeblocks]
				[gdscript]
				var a = AABB(Vector3(0, 0, 0), Vector3(4, 4, 4))
				var b = AABB(Vector3(1, 1, 1), Vector3(3, 3, 3))
				var c = AABB(Vector3(2, 2, 2), Vector3(8, 8, 8))

				print(a.encloses(a)) # Prints true
				print(a.encloses(b)) # Prints true
				print(a.encloses(c)) # Prints false
				[/gdscript]
				[csharp]
				var a = new Aabb(new Vector3(0, 0, 0), new Vector3(4, 4, 4));
				var b = new Aabb(new Vector3(1, 1, 1), new Vector3(3, 3, 3));
				var c = new Aabb(new Vector3(2, 2, 2), new Vector3(8, 8, 8));

				GD.Print(a.Encloses(a)); // Prints True
				GD.Print(a.Encloses(b)); // Prints True
				GD.Print(a.Encloses(c)); // Prints False
				[/csharp]
				[/codeblocks]
			</description>
		</method>
		<method name="expand" qualifiers="const">
			<return type="AABB" />
			<param index="0" name="to_point" type="Vector3" />
			<description>
				Returns a copy of this bounding box expanded to align the edges with the given [param to_point], if necessary.
				[codeblocks]
				[gdscript]
				var box = AABB(Vector3(0, 0, 0), Vector3(5, 2, 5))

				box = box.expand(Vector3(10, 0, 0))
				print(box.position) # Prints (0, 0, 0)
				print(box.size)     # Prints (10, 2, 5)

				box = box.expand(Vector3(-5, 0, 5))
				print(box.position) # Prints (-5, 0, 0)
				print(box.size)     # Prints (15, 2, 5)
				[/gdscript]
				[csharp]
				var box = new Aabb(new Vector3(0, 0, 0), new Vector3(5, 2, 5));

				box = box.Expand(new Vector3(10, 0, 0));
				GD.Print(box.Position); // Prints (0, 0, 0)
				GD.Print(box.Size);     // Prints (10, 2, 5)

				box = box.Expand(new Vector3(-5, 0, 5));
				GD.Print(box.Position); // Prints (-5, 0, 0)
				GD.Print(box.Size);     // Prints (15, 2, 5)
				[/csharp]
				[/codeblocks]
			</description>
		</method>
		<method name="get_center" qualifiers="const">
			<return type="Vector3" />
			<description>
				Returns the center point of the bounding box. This is the same as [code]position + (size / 2.0)[/code].
			</description>
		</method>
		<method name="get_endpoint" qualifiers="const">
			<return type="Vector3" />
			<param index="0" name="idx" type="int" />
			<description>
				Returns the position of one of the 8 vertices that compose this bounding box. With a [param idx] of [code]0[/code] this is the same as [member position], and a [param idx] of [code]7[/code] is the same as [member end].
			</description>
		</method>
		<method name="get_longest_axis" qualifiers="const">
			<return type="Vector3" />
			<description>
				Returns the longest normalized axis of this bounding box's [member size], as a [Vector3] ([constant Vector3.RIGHT], [constant Vector3.UP], or [constant Vector3.BACK]).
				[codeblocks]
				[gdscript]
				var box = AABB(Vector3(0, 0, 0), Vector3(2, 4, 8))

				print(box.get_longest_axis())       # Prints (0, 0, 1)
				print(box.get_longest_axis_index()) # Prints 2
				print(box.get_longest_axis_size())  # Prints 8
				[/gdscript]
				[csharp]
				var box = new Aabb(new Vector3(0, 0, 0), new Vector3(2, 4, 8));

				GD.Print(box.GetLongestAxis());      // Prints (0, 0, 1)
				GD.Print(box.GetLongestAxisIndex()); // Prints 2
				GD.Print(box.GetLongestAxisSize());  // Prints 8
				[/csharp]
				[/codeblocks]
				See also [method get_longest_axis_index] and [method get_longest_axis_size].
			</description>
		</method>
		<method name="get_longest_axis_index" qualifiers="const">
			<return type="int" />
			<description>
				Returns the index to the longest axis of this bounding box's [member size] (see [constant Vector3.AXIS_X], [constant Vector3.AXIS_Y], and [constant Vector3.AXIS_Z]).
				For an example, see [method get_longest_axis].
			</description>
		</method>
		<method name="get_longest_axis_size" qualifiers="const">
			<return type="float" />
			<description>
				Returns the longest dimension of this bounding box's [member size].
				For an example, see [method get_longest_axis].
			</description>
		</method>
		<method name="get_shortest_axis" qualifiers="const">
			<return type="Vector3" />
			<description>
				Returns the shortest normalized axis of this bounding box's [member size], as a [Vector3] ([constant Vector3.RIGHT], [constant Vector3.UP], or [constant Vector3.BACK]).
				[codeblocks]
				[gdscript]
				var box = AABB(Vector3(0, 0, 0), Vector3(2, 4, 8))

				print(box.get_shortest_axis())       # Prints (1, 0, 0)
				print(box.get_shortest_axis_index()) # Prints 0
				print(box.get_shortest_axis_size())  # Prints 2
				[/gdscript]
				[csharp]
				var box = new Aabb(new Vector3(0, 0, 0), new Vector3(2, 4, 8));

				GD.Print(box.GetShortestAxis());      // Prints (1, 0, 0)
				GD.Print(box.GetShortestAxisIndex()); // Prints 0
				GD.Print(box.GetShortestAxisSize());  // Prints 2
				[/csharp]
				[/codeblocks]
				See also [method get_shortest_axis_index] and [method get_shortest_axis_size].
			</description>
		</method>
		<method name="get_shortest_axis_index" qualifiers="const">
			<return type="int" />
			<description>
				Returns the index to the shortest axis of this bounding box's [member size] (see [constant Vector3.AXIS_X], [constant Vector3.AXIS_Y], and [constant Vector3.AXIS_Z]).
				For an example, see [method get_shortest_axis].
			</description>
		</method>
		<method name="get_shortest_axis_size" qualifiers="const">
			<return type="float" />
			<description>
				Returns the shortest dimension of this bounding box's [member size].
				For an example, see [method get_shortest_axis].
			</description>
		</method>
		<method name="get_support" qualifiers="const">
			<return type="Vector3" />
			<param index="0" name="direction" type="Vector3" />
			<description>
				Returns the vertex's position of this bounding box that's the farthest in the given direction. This point is commonly known as the support point in collision detection algorithms.
			</description>
		</method>
		<method name="get_volume" qualifiers="const">
			<return type="float" />
			<description>
				Returns the bounding box's volume. This is equivalent to [code]size.x * size.y * size.z[/code]. See also [method has_volume].
			</description>
		</method>
		<method name="grow" qualifiers="const">
			<return type="AABB" />
			<param index="0" name="by" type="float" />
			<description>
				Returns a copy of this bounding box extended on all sides by the given amount [param by]. A negative amount shrinks the box instead.
				[codeblocks]
				[gdscript]
				var a = AABB(Vector3(4, 4, 4), Vector3(8, 8, 8)).grow(4)
				print(a.position) # Prints (0, 0, 0)
				print(a.size)     # Prints (16, 16, 16)

				var b = AABB(Vector3(0, 0, 0), Vector3(8, 4, 2)).grow(2)
				print(b.position) # Prints (-2, -2, -2)
				print(b.size)     # Prints (12, 8, 6)
				[/gdscript]
				[csharp]
				var a = new Aabb(new Vector3(4, 4, 4), new Vector3(8, 8, 8)).Grow(4);
				GD.Print(a.Position); // Prints (0, 0, 0)
				GD.Print(a.Size);     // Prints (16, 16, 16)

				var b = new Aabb(new Vector3(0, 0, 0), new Vector3(8, 4, 2)).Grow(2);
				GD.Print(b.Position); // Prints (-2, -2, -2)
				GD.Print(b.Size);     // Prints (12, 8, 6)
				[/csharp]
				[/codeblocks]
			</description>
		</method>
		<method name="has_point" qualifiers="const">
			<return type="bool" />
			<param index="0" name="point" type="Vector3" />
			<description>
				Returns [code]true[/code] if the bounding box contains the given [param point]. By convention, points exactly on the right, top, and front sides are [b]not[/b] included.
				[b]Note:[/b] This method is not reliable for [AABB] with a [i]negative[/i] [member size]. Use [method abs] first to get a valid bounding box.
			</description>
		</method>
		<method name="has_surface" qualifiers="const">
			<return type="bool" />
			<description>
				Returns [code]true[/code] if this bounding box has a surface or a length, that is, at least one component of [member size] is greater than [code]0[/code]. Otherwise, returns [code]false[/code].
			</description>
		</method>
		<method name="has_volume" qualifiers="const">
			<return type="bool" />
			<description>
				Returns [code]true[/code] if this bounding box's width, height, and depth are all positive. See also [method get_volume].
			</description>
		</method>
		<method name="intersection" qualifiers="const">
			<return type="AABB" />
			<param index="0" name="with" type="AABB" />
			<description>
				Returns the intersection between this bounding box and [param with]. If the boxes do not intersect, returns an empty [AABB]. If the boxes intersect at the edge, returns a flat [AABB] with no volume (see [method has_surface] and [method has_volume]).
				[codeblocks]
				[gdscript]
				var box1 = AABB(Vector3(0, 0, 0), Vector3(5, 2, 8))
				var box2 = AABB(Vector3(2, 0, 2), Vector3(8, 4, 4))

				var intersection = box1.intersection(box2)
				print(intersection.position) # Prints (2, 0, 2)
				print(intersection.size)     # Prints (3, 2, 4)
				[/gdscript]
				[csharp]
				var box1 = new Aabb(new Vector3(0, 0, 0), new Vector3(5, 2, 8));
				var box2 = new Aabb(new Vector3(2, 0, 2), new Vector3(8, 4, 4));

				var intersection = box1.Intersection(box2);
				GD.Print(intersection.Position); // Prints (2, 0, 2)
				GD.Print(intersection.Size);     // Prints (3, 2, 4)
				[/csharp]
				[/codeblocks]
				[b]Note:[/b] If you only need to know whether two bounding boxes are intersecting, use [method intersects], instead.
			</description>
		</method>
		<method name="intersects" qualifiers="const">
			<return type="bool" />
			<param index="0" name="with" type="AABB" />
			<description>
				Returns [code]true[/code] if this bounding box overlaps with the box [param with]. The edges of both boxes are [i]always[/i] excluded.
			</description>
		</method>
		<method name="intersects_plane" qualifiers="const">
			<return type="bool" />
			<param index="0" name="plane" type="Plane" />
			<description>
				Returns [code]true[/code] if this bounding box is on both sides of the given [param plane].
			</description>
		</method>
		<method name="intersects_ray" qualifiers="const">
			<return type="Variant" />
			<param index="0" name="from" type="Vector3" />
			<param index="1" name="dir" type="Vector3" />
			<description>
				Returns the first point where this bounding box and the given ray intersect, as a [Vector3]. If no intersection occurs, returns [code]null[/code].
				The ray begin at [param from], faces [param dir] and extends towards infinity.
			</description>
		</method>
		<method name="intersects_segment" qualifiers="const">
			<return type="Variant" />
			<param index="0" name="from" type="Vector3" />
			<param index="1" name="to" type="Vector3" />
			<description>
				Returns the first point where this bounding box and the given segment intersect, as a [Vector3]. If no intersection occurs, returns [code]null[/code].
				The segment begins at [param from] and ends at [param to].
			</description>
		</method>
		<method name="is_equal_approx" qualifiers="const">
			<return type="bool" />
			<param index="0" name="aabb" type="AABB" />
			<description>
				Returns [code]true[/code] if this bounding box and [param aabb] are approximately equal, by calling [method Vector3.is_equal_approx] on the [member position] and the [member size].
			</description>
		</method>
		<method name="is_finite" qualifiers="const">
			<return type="bool" />
			<description>
				Returns [code]true[/code] if this bounding box's values are finite, by calling [method Vector3.is_finite] on the [member position] and the [member size].
			</description>
		</method>
		<method name="merge" qualifiers="const">
			<return type="AABB" />
			<param index="0" name="with" type="AABB" />
			<description>
				Returns an [AABB] that encloses both this bounding box and [param with] around the edges. See also [method encloses].
			</description>
		</method>
	</methods>
	<members>
		<member name="end" type="Vector3" setter="" getter="" default="Vector3(0, 0, 0)">
			The ending point. This is usually the corner on the top-right and back of the bounding box, and is equivalent to [code]position + size[/code]. Setting this point affects the [member size].
		</member>
		<member name="position" type="Vector3" setter="" getter="" default="Vector3(0, 0, 0)">
			The origin point. This is usually the corner on the bottom-left and forward of the bounding box.
		</member>
		<member name="size" type="Vector3" setter="" getter="" default="Vector3(0, 0, 0)">
			The bounding box's width, height, and depth starting from [member position]. Setting this value also affects the [member end] point.
<<<<<<< HEAD
			[b]Note:[/b] It's recommended setting the width, height, and depth to non-negative values. This is because most methods in Redot assume that the [member position] is the bottom-left-back corner, and the [member end] is the top-right-forward corner. To get an equivalent bounding box with non-negative size, use [method abs].
=======
			[b]Note:[/b] It's recommended setting the width, height, and depth to non-negative values. This is because most methods in Godot assume that the [member position] is the bottom-left-forward corner, and the [member end] is the top-right-back corner. To get an equivalent bounding box with non-negative size, use [method abs].
>>>>>>> d09d82d4
		</member>
	</members>
	<operators>
		<operator name="operator !=">
			<return type="bool" />
			<param index="0" name="right" type="AABB" />
			<description>
				Returns [code]true[/code] if the [member position] or [member size] of both bounding boxes are not equal.
				[b]Note:[/b] Due to floating-point precision errors, consider using [method is_equal_approx] instead, which is more reliable.
			</description>
		</operator>
		<operator name="operator *">
			<return type="AABB" />
			<param index="0" name="right" type="Transform3D" />
			<description>
				Inversely transforms (multiplies) the [AABB] by the given [Transform3D] transformation matrix, under the assumption that the transformation basis is orthonormal (i.e. rotation/reflection is fine, scaling/skew is not).
				[code]aabb * transform[/code] is equivalent to [code]transform.inverse() * aabb[/code]. See [method Transform3D.inverse].
				For transforming by inverse of an affine transformation (e.g. with scaling) [code]transform.affine_inverse() * aabb[/code] can be used instead. See [method Transform3D.affine_inverse].
			</description>
		</operator>
		<operator name="operator ==">
			<return type="bool" />
			<param index="0" name="right" type="AABB" />
			<description>
				Returns [code]true[/code] if both [member position] and [member size] of the bounding boxes are exactly equal, respectively.
				[b]Note:[/b] Due to floating-point precision errors, consider using [method is_equal_approx] instead, which is more reliable.
			</description>
		</operator>
	</operators>
</class><|MERGE_RESOLUTION|>--- conflicted
+++ resolved
@@ -352,11 +352,7 @@
 		</member>
 		<member name="size" type="Vector3" setter="" getter="" default="Vector3(0, 0, 0)">
 			The bounding box's width, height, and depth starting from [member position]. Setting this value also affects the [member end] point.
-<<<<<<< HEAD
-			[b]Note:[/b] It's recommended setting the width, height, and depth to non-negative values. This is because most methods in Redot assume that the [member position] is the bottom-left-back corner, and the [member end] is the top-right-forward corner. To get an equivalent bounding box with non-negative size, use [method abs].
-=======
-			[b]Note:[/b] It's recommended setting the width, height, and depth to non-negative values. This is because most methods in Godot assume that the [member position] is the bottom-left-forward corner, and the [member end] is the top-right-back corner. To get an equivalent bounding box with non-negative size, use [method abs].
->>>>>>> d09d82d4
+			[b]Note:[/b] It's recommended setting the width, height, and depth to non-negative values. This is because most methods in Redot assume that the [member position] is the bottom-left-forward corner, and the [member end] is the top-right-back corner. To get an equivalent bounding box with non-negative size, use [method abs].
 		</member>
 	</members>
 	<operators>
