<?xml version="1.0" encoding="UTF-8" ?>
<class name="Object" xmlns:xsi="http://www.w3.org/2001/XMLSchema-instance" xsi:noNamespaceSchemaLocation="../class.xsd">
	<brief_description>
		Base class for all other classes in the engine.
	</brief_description>
	<description>
		An advanced [Variant] type. All classes in the engine inherit from Object. Each class may define new properties, methods or signals, which are available to all inheriting classes. For example, a [Sprite2D] instance is able to call [method Node.add_child] because it inherits from [Node].
		You can create new instances, using [code]Object.new()[/code] in GDScript, or [code]new GodotObject[/code] in C#.
		To delete an Object instance, call [method free]. This is necessary for most classes inheriting Object, because they do not manage memory on their own, and will otherwise cause memory leaks when no longer in use. There are a few classes that perform memory management. For example, [RefCounted] (and by extension [Resource]) deletes itself when no longer referenced, and [Node] deletes its children when freed.
		Objects can have a [Script] attached to them. Once the [Script] is instantiated, it effectively acts as an extension to the base class, allowing it to define and inherit new properties, methods and signals.
		Inside a [Script], [method _get_property_list] may be overridden to customize properties in several ways. This allows them to be available to the editor, display as lists of options, sub-divide into groups, save on disk, etc. Scripting languages offer easier ways to customize properties, such as with the [annotation @GDScript.@export] annotation.
		Redot is very dynamic. An object's script, and therefore its properties, methods and signals, can be changed at run-time. Because of this, there can be occasions where, for example, a property required by a method may not exist. To prevent run-time errors, see methods such as [method set], [method get], [method call], [method has_method], [method has_signal], etc. Note that these methods are [b]much[/b] slower than direct references.
		In GDScript, you can also check if a given property, method, or signal name exists in an object with the [code]in[/code] operator:
		[codeblock]
		var node = Node.new()
		print("name" in node)         # Prints true
		print("get_parent" in node)   # Prints true
		print("tree_entered" in node) # Prints true
		print("unknown" in node)      # Prints false
		[/codeblock]
		Notifications are [int] constants commonly sent and received by objects. For example, on every rendered frame, the [SceneTree] notifies nodes inside the tree with a [constant Node.NOTIFICATION_PROCESS]. The nodes receive it and may call [method Node._process] to update. To make use of notifications, see [method notification] and [method _notification].
		Lastly, every object can also contain metadata (data about data). [method set_meta] can be useful to store information that the object itself does not depend on. To keep your code clean, making excessive use of metadata is discouraged.
		[b]Note:[/b] Unlike references to a [RefCounted], references to an object stored in a variable can become invalid without being set to [code]null[/code]. To check if an object has been deleted, do [i]not[/i] compare it against [code]null[/code]. Instead, use [method @GlobalScope.is_instance_valid]. It's also recommended to inherit from [RefCounted] for classes storing data instead of [Object].
		[b]Note:[/b] The [code]script[/code] is not exposed like most properties. To set or get an object's [Script] in code, use [method set_script] and [method get_script], respectively.
		[b]Note:[/b] In a boolean context, an [Object] will evaluate to [code]false[/code] if it is equal to [code]null[/code] or it has been freed. Otherwise, an [Object] will always evaluate to [code]true[/code]. See also [method @GlobalScope.is_instance_valid].
	</description>
	<tutorials>
		<link title="Object class introduction">$DOCS_URL/contributing/development/core_and_modules/object_class.html</link>
		<link title="When and how to avoid using nodes for everything">$DOCS_URL/tutorials/best_practices/node_alternatives.html</link>
		<link title="Object notifications">$DOCS_URL/tutorials/best_practices/redot_notifications.html</link>
	</tutorials>
	<methods>
		<method name="_get" qualifiers="virtual">
			<return type="Variant" />
			<param index="0" name="property" type="StringName" />
			<description>
				Override this method to customize the behavior of [method get]. Should return the given [param property]'s value, or [code]null[/code] if the [param property] should be handled normally.
				Combined with [method _set] and [method _get_property_list], this method allows defining custom properties, which is particularly useful for editor plugins. Note that a property must be present in [method get_property_list], otherwise this method will not be called.
				[codeblocks]
				[gdscript]
				func _get(property):
				    if property == "fake_property":
				        print("Getting my property!")
				        return 4

				func _get_property_list():
				    return [
				        { "name": "fake_property", "type": TYPE_INT }
				    ]
				[/gdscript]
				[csharp]
				public override Variant _Get(StringName property)
				{
				    if (property == "FakeProperty")
				    {
				        GD.Print("Getting my property!");
				        return 4;
				    }
				    return default;
				}

				public override Godot.Collections.Array&lt;Godot.Collections.Dictionary&gt; _GetPropertyList()
				{
				    return
				    [
				        new Godot.Collections.Dictionary()
				        {
				            { "name", "FakeProperty" },
				            { "type", (int)Variant.Type.Int },
				        },
				    ];
				}
				[/csharp]
				[/codeblocks]
			</description>
		</method>
		<method name="_get_property_list" qualifiers="virtual">
			<return type="Dictionary[]" />
			<description>
				Override this method to provide a custom list of additional properties to handle by the engine.
				Should return a property list, as an [Array] of dictionaries. The result is added to the array of [method get_property_list], and should be formatted in the same way. Each [Dictionary] must at least contain the [code]name[/code] and [code]type[/code] entries.
				You can use [method _property_can_revert] and [method _property_get_revert] to customize the default values of the properties added by this method.
				The example below displays a list of numbers shown as words going from [code]ZERO[/code] to [code]FIVE[/code], with [code]number_count[/code] controlling the size of the list:
				[codeblocks]
				[gdscript]
				@tool
				extends Node

				@export var number_count = 3:
				    set(nc):
				        number_count = nc
				        numbers.resize(number_count)
				        notify_property_list_changed()

				var numbers = PackedInt32Array([0, 0, 0])

				func _get_property_list():
				    var properties = []

				    for i in range(number_count):
				        properties.append({
				            "name": "number_%d" % i,
				            "type": TYPE_INT,
				            "hint": PROPERTY_HINT_ENUM,
				            "hint_string": "ZERO,ONE,TWO,THREE,FOUR,FIVE",
				        })

				    return properties

				func _get(property):
				    if property.begins_with("number_"):
				        var index = property.get_slice("_", 1).to_int()
				        return numbers[index]

				func _set(property, value):
				    if property.begins_with("number_"):
				        var index = property.get_slice("_", 1).to_int()
				        numbers[index] = value
				        return true
				    return false
				[/gdscript]
				[csharp]
				[Tool]
				public partial class MyNode : Node
				{
				    private int _numberCount;

				    [Export]
				    public int NumberCount
				    {
				        get =&gt; _numberCount;
				        set
				        {
				            _numberCount = value;
				            _numbers.Resize(_numberCount);
				            NotifyPropertyListChanged();
				        }
				    }

				    private Godot.Collections.Array&lt;int&gt; _numbers = [];

				    public override Godot.Collections.Array&lt;Godot.Collections.Dictionary&gt; _GetPropertyList()
				    {
				        Godot.Collections.Array&lt;Godot.Collections.Dictionary&gt; properties = [];

				        for (int i = 0; i &lt; _numberCount; i++)
				        {
				            properties.Add(new Godot.Collections.Dictionary()
				            {
				                { "name", $"number_{i}" },
				                { "type", (int)Variant.Type.Int },
				                { "hint", (int)PropertyHint.Enum },
				                { "hint_string", "Zero,One,Two,Three,Four,Five" },
				            });
				        }

				        return properties;
				    }

				    public override Variant _Get(StringName property)
				    {
				        string propertyName = property.ToString();
				        if (propertyName.StartsWith("number_"))
				        {
				            int index = int.Parse(propertyName.Substring("number_".Length));
				            return _numbers[index];
				        }
				        return default;
				    }

				    public override bool _Set(StringName property, Variant value)
				    {
				        string propertyName = property.ToString();
				        if (propertyName.StartsWith("number_"))
				        {
				            int index = int.Parse(propertyName.Substring("number_".Length));
				            _numbers[index] = value.As&lt;int&gt;();
				            return true;
				        }
				        return false;
				    }
				}
				[/csharp]
				[/codeblocks]
				[b]Note:[/b] This method is intended for advanced purposes. For most common use cases, the scripting languages offer easier ways to handle properties. See [annotation @GDScript.@export], [annotation @GDScript.@export_enum], [annotation @GDScript.@export_group], etc. If you want to customize exported properties, use [method _validate_property].
				[b]Note:[/b] If the object's script is not [annotation @GDScript.@tool], this method will not be called in the editor.
			</description>
		</method>
		<method name="_init" qualifiers="virtual">
			<return type="void" />
			<description>
				Called when the object's script is instantiated, oftentimes after the object is initialized in memory (through [code]Object.new()[/code] in GDScript, or [code]new GodotObject[/code] in C#). It can be also defined to take in parameters. This method is similar to a constructor in most programming languages.
				[b]Note:[/b] If [method _init] is defined with [i]required[/i] parameters, the Object with script may only be created directly. If any other means (such as [method PackedScene.instantiate] or [method Node.duplicate]) are used, the script's initialization will fail.
			</description>
		</method>
		<method name="_iter_get" qualifiers="virtual">
			<return type="Variant" />
			<param index="0" name="iter" type="Variant" />
			<description>
				Returns the current iterable value. [param iter] stores the iteration state, but unlike [method _iter_init] and [method _iter_next] the state is supposed to be read-only, so there is no [Array] wrapper.
			</description>
		</method>
		<method name="_iter_init" qualifiers="virtual">
			<return type="bool" />
			<param index="0" name="iter" type="Array" />
			<description>
				Initializes the iterator. [param iter] stores the iteration state. Since GDScript does not support passing arguments by reference, a single-element array is used as a wrapper. Returns [code]true[/code] so long as the iterator has not reached the end.
				[codeblock]
				class MyRange:
				    var _from
				    var _to

				    func _init(from, to):
				        assert(from &lt;= to)
				        _from = from
				        _to = to

				    func _iter_init(iter):
				        iter[0] = _from
				        return iter[0] &lt; _to

				    func _iter_next(iter):
				        iter[0] += 1
				        return iter[0] &lt; _to

				    func _iter_get(iter):
				        return iter

				func _ready():
				    var my_range = MyRange.new(2, 5)
				    for x in my_range:
				        print(x) # Prints 2, 3, 4.
				[/codeblock]
				[b]Note:[/b] Alternatively, you can ignore [param iter] and use the object's state instead, see [url=$DOCS_URL/tutorials/scripting/gdscript/gdscript_advanced.html#custom-iterators]online docs[/url] for an example. Note that in this case you will not be able to reuse the same iterator instance in nested loops. Also, make sure you reset the iterator state in this method if you want to reuse the same instance multiple times.
			</description>
		</method>
		<method name="_iter_next" qualifiers="virtual">
			<return type="bool" />
			<param index="0" name="iter" type="Array" />
			<description>
				Moves the iterator to the next iteration. [param iter] stores the iteration state. Since GDScript does not support passing arguments by reference, a single-element array is used as a wrapper. Returns [code]true[/code] so long as the iterator has not reached the end.
			</description>
		</method>
		<method name="_notification" qualifiers="virtual">
			<return type="void" />
			<param index="0" name="what" type="int" />
			<description>
				Called when the object receives a notification, which can be identified in [param what] by comparing it with a constant. See also [method notification].
				[codeblocks]
				[gdscript]
				func _notification(what):
				    if what == NOTIFICATION_PREDELETE:
				        print("Goodbye!")
				[/gdscript]
				[csharp]
				public override void _Notification(int what)
				{
				    if (what == NotificationPredelete)
				    {
				        GD.Print("Goodbye!");
				    }
				}
				[/csharp]
				[/codeblocks]
				[b]Note:[/b] The base [Object] defines a few notifications ([constant NOTIFICATION_POSTINITIALIZE] and [constant NOTIFICATION_PREDELETE]). Inheriting classes such as [Node] define a lot more notifications, which are also received by this method.
			</description>
		</method>
		<method name="_property_can_revert" qualifiers="virtual">
			<return type="bool" />
			<param index="0" name="property" type="StringName" />
			<description>
				Override this method to customize the given [param property]'s revert behavior. Should return [code]true[/code] if the [param property] has a custom default value and is revertible in the Inspector dock. Use [method _property_get_revert] to specify the [param property]'s default value.
				[b]Note:[/b] This method must return consistently, regardless of the current value of the [param property].
			</description>
		</method>
		<method name="_property_get_revert" qualifiers="virtual">
			<return type="Variant" />
			<param index="0" name="property" type="StringName" />
			<description>
				Override this method to customize the given [param property]'s revert behavior. Should return the default value for the [param property]. If the default value differs from the [param property]'s current value, a revert icon is displayed in the Inspector dock.
				[b]Note:[/b] [method _property_can_revert] must also be overridden for this method to be called.
			</description>
		</method>
		<method name="_set" qualifiers="virtual">
			<return type="bool" />
			<param index="0" name="property" type="StringName" />
			<param index="1" name="value" type="Variant" />
			<description>
				Override this method to customize the behavior of [method set]. Should set the [param property] to [param value] and return [code]true[/code], or [code]false[/code] if the [param property] should be handled normally. The [i]exact[/i] way to set the [param property] is up to this method's implementation.
				Combined with [method _get] and [method _get_property_list], this method allows defining custom properties, which is particularly useful for editor plugins. Note that a property [i]must[/i] be present in [method get_property_list], otherwise this method will not be called.
				[codeblocks]
				[gdscript]
				var internal_data = {}

				func _set(property, value):
				    if property == "fake_property":
				        # Storing the value in the fake property.
				        internal_data["fake_property"] = value
				        return true
				    return false

				func _get_property_list():
				    return [
				        { "name": "fake_property", "type": TYPE_INT }
				    ]
				[/gdscript]
				[csharp]
				private Godot.Collections.Dictionary _internalData = new Godot.Collections.Dictionary();

				public override bool _Set(StringName property, Variant value)
				{
				    if (property == "FakeProperty")
				    {
				        // Storing the value in the fake property.
				        _internalData["FakeProperty"] = value;
				        return true;
				    }

				    return false;
				}

				public override Godot.Collections.Array&lt;Godot.Collections.Dictionary&gt; _GetPropertyList()
				{
				    return
				    [
				        new Godot.Collections.Dictionary()
				        {
				            { "name", "FakeProperty" },
				            { "type", (int)Variant.Type.Int },
				        },
				    ];
				}
				[/csharp]
				[/codeblocks]
			</description>
		</method>
		<method name="_to_string" qualifiers="virtual">
			<return type="String" />
			<description>
				Override this method to customize the return value of [method to_string], and therefore the object's representation as a [String].
				[codeblock]
				func _to_string():
				    return "Welcome to Redot 4!"

				func _init():
				    print(self)       # Prints "Welcome to Redot 4!"
				    var a = str(self) # a is "Welcome to Redot 4!"
				[/codeblock]
			</description>
		</method>
		<method name="_validate_property" qualifiers="virtual">
			<return type="void" />
			<param index="0" name="property" type="Dictionary" />
			<description>
				Override this method to customize existing properties. Every property info goes through this method, except properties added with [method _get_property_list]. The dictionary contents is the same as in [method _get_property_list].
				[codeblocks]
				[gdscript]
				@tool
				extends Node

				@export var is_number_editable: bool:
				    set(value):
				        is_number_editable = value
				        notify_property_list_changed()
				@export var number: int

				func _validate_property(property: Dictionary):
				    if property.name == "number" and not is_number_editable:
				        property.usage |= PROPERTY_USAGE_READ_ONLY
				[/gdscript]
				[csharp]
				[Tool]
				public partial class MyNode : Node
				{
				    private bool _isNumberEditable;

				    [Export]
				    public bool IsNumberEditable
				    {
				        get =&gt; _isNumberEditable;
				        set
				        {
				            _isNumberEditable = value;
				            NotifyPropertyListChanged();
				        }
				    }

				    [Export]
				    public int Number { get; set; }

				    public override void _ValidateProperty(Godot.Collections.Dictionary property)
				    {
				        if (property["name"].AsStringName() == PropertyName.Number &amp;&amp; !IsNumberEditable)
				        {
				            var usage = property["usage"].As&lt;PropertyUsageFlags&gt;() | PropertyUsageFlags.ReadOnly;
				            property["usage"] = (int)usage;
				        }
				    }
				}
				[/csharp]
				[/codeblocks]
			</description>
		</method>
		<method name="add_user_signal">
			<return type="void" />
			<param index="0" name="signal" type="String" />
			<param index="1" name="arguments" type="Array" default="[]" />
			<description>
				Adds a user-defined signal named [param signal]. Optional arguments for the signal can be added as an [Array] of dictionaries, each defining a [code]name[/code] [String] and a [code]type[/code] [int] (see [enum Variant.Type]). See also [method has_user_signal] and [method remove_user_signal].
				[codeblocks]
				[gdscript]
				add_user_signal("hurt", [
				    { "name": "damage", "type": TYPE_INT },
				    { "name": "source", "type": TYPE_OBJECT }
				])
				[/gdscript]
				[csharp]
				AddUserSignal("Hurt",
				[
				    new Godot.Collections.Dictionary()
				    {
				        { "name", "damage" },
				        { "type", (int)Variant.Type.Int },
				    },
				    new Godot.Collections.Dictionary()
				    {
				        { "name", "source" },
				        { "type", (int)Variant.Type.Object },
				    },
				]);
				[/csharp]
				[/codeblocks]
			</description>
		</method>
		<method name="call" qualifiers="vararg">
			<return type="Variant" />
			<param index="0" name="method" type="StringName" />
			<description>
				Calls the [param method] on the object and returns the result. This method supports a variable number of arguments, so parameters can be passed as a comma separated list.
				[codeblocks]
				[gdscript]
				var node = Node3D.new()
				node.call("rotate", Vector3(1.0, 0.0, 0.0), 1.571)
				[/gdscript]
				[csharp]
				var node = new Node3D();
				node.Call(Node3D.MethodName.Rotate, new Vector3(1f, 0f, 0f), 1.571f);
				[/csharp]
				[/codeblocks]
				[b]Note:[/b] In C#, [param method] must be in snake_case when referring to built-in Redot methods. Prefer using the names exposed in the [code]MethodName[/code] class to avoid allocating a new [StringName] on each call.
			</description>
		</method>
		<method name="call_deferred" qualifiers="vararg">
			<return type="Variant" />
			<param index="0" name="method" type="StringName" />
			<description>
				Calls the [param method] on the object during idle time. Always returns [code]null[/code], [b]not[/b] the method's result.
				Idle time happens mainly at the end of process and physics frames. In it, deferred calls will be run until there are none left, which means you can defer calls from other deferred calls and they'll still be run in the current idle time cycle. This means you should not call a method deferred from itself (or from a method called by it), as this causes infinite recursion the same way as if you had called the method directly.
				This method supports a variable number of arguments, so parameters can be passed as a comma separated list.
				[codeblocks]
				[gdscript]
				var node = Node3D.new()
				node.call_deferred("rotate", Vector3(1.0, 0.0, 0.0), 1.571)
				[/gdscript]
				[csharp]
				var node = new Node3D();
				node.CallDeferred(Node3D.MethodName.Rotate, new Vector3(1f, 0f, 0f), 1.571f);
				[/csharp]
				[/codeblocks]
				See also [method Callable.call_deferred].
				[b]Note:[/b] In C#, [param method] must be in snake_case when referring to built-in Redot methods. Prefer using the names exposed in the [code]MethodName[/code] class to avoid allocating a new [StringName] on each call.
				[b]Note:[/b] If you're looking to delay the function call by a frame, refer to the [signal SceneTree.process_frame] and [signal SceneTree.physics_frame] signals.
				[codeblock]
				var node = Node3D.new()
				# Make a Callable and bind the arguments to the node's rotate() call.
				var callable = node.rotate.bind(Vector3(1.0, 0.0, 0.0), 1.571)
				# Connect the callable to the process_frame signal, so it gets called in the next process frame.
				# CONNECT_ONE_SHOT makes sure it only gets called once instead of every frame.
				get_tree().process_frame.connect(callable, CONNECT_ONE_SHOT)
				[/codeblock]
			</description>
		</method>
		<method name="callv">
			<return type="Variant" />
			<param index="0" name="method" type="StringName" />
			<param index="1" name="arg_array" type="Array" />
			<description>
				Calls the [param method] on the object and returns the result. Unlike [method call], this method expects all parameters to be contained inside [param arg_array].
				[codeblocks]
				[gdscript]
				var node = Node3D.new()
				node.callv("rotate", [Vector3(1.0, 0.0, 0.0), 1.571])
				[/gdscript]
				[csharp]
				var node = new Node3D();
				node.Callv(Node3D.MethodName.Rotate, [new Vector3(1f, 0f, 0f), 1.571f]);
				[/csharp]
				[/codeblocks]
				[b]Note:[/b] In C#, [param method] must be in snake_case when referring to built-in Redot methods. Prefer using the names exposed in the [code]MethodName[/code] class to avoid allocating a new [StringName] on each call.
			</description>
		</method>
		<method name="can_translate_messages" qualifiers="const">
			<return type="bool" />
			<description>
				Returns [code]true[/code] if the object is allowed to translate messages with [method tr] and [method tr_n]. See also [method set_message_translation].
			</description>
		</method>
		<method name="cancel_free">
			<return type="void" />
			<description>
				If this method is called during [constant NOTIFICATION_PREDELETE], this object will reject being freed and will remain allocated. This is mostly an internal function used for error handling to avoid the user from freeing objects when they are not intended to.
			</description>
		</method>
		<method name="connect">
			<return type="int" enum="Error" />
			<param index="0" name="signal" type="StringName" />
			<param index="1" name="callable" type="Callable" />
			<param index="2" name="flags" type="int" default="0" />
			<description>
				Connects a [param signal] by name to a [param callable]. Optional [param flags] can be also added to configure the connection's behavior (see [enum ConnectFlags] constants).
<<<<<<< HEAD
				A signal can only be connected once to the same [Callable]. If the signal is already connected, this method returns [constant ERR_INVALID_PARAMETER] and pushes an error message, unless the signal is connected with [constant CONNECT_REFERENCE_COUNTED]. To prevent this, use [method is_connected] first to check for existing connections.
				If the [param callable]'s object is freed, the connection will be lost.
				[b]Examples with recommended syntax:[/b]
				Connecting signals is one of the most common operations in Redot and the API gives many options to do so, which are described further down. The code block below shows the recommended approach.
				[codeblocks]
				[gdscript]
				func _ready():
				    var button = Button.new()
				    # `button_down` here is a Signal variant type, and we thus call the Signal.connect() method, not Object.connect().
				    # See discussion below for a more in-depth overview of the API.
				    button.button_down.connect(_on_button_down)

				    # This assumes that a `Player` class exists, which defines a `hit` signal.
				    var player = Player.new()
				    # We use Signal.connect() again, and we also use the Callable.bind() method,
				    # which returns a new Callable with the parameter binds.
				    player.hit.connect(_on_player_hit.bind("sword", 100))

				func _on_button_down():
				    print("Button down!")

				func _on_player_hit(weapon_type, damage):
				    print("Hit with weapon %s for %d damage." % [weapon_type, damage])
				[/gdscript]
				[csharp]
				public override void _Ready()
				{
				    var button = new Button();
				    // C# supports passing signals as events, so we can use this idiomatic construct:
				    button.ButtonDown += OnButtonDown;

				    // This assumes that a `Player` class exists, which defines a `Hit` signal.
				    var player = new Player();
				    // We can use lambdas when we need to bind additional parameters.
				    player.Hit += () =&gt; OnPlayerHit("sword", 100);
				}

				private void OnButtonDown()
				{
				    GD.Print("Button down!");
				}

				private void OnPlayerHit(string weaponType, int damage)
				{
				    GD.Print($"Hit with weapon {weaponType} for {damage} damage.");
				}
				[/csharp]
				[/codeblocks]
				[b][code skip-lint]Object.connect()[/code] or [code skip-lint]Signal.connect()[/code]?[/b]
				As seen above, the recommended method to connect signals is not [method Object.connect]. The code block below shows the four options for connecting signals, using either this legacy method or the recommended [method Signal.connect], and using either an implicit [Callable] or a manually defined one.
				[codeblocks]
				[gdscript]
				func _ready():
				    var button = Button.new()
				    # Option 1: Object.connect() with an implicit Callable for the defined function.
				    button.connect("button_down", _on_button_down)
				    # Option 2: Object.connect() with a constructed Callable using a target object and method name.
				    button.connect("button_down", Callable(self, "_on_button_down"))
				    # Option 3: Signal.connect() with an implicit Callable for the defined function.
				    button.button_down.connect(_on_button_down)
				    # Option 4: Signal.connect() with a constructed Callable using a target object and method name.
				    button.button_down.connect(Callable(self, "_on_button_down"))

				func _on_button_down():
				    print("Button down!")
				[/gdscript]
				[csharp]
				public override void _Ready()
				{
				    var button = new Button();
				    // Option 1: In C#, we can use signals as events and connect with this idiomatic syntax:
				    button.ButtonDown += OnButtonDown;
				    // Option 2: GodotObject.Connect() with a constructed Callable from a method group.
				    button.Connect(Button.SignalName.ButtonDown, Callable.From(OnButtonDown));
				    // Option 3: GodotObject.Connect() with a constructed Callable using a target object and method name.
				    button.Connect(Button.SignalName.ButtonDown, new Callable(this, MethodName.OnButtonDown));
				}

				private void OnButtonDown()
				{
				    GD.Print("Button down!");
				}
				[/csharp]
				[/codeblocks]
				While all options have the same outcome ([code]button[/code]'s [signal BaseButton.button_down] signal will be connected to [code]_on_button_down[/code]), [b]option 3[/b] offers the best validation: it will print a compile-time error if either the [code]button_down[/code] [Signal] or the [code]_on_button_down[/code] [Callable] are not defined. On the other hand, [b]option 2[/b] only relies on string names and will only be able to validate either names at runtime: it will print a runtime error if [code]"button_down"[/code] doesn't correspond to a signal, or if [code]"_on_button_down"[/code] is not a registered method in the object [code]self[/code]. The main reason for using options 1, 2, or 4 would be if you actually need to use strings (e.g. to connect signals programmatically based on strings read from a configuration file). Otherwise, option 3 is the recommended (and fastest) method.
				[b]Binding and passing parameters:[/b]
				The syntax to bind parameters is through [method Callable.bind], which returns a copy of the [Callable] with its parameters bound.
				When calling [method emit_signal] or [method Signal.emit], the signal parameters can be also passed. The examples below show the relationship between these signal parameters and bound parameters.
				[codeblocks]
				[gdscript]
				func _ready():
				    # This assumes that a `Player` class exists, which defines a `hit` signal.
				    var player = Player.new()
				    # Using Callable.bind().
				    player.hit.connect(_on_player_hit.bind("sword", 100))

				    # Parameters added when emitting the signal are passed first.
				    player.hit.emit("Dark lord", 5)

				# We pass two arguments when emitting (`hit_by`, `level`),
				# and bind two more arguments when connecting (`weapon_type`, `damage`).
				func _on_player_hit(hit_by, level, weapon_type, damage):
				    print("Hit by %s (level %d) with weapon %s for %d damage." % [hit_by, level, weapon_type, damage])
				[/gdscript]
				[csharp]
				public override void _Ready()
				{
				    // This assumes that a `Player` class exists, which defines a `Hit` signal.
				    var player = new Player();
				    // Using lambda expressions that create a closure that captures the additional parameters.
				    // The lambda only receives the parameters defined by the signal's delegate.
				    player.Hit += (hitBy, level) =&gt; OnPlayerHit(hitBy, level, "sword", 100);

				    // Parameters added when emitting the signal are passed first.
				    player.EmitSignal(SignalName.Hit, "Dark lord", 5);
				}

				// We pass two arguments when emitting (`hit_by`, `level`),
				// and bind two more arguments when connecting (`weapon_type`, `damage`).
				private void OnPlayerHit(string hitBy, int level, string weaponType, int damage)
				{
				    GD.Print($"Hit by {hitBy} (level {level}) with weapon {weaponType} for {damage} damage.");
				}
				[/csharp]
				[/codeblocks]
=======
				A signal can only be connected once to the same [Callable]. If the signal is already connected, this method returns [constant ERR_INVALID_PARAMETER] and generates an error, unless the signal is connected with [constant CONNECT_REFERENCE_COUNTED]. To prevent this, use [method is_connected] first to check for existing connections.
				[b]Note:[/b] If the [param callable]'s object is freed, the connection will be lost.
				[b]Note:[/b] In GDScript, it is generally recommended to connect signals with [method Signal.connect] instead.
				[b]Note:[/b] This operation (and all other signal related operations) is thread-safe.
>>>>>>> 2d3bdcac
			</description>
		</method>
		<method name="disconnect">
			<return type="void" />
			<param index="0" name="signal" type="StringName" />
			<param index="1" name="callable" type="Callable" />
			<description>
				Disconnects a [param signal] by name from a given [param callable]. If the connection does not exist, generates an error. Use [method is_connected] to make sure that the connection exists.
			</description>
		</method>
		<method name="emit_signal" qualifiers="vararg">
			<return type="int" enum="Error" />
			<param index="0" name="signal" type="StringName" />
			<description>
				Emits the given [param signal] by name. The signal must exist, so it should be a built-in signal of this class or one of its inherited classes, or a user-defined signal (see [method add_user_signal]). This method supports a variable number of arguments, so parameters can be passed as a comma separated list.
				Returns [constant ERR_UNAVAILABLE] if [param signal] does not exist or the parameters are invalid.
				[codeblocks]
				[gdscript]
				emit_signal("hit", "sword", 100)
				emit_signal("game_over")
				[/gdscript]
				[csharp]
				EmitSignal(SignalName.Hit, "sword", 100);
				EmitSignal(SignalName.GameOver);
				[/csharp]
				[/codeblocks]
				[b]Note:[/b] In C#, [param signal] must be in snake_case when referring to built-in Redot signals. Prefer using the names exposed in the [code]SignalName[/code] class to avoid allocating a new [StringName] on each call.
			</description>
		</method>
		<method name="free" keywords="delete, remove, kill, die">
			<return type="void" />
			<description>
				Deletes the object from memory. Pre-existing references to the object become invalid, and any attempt to access them will result in a run-time error. Checking the references with [method @GlobalScope.is_instance_valid] will return [code]false[/code].
			</description>
		</method>
		<method name="get" qualifiers="const">
			<return type="Variant" />
			<param index="0" name="property" type="StringName" />
			<description>
				Returns the [Variant] value of the given [param property]. If the [param property] does not exist, this method returns [code]null[/code].
				[codeblocks]
				[gdscript]
				var node = Node2D.new()
				node.rotation = 1.5
				var a = node.get("rotation") # a is 1.5
				[/gdscript]
				[csharp]
				var node = new Node2D();
				node.Rotation = 1.5f;
				var a = node.Get(Node2D.PropertyName.Rotation); // a is 1.5
				[/csharp]
				[/codeblocks]
				[b]Note:[/b] In C#, [param property] must be in snake_case when referring to built-in Redot properties. Prefer using the names exposed in the [code]PropertyName[/code] class to avoid allocating a new [StringName] on each call.
			</description>
		</method>
		<method name="get_class" qualifiers="const">
			<return type="String" />
			<description>
				Returns the object's built-in class name, as a [String]. See also [method is_class].
				[b]Note:[/b] This method ignores [code]class_name[/code] declarations. If this object's script has defined a [code]class_name[/code], the base, built-in class name is returned instead.
			</description>
		</method>
		<method name="get_incoming_connections" qualifiers="const">
			<return type="Dictionary[]" />
			<description>
				Returns an [Array] of signal connections received by this object. Each connection is represented as a [Dictionary] that contains three entries:
				- [code]signal[/code] is a reference to the [Signal];
				- [code]callable[/code] is a reference to the [Callable];
				- [code]flags[/code] is a combination of [enum ConnectFlags].
			</description>
		</method>
		<method name="get_indexed" qualifiers="const">
			<return type="Variant" />
			<param index="0" name="property_path" type="NodePath" />
			<description>
				Gets the object's property indexed by the given [param property_path]. The path should be a [NodePath] relative to the current object and can use the colon character ([code]:[/code]) to access nested properties.
				[b]Examples:[/b] [code]"position:x"[/code] or [code]"material:next_pass:blend_mode"[/code].
				[codeblocks]
				[gdscript]
				var node = Node2D.new()
				node.position = Vector2(5, -10)
				var a = node.get_indexed("position")   # a is Vector2(5, -10)
				var b = node.get_indexed("position:y") # b is -10
				[/gdscript]
				[csharp]
				var node = new Node2D();
				node.Position = new Vector2(5, -10);
				var a = node.GetIndexed("position");   // a is Vector2(5, -10)
				var b = node.GetIndexed("position:y"); // b is -10
				[/csharp]
				[/codeblocks]
				[b]Note:[/b] In C#, [param property_path] must be in snake_case when referring to built-in Redot properties. Prefer using the names exposed in the [code]PropertyName[/code] class to avoid allocating a new [StringName] on each call.
				[b]Note:[/b] This method does not support actual paths to nodes in the [SceneTree], only sub-property paths. In the context of nodes, use [method Node.get_node_and_resource] instead.
			</description>
		</method>
		<method name="get_instance_id" qualifiers="const">
			<return type="int" />
			<description>
				Returns the object's unique instance ID. This ID can be saved in [EncodedObjectAsID], and can be used to retrieve this object instance with [method @GlobalScope.instance_from_id].
				[b]Note:[/b] This ID is only useful during the current session. It won't correspond to a similar object if the ID is sent over a network, or loaded from a file at a later time.
			</description>
		</method>
		<method name="get_meta" qualifiers="const">
			<return type="Variant" />
			<param index="0" name="name" type="StringName" />
			<param index="1" name="default" type="Variant" default="null" />
			<description>
				Returns the object's metadata value for the given entry [param name]. If the entry does not exist, returns [param default]. If [param default] is [code]null[/code], an error is also generated.
				[b]Note:[/b] A metadata's name must be a valid identifier as per [method StringName.is_valid_identifier] method.
				[b]Note:[/b] Metadata that has a name starting with an underscore ([code]_[/code]) is considered editor-only. Editor-only metadata is not displayed in the Inspector and should not be edited, although it can still be found by this method.
			</description>
		</method>
		<method name="get_meta_list" qualifiers="const">
			<return type="StringName[]" />
			<description>
				Returns the object's metadata entry names as an [Array] of [StringName]s.
			</description>
		</method>
		<method name="get_method_argument_count" qualifiers="const">
			<return type="int" />
			<param index="0" name="method" type="StringName" />
			<description>
				Returns the number of arguments of the given [param method] by name.
				[b]Note:[/b] In C#, [param method] must be in snake_case when referring to built-in Redot methods. Prefer using the names exposed in the [code]MethodName[/code] class to avoid allocating a new [StringName] on each call.
			</description>
		</method>
		<method name="get_method_list" qualifiers="const">
			<return type="Dictionary[]" />
			<description>
				Returns this object's methods and their signatures as an [Array] of dictionaries. Each [Dictionary] contains the following entries:
				- [code]name[/code] is the name of the method, as a [String];
				- [code]args[/code] is an [Array] of dictionaries representing the arguments;
				- [code]default_args[/code] is the default arguments as an [Array] of variants;
				- [code]flags[/code] is a combination of [enum MethodFlags];
				- [code]id[/code] is the method's internal identifier [int];
				- [code]return[/code] is the returned value, as a [Dictionary];
				[b]Note:[/b] The dictionaries of [code]args[/code] and [code]return[/code] are formatted identically to the results of [method get_property_list], although not all entries are used.
			</description>
		</method>
		<method name="get_property_list" qualifiers="const">
			<return type="Dictionary[]" />
			<description>
				Returns the object's property list as an [Array] of dictionaries. Each [Dictionary] contains the following entries:
				- [code]name[/code] is the property's name, as a [String];
				- [code]class_name[/code] is an empty [StringName], unless the property is [constant TYPE_OBJECT] and it inherits from a class;
				- [code]type[/code] is the property's type, as an [int] (see [enum Variant.Type]);
				- [code]hint[/code] is [i]how[/i] the property is meant to be edited (see [enum PropertyHint]);
				- [code]hint_string[/code] depends on the hint (see [enum PropertyHint]);
				- [code]usage[/code] is a combination of [enum PropertyUsageFlags].
				[b]Note:[/b] In GDScript, all class members are treated as properties. In C# and GDExtension, it may be necessary to explicitly mark class members as Redot properties using decorators or attributes.
			</description>
		</method>
		<method name="get_script" qualifiers="const">
			<return type="Variant" />
			<description>
				Returns the object's [Script] instance, or [code]null[/code] if no script is attached.
			</description>
		</method>
		<method name="get_signal_connection_list" qualifiers="const">
			<return type="Dictionary[]" />
			<param index="0" name="signal" type="StringName" />
			<description>
				Returns an [Array] of connections for the given [param signal] name. Each connection is represented as a [Dictionary] that contains three entries:
				- [code skip-lint]signal[/code] is a reference to the [Signal];
				- [code]callable[/code] is a reference to the connected [Callable];
				- [code]flags[/code] is a combination of [enum ConnectFlags].
			</description>
		</method>
		<method name="get_signal_list" qualifiers="const">
			<return type="Dictionary[]" />
			<description>
				Returns the list of existing signals as an [Array] of dictionaries.
				[b]Note:[/b] Due of the implementation, each [Dictionary] is formatted very similarly to the returned values of [method get_method_list].
			</description>
		</method>
		<method name="get_translation_domain" qualifiers="const">
			<return type="StringName" />
			<description>
				Returns the name of the translation domain used by [method tr] and [method tr_n]. See also [TranslationServer].
			</description>
		</method>
		<method name="has_connections" qualifiers="const">
			<return type="bool" />
			<param index="0" name="signal" type="StringName" />
			<description>
				Returns [code]true[/code] if any connection exists on the given [param signal] name.
				[b]Note:[/b] In C#, [param signal] must be in snake_case when referring to built-in Redot methods. Prefer using the names exposed in the [code]SignalName[/code] class to avoid allocating a new [StringName] on each call.
			</description>
		</method>
		<method name="has_meta" qualifiers="const">
			<return type="bool" />
			<param index="0" name="name" type="StringName" />
			<description>
				Returns [code]true[/code] if a metadata entry is found with the given [param name]. See also [method get_meta], [method set_meta] and [method remove_meta].
				[b]Note:[/b] A metadata's name must be a valid identifier as per [method StringName.is_valid_identifier] method.
				[b]Note:[/b] Metadata that has a name starting with an underscore ([code]_[/code]) is considered editor-only. Editor-only metadata is not displayed in the Inspector and should not be edited, although it can still be found by this method.
			</description>
		</method>
		<method name="has_method" qualifiers="const">
			<return type="bool" />
			<param index="0" name="method" type="StringName" />
			<description>
				Returns [code]true[/code] if the given [param method] name exists in the object.
				[b]Note:[/b] In C#, [param method] must be in snake_case when referring to built-in Redot methods. Prefer using the names exposed in the [code]MethodName[/code] class to avoid allocating a new [StringName] on each call.
			</description>
		</method>
		<method name="has_signal" qualifiers="const">
			<return type="bool" />
			<param index="0" name="signal" type="StringName" />
			<description>
				Returns [code]true[/code] if the given [param signal] name exists in the object.
				[b]Note:[/b] In C#, [param signal] must be in snake_case when referring to built-in Redot signals. Prefer using the names exposed in the [code]SignalName[/code] class to avoid allocating a new [StringName] on each call.
			</description>
		</method>
		<method name="has_user_signal" qualifiers="const">
			<return type="bool" />
			<param index="0" name="signal" type="StringName" />
			<description>
				Returns [code]true[/code] if the given user-defined [param signal] name exists. Only signals added with [method add_user_signal] are included. See also [method remove_user_signal].
			</description>
		</method>
		<method name="is_blocking_signals" qualifiers="const">
			<return type="bool" />
			<description>
				Returns [code]true[/code] if the object is blocking its signals from being emitted. See [method set_block_signals].
			</description>
		</method>
		<method name="is_class" qualifiers="const">
			<return type="bool" />
			<param index="0" name="class" type="String" />
			<description>
				Returns [code]true[/code] if the object inherits from the given [param class]. See also [method get_class].
				[codeblocks]
				[gdscript]
				var sprite2d = Sprite2D.new()
				sprite2d.is_class("Sprite2D") # Returns true
				sprite2d.is_class("Node")     # Returns true
				sprite2d.is_class("Node3D")   # Returns false
				[/gdscript]
				[csharp]
				var sprite2D = new Sprite2D();
				sprite2D.IsClass("Sprite2D"); // Returns true
				sprite2D.IsClass("Node");     // Returns true
				sprite2D.IsClass("Node3D");   // Returns false
				[/csharp]
				[/codeblocks]
				[b]Note:[/b] This method ignores [code]class_name[/code] declarations in the object's script.
			</description>
		</method>
		<method name="is_connected" qualifiers="const">
			<return type="bool" />
			<param index="0" name="signal" type="StringName" />
			<param index="1" name="callable" type="Callable" />
			<description>
				Returns [code]true[/code] if a connection exists between the given [param signal] name and [param callable].
				[b]Note:[/b] In C#, [param signal] must be in snake_case when referring to built-in Redot signals. Prefer using the names exposed in the [code]SignalName[/code] class to avoid allocating a new [StringName] on each call.
			</description>
		</method>
		<method name="is_queued_for_deletion" qualifiers="const">
			<return type="bool" />
			<description>
				Returns [code]true[/code] if the [method Node.queue_free] method was called for the object.
			</description>
		</method>
		<method name="notification">
			<return type="void" />
			<param index="0" name="what" type="int" />
			<param index="1" name="reversed" type="bool" default="false" />
			<description>
				Sends the given [param what] notification to all classes inherited by the object, triggering calls to [method _notification], starting from the highest ancestor (the [Object] class) and going down to the object's script.
				If [param reversed] is [code]true[/code], the call order is reversed.
				[codeblocks]
				[gdscript]
				var player = Node2D.new()
				player.set_script(load("res://player.gd"))

				player.notification(NOTIFICATION_ENTER_TREE)
				# The call order is Object -&gt; Node -&gt; Node2D -&gt; player.gd.

				player.notification(NOTIFICATION_ENTER_TREE, true)
				# The call order is player.gd -&gt; Node2D -&gt; Node -&gt; Object.
				[/gdscript]
				[csharp]
				var player = new Node2D();
				player.SetScript(GD.Load("res://player.gd"));

				player.Notification(NotificationEnterTree);
				// The call order is GodotObject -&gt; Node -&gt; Node2D -&gt; player.gd.

				player.Notification(NotificationEnterTree, true);
				// The call order is player.gd -&gt; Node2D -&gt; Node -&gt; GodotObject.
				[/csharp]
				[/codeblocks]
			</description>
		</method>
		<method name="notify_property_list_changed">
			<return type="void" />
			<description>
				Emits the [signal property_list_changed] signal. This is mainly used to refresh the editor, so that the Inspector and editor plugins are properly updated.
			</description>
		</method>
		<method name="property_can_revert" qualifiers="const">
			<return type="bool" />
			<param index="0" name="property" type="StringName" />
			<description>
				Returns [code]true[/code] if the given [param property] has a custom default value. Use [method property_get_revert] to get the [param property]'s default value.
				[b]Note:[/b] This method is used by the Inspector dock to display a revert icon. The object must implement [method _property_can_revert] to customize the default value. If [method _property_can_revert] is not implemented, this method returns [code]false[/code].
			</description>
		</method>
		<method name="property_get_revert" qualifiers="const">
			<return type="Variant" />
			<param index="0" name="property" type="StringName" />
			<description>
				Returns the custom default value of the given [param property]. Use [method property_can_revert] to check if the [param property] has a custom default value.
				[b]Note:[/b] This method is used by the Inspector dock to display a revert icon. The object must implement [method _property_get_revert] to customize the default value. If [method _property_get_revert] is not implemented, this method returns [code]null[/code].
			</description>
		</method>
		<method name="remove_meta">
			<return type="void" />
			<param index="0" name="name" type="StringName" />
			<description>
				Removes the given entry [param name] from the object's metadata. See also [method has_meta], [method get_meta] and [method set_meta].
				[b]Note:[/b] A metadata's name must be a valid identifier as per [method StringName.is_valid_identifier] method.
				[b]Note:[/b] Metadata that has a name starting with an underscore ([code]_[/code]) is considered editor-only. Editor-only metadata is not displayed in the Inspector and should not be edited, although it can still be found by this method.
			</description>
		</method>
		<method name="remove_user_signal">
			<return type="void" />
			<param index="0" name="signal" type="StringName" />
			<description>
				Removes the given user signal [param signal] from the object. See also [method add_user_signal] and [method has_user_signal].
			</description>
		</method>
		<method name="set">
			<return type="void" />
			<param index="0" name="property" type="StringName" />
			<param index="1" name="value" type="Variant" />
			<description>
				Assigns [param value] to the given [param property]. If the property does not exist or the given [param value]'s type doesn't match, nothing happens.
				[codeblocks]
				[gdscript]
				var node = Node2D.new()
				node.set("global_scale", Vector2(8, 2.5))
				print(node.global_scale) # Prints (8.0, 2.5)
				[/gdscript]
				[csharp]
				var node = new Node2D();
				node.Set(Node2D.PropertyName.GlobalScale, new Vector2(8, 2.5f));
				GD.Print(node.GlobalScale); // Prints (8, 2.5)
				[/csharp]
				[/codeblocks]
				[b]Note:[/b] In C#, [param property] must be in snake_case when referring to built-in Redot properties. Prefer using the names exposed in the [code]PropertyName[/code] class to avoid allocating a new [StringName] on each call.
			</description>
		</method>
		<method name="set_block_signals">
			<return type="void" />
			<param index="0" name="enable" type="bool" />
			<description>
				If set to [code]true[/code], the object becomes unable to emit signals. As such, [method emit_signal] and signal connections will not work, until it is set to [code]false[/code].
			</description>
		</method>
		<method name="set_deferred">
			<return type="void" />
			<param index="0" name="property" type="StringName" />
			<param index="1" name="value" type="Variant" />
			<description>
				Assigns [param value] to the given [param property], at the end of the current frame. This is equivalent to calling [method set] through [method call_deferred].
				[codeblocks]
				[gdscript]
				var node = Node2D.new()
				add_child(node)

				node.rotation = 1.5
				node.set_deferred("rotation", 3.0)
				print(node.rotation) # Prints 1.5

				await get_tree().process_frame
				print(node.rotation) # Prints 3.0
				[/gdscript]
				[csharp]
				var node = new Node2D();
				node.Rotation = 1.5f;
				node.SetDeferred(Node2D.PropertyName.Rotation, 3f);
				GD.Print(node.Rotation); // Prints 1.5

				await ToSignal(GetTree(), SceneTree.SignalName.ProcessFrame);
				GD.Print(node.Rotation); // Prints 3.0
				[/csharp]
				[/codeblocks]
				[b]Note:[/b] In C#, [param property] must be in snake_case when referring to built-in Redot properties. Prefer using the names exposed in the [code]PropertyName[/code] class to avoid allocating a new [StringName] on each call.
			</description>
		</method>
		<method name="set_indexed">
			<return type="void" />
			<param index="0" name="property_path" type="NodePath" />
			<param index="1" name="value" type="Variant" />
			<description>
				Assigns a new [param value] to the property identified by the [param property_path]. The path should be a [NodePath] relative to this object, and can use the colon character ([code]:[/code]) to access nested properties.
				[codeblocks]
				[gdscript]
				var node = Node2D.new()
				node.set_indexed("position", Vector2(42, 0))
				node.set_indexed("position:y", -10)
				print(node.position) # Prints (42.0, -10.0)
				[/gdscript]
				[csharp]
				var node = new Node2D();
				node.SetIndexed("position", new Vector2(42, 0));
				node.SetIndexed("position:y", -10);
				GD.Print(node.Position); // Prints (42, -10)
				[/csharp]
				[/codeblocks]
				[b]Note:[/b] In C#, [param property_path] must be in snake_case when referring to built-in Redot properties. Prefer using the names exposed in the [code]PropertyName[/code] class to avoid allocating a new [StringName] on each call.
			</description>
		</method>
		<method name="set_message_translation">
			<return type="void" />
			<param index="0" name="enable" type="bool" />
			<description>
				If set to [code]true[/code], allows the object to translate messages with [method tr] and [method tr_n]. Enabled by default. See also [method can_translate_messages].
			</description>
		</method>
		<method name="set_meta">
			<return type="void" />
			<param index="0" name="name" type="StringName" />
			<param index="1" name="value" type="Variant" />
			<description>
				Adds or changes the entry [param name] inside the object's metadata. The metadata [param value] can be any [Variant], although some types cannot be serialized correctly.
				If [param value] is [code]null[/code], the entry is removed. This is the equivalent of using [method remove_meta]. See also [method has_meta] and [method get_meta].
				[b]Note:[/b] A metadata's name must be a valid identifier as per [method StringName.is_valid_identifier] method.
				[b]Note:[/b] Metadata that has a name starting with an underscore ([code]_[/code]) is considered editor-only. Editor-only metadata is not displayed in the Inspector and should not be edited, although it can still be found by this method.
			</description>
		</method>
		<method name="set_script">
			<return type="void" />
			<param index="0" name="script" type="Variant" />
			<description>
				Attaches [param script] to the object, and instantiates it. As a result, the script's [method _init] is called. A [Script] is used to extend the object's functionality.
				If a script already exists, its instance is detached, and its property values and state are lost. Built-in property values are still kept.
			</description>
		</method>
		<method name="set_translation_domain">
			<return type="void" />
			<param index="0" name="domain" type="StringName" />
			<description>
				Sets the name of the translation domain used by [method tr] and [method tr_n]. See also [TranslationServer].
			</description>
		</method>
		<method name="to_string">
			<return type="String" />
			<description>
				Returns a [String] representing the object. Defaults to [code]"&lt;ClassName#RID&gt;"[/code]. Override [method _to_string] to customize the string representation of the object.
			</description>
		</method>
		<method name="tr" qualifiers="const">
			<return type="String" />
			<param index="0" name="message" type="StringName" />
			<param index="1" name="context" type="StringName" default="&amp;&quot;&quot;" />
			<description>
				Translates a [param message], using the translation catalogs configured in the Project Settings. Further [param context] can be specified to help with the translation. Note that most [Control] nodes automatically translate their strings, so this method is mostly useful for formatted strings or custom drawn text.
				If [method can_translate_messages] is [code]false[/code], or no translation is available, this method returns the [param message] without changes. See [method set_message_translation].
				For detailed examples, see [url=$DOCS_URL/tutorials/i18n/internationalizing_games.html]Internationalizing games[/url].
				[b]Note:[/b] This method can't be used without an [Object] instance, as it requires the [method can_translate_messages] method. To translate strings in a static context, use [method TranslationServer.translate].
			</description>
		</method>
		<method name="tr_n" qualifiers="const">
			<return type="String" />
			<param index="0" name="message" type="StringName" />
			<param index="1" name="plural_message" type="StringName" />
			<param index="2" name="n" type="int" />
			<param index="3" name="context" type="StringName" default="&amp;&quot;&quot;" />
			<description>
				Translates a [param message] or [param plural_message], using the translation catalogs configured in the Project Settings. Further [param context] can be specified to help with the translation.
				If [method can_translate_messages] is [code]false[/code], or no translation is available, this method returns [param message] or [param plural_message], without changes. See [method set_message_translation].
				The [param n] is the number, or amount, of the message's subject. It is used by the translation system to fetch the correct plural form for the current language.
				For detailed examples, see [url=$DOCS_URL/tutorials/i18n/localization_using_gettext.html]Localization using gettext[/url].
				[b]Note:[/b] Negative and [float] numbers may not properly apply to some countable subjects. It's recommended to handle these cases with [method tr].
				[b]Note:[/b] This method can't be used without an [Object] instance, as it requires the [method can_translate_messages] method. To translate strings in a static context, use [method TranslationServer.translate_plural].
			</description>
		</method>
	</methods>
	<signals>
		<signal name="property_list_changed">
			<description>
				Emitted when [method notify_property_list_changed] is called.
			</description>
		</signal>
		<signal name="script_changed">
			<description>
				Emitted when the object's script is changed.
				[b]Note:[/b] When this signal is emitted, the new script is not initialized yet. If you need to access the new script, defer connections to this signal with [constant CONNECT_DEFERRED].
			</description>
		</signal>
	</signals>
	<constants>
		<constant name="NOTIFICATION_POSTINITIALIZE" value="0">
			Notification received when the object is initialized, before its script is attached. Used internally.
		</constant>
		<constant name="NOTIFICATION_PREDELETE" value="1">
			Notification received when the object is about to be deleted. Can be used like destructors in object-oriented programming languages.
		</constant>
		<constant name="NOTIFICATION_EXTENSION_RELOADED" value="2">
			Notification received when the object finishes hot reloading. This notification is only sent for extensions classes and derived.
		</constant>
		<constant name="CONNECT_DEFERRED" value="1" enum="ConnectFlags">
			Deferred connections trigger their [Callable]s on idle time (at the end of the frame), rather than instantly.
		</constant>
		<constant name="CONNECT_PERSIST" value="2" enum="ConnectFlags">
			Persisting connections are stored when the object is serialized (such as when using [method PackedScene.pack]). In the editor, connections created through the Node dock are always persisting.
		</constant>
		<constant name="CONNECT_ONE_SHOT" value="4" enum="ConnectFlags">
			One-shot connections disconnect themselves after emission.
		</constant>
		<constant name="CONNECT_REFERENCE_COUNTED" value="8" enum="ConnectFlags">
			Reference-counted connections can be assigned to the same [Callable] multiple times. Each disconnection decreases the internal counter. The signal fully disconnects only when the counter reaches 0.
		</constant>
	</constants>
</class><|MERGE_RESOLUTION|>--- conflicted
+++ resolved
@@ -518,138 +518,10 @@
 			<param index="2" name="flags" type="int" default="0" />
 			<description>
 				Connects a [param signal] by name to a [param callable]. Optional [param flags] can be also added to configure the connection's behavior (see [enum ConnectFlags] constants).
-<<<<<<< HEAD
-				A signal can only be connected once to the same [Callable]. If the signal is already connected, this method returns [constant ERR_INVALID_PARAMETER] and pushes an error message, unless the signal is connected with [constant CONNECT_REFERENCE_COUNTED]. To prevent this, use [method is_connected] first to check for existing connections.
-				If the [param callable]'s object is freed, the connection will be lost.
-				[b]Examples with recommended syntax:[/b]
-				Connecting signals is one of the most common operations in Redot and the API gives many options to do so, which are described further down. The code block below shows the recommended approach.
-				[codeblocks]
-				[gdscript]
-				func _ready():
-				    var button = Button.new()
-				    # `button_down` here is a Signal variant type, and we thus call the Signal.connect() method, not Object.connect().
-				    # See discussion below for a more in-depth overview of the API.
-				    button.button_down.connect(_on_button_down)
-
-				    # This assumes that a `Player` class exists, which defines a `hit` signal.
-				    var player = Player.new()
-				    # We use Signal.connect() again, and we also use the Callable.bind() method,
-				    # which returns a new Callable with the parameter binds.
-				    player.hit.connect(_on_player_hit.bind("sword", 100))
-
-				func _on_button_down():
-				    print("Button down!")
-
-				func _on_player_hit(weapon_type, damage):
-				    print("Hit with weapon %s for %d damage." % [weapon_type, damage])
-				[/gdscript]
-				[csharp]
-				public override void _Ready()
-				{
-				    var button = new Button();
-				    // C# supports passing signals as events, so we can use this idiomatic construct:
-				    button.ButtonDown += OnButtonDown;
-
-				    // This assumes that a `Player` class exists, which defines a `Hit` signal.
-				    var player = new Player();
-				    // We can use lambdas when we need to bind additional parameters.
-				    player.Hit += () =&gt; OnPlayerHit("sword", 100);
-				}
-
-				private void OnButtonDown()
-				{
-				    GD.Print("Button down!");
-				}
-
-				private void OnPlayerHit(string weaponType, int damage)
-				{
-				    GD.Print($"Hit with weapon {weaponType} for {damage} damage.");
-				}
-				[/csharp]
-				[/codeblocks]
-				[b][code skip-lint]Object.connect()[/code] or [code skip-lint]Signal.connect()[/code]?[/b]
-				As seen above, the recommended method to connect signals is not [method Object.connect]. The code block below shows the four options for connecting signals, using either this legacy method or the recommended [method Signal.connect], and using either an implicit [Callable] or a manually defined one.
-				[codeblocks]
-				[gdscript]
-				func _ready():
-				    var button = Button.new()
-				    # Option 1: Object.connect() with an implicit Callable for the defined function.
-				    button.connect("button_down", _on_button_down)
-				    # Option 2: Object.connect() with a constructed Callable using a target object and method name.
-				    button.connect("button_down", Callable(self, "_on_button_down"))
-				    # Option 3: Signal.connect() with an implicit Callable for the defined function.
-				    button.button_down.connect(_on_button_down)
-				    # Option 4: Signal.connect() with a constructed Callable using a target object and method name.
-				    button.button_down.connect(Callable(self, "_on_button_down"))
-
-				func _on_button_down():
-				    print("Button down!")
-				[/gdscript]
-				[csharp]
-				public override void _Ready()
-				{
-				    var button = new Button();
-				    // Option 1: In C#, we can use signals as events and connect with this idiomatic syntax:
-				    button.ButtonDown += OnButtonDown;
-				    // Option 2: GodotObject.Connect() with a constructed Callable from a method group.
-				    button.Connect(Button.SignalName.ButtonDown, Callable.From(OnButtonDown));
-				    // Option 3: GodotObject.Connect() with a constructed Callable using a target object and method name.
-				    button.Connect(Button.SignalName.ButtonDown, new Callable(this, MethodName.OnButtonDown));
-				}
-
-				private void OnButtonDown()
-				{
-				    GD.Print("Button down!");
-				}
-				[/csharp]
-				[/codeblocks]
-				While all options have the same outcome ([code]button[/code]'s [signal BaseButton.button_down] signal will be connected to [code]_on_button_down[/code]), [b]option 3[/b] offers the best validation: it will print a compile-time error if either the [code]button_down[/code] [Signal] or the [code]_on_button_down[/code] [Callable] are not defined. On the other hand, [b]option 2[/b] only relies on string names and will only be able to validate either names at runtime: it will print a runtime error if [code]"button_down"[/code] doesn't correspond to a signal, or if [code]"_on_button_down"[/code] is not a registered method in the object [code]self[/code]. The main reason for using options 1, 2, or 4 would be if you actually need to use strings (e.g. to connect signals programmatically based on strings read from a configuration file). Otherwise, option 3 is the recommended (and fastest) method.
-				[b]Binding and passing parameters:[/b]
-				The syntax to bind parameters is through [method Callable.bind], which returns a copy of the [Callable] with its parameters bound.
-				When calling [method emit_signal] or [method Signal.emit], the signal parameters can be also passed. The examples below show the relationship between these signal parameters and bound parameters.
-				[codeblocks]
-				[gdscript]
-				func _ready():
-				    # This assumes that a `Player` class exists, which defines a `hit` signal.
-				    var player = Player.new()
-				    # Using Callable.bind().
-				    player.hit.connect(_on_player_hit.bind("sword", 100))
-
-				    # Parameters added when emitting the signal are passed first.
-				    player.hit.emit("Dark lord", 5)
-
-				# We pass two arguments when emitting (`hit_by`, `level`),
-				# and bind two more arguments when connecting (`weapon_type`, `damage`).
-				func _on_player_hit(hit_by, level, weapon_type, damage):
-				    print("Hit by %s (level %d) with weapon %s for %d damage." % [hit_by, level, weapon_type, damage])
-				[/gdscript]
-				[csharp]
-				public override void _Ready()
-				{
-				    // This assumes that a `Player` class exists, which defines a `Hit` signal.
-				    var player = new Player();
-				    // Using lambda expressions that create a closure that captures the additional parameters.
-				    // The lambda only receives the parameters defined by the signal's delegate.
-				    player.Hit += (hitBy, level) =&gt; OnPlayerHit(hitBy, level, "sword", 100);
-
-				    // Parameters added when emitting the signal are passed first.
-				    player.EmitSignal(SignalName.Hit, "Dark lord", 5);
-				}
-
-				// We pass two arguments when emitting (`hit_by`, `level`),
-				// and bind two more arguments when connecting (`weapon_type`, `damage`).
-				private void OnPlayerHit(string hitBy, int level, string weaponType, int damage)
-				{
-				    GD.Print($"Hit by {hitBy} (level {level}) with weapon {weaponType} for {damage} damage.");
-				}
-				[/csharp]
-				[/codeblocks]
-=======
 				A signal can only be connected once to the same [Callable]. If the signal is already connected, this method returns [constant ERR_INVALID_PARAMETER] and generates an error, unless the signal is connected with [constant CONNECT_REFERENCE_COUNTED]. To prevent this, use [method is_connected] first to check for existing connections.
 				[b]Note:[/b] If the [param callable]'s object is freed, the connection will be lost.
 				[b]Note:[/b] In GDScript, it is generally recommended to connect signals with [method Signal.connect] instead.
 				[b]Note:[/b] This operation (and all other signal related operations) is thread-safe.
->>>>>>> 2d3bdcac
 			</description>
 		</method>
 		<method name="disconnect">
