<?xml version="1.0" encoding="UTF-8" ?>
<class name="EditorSettings" inherits="Resource" xmlns:xsi="http://www.w3.org/2001/XMLSchema-instance" xsi:noNamespaceSchemaLocation="../class.xsd">
	<brief_description>
		Object that holds the project-independent editor settings.
	</brief_description>
	<description>
		Object that holds the project-independent editor settings. These settings are generally visible in the [b]Editor &gt; Editor Settings[/b] menu.
		Property names use slash delimiters to distinguish sections. Setting values can be of any [Variant] type. It's recommended to use [code]snake_case[/code] for editor settings to be consistent with the Redot editor itself.
		Accessing the settings can be done using the following methods, such as:
		[codeblocks]
		[gdscript]
		var settings = EditorInterface.get_editor_settings()
		# `settings.set("some/property", 10)` also works as this class overrides `_set()` internally.
		settings.set_setting("some/property", 10)
		# `settings.get("some/property")` also works as this class overrides `_get()` internally.
		settings.get_setting("some/property")
		var list_of_settings = settings.get_property_list()
		[/gdscript]
		[csharp]
		EditorSettings settings = EditorInterface.Singleton.GetEditorSettings();
		// `settings.set("some/property", value)` also works as this class overrides `_set()` internally.
		settings.SetSetting("some/property", Value);
		// `settings.get("some/property", value)` also works as this class overrides `_get()` internally.
		settings.GetSetting("some/property");
		Godot.Collections.Array&lt;Godot.Collections.Dictionary&gt; listOfSettings = settings.GetPropertyList();
		[/csharp]
		[/codeblocks]
		[b]Note:[/b] This class shouldn't be instantiated directly. Instead, access the singleton using [method EditorInterface.get_editor_settings].
	</description>
	<tutorials>
	</tutorials>
	<methods>
		<method name="add_property_info">
			<return type="void" />
			<param index="0" name="info" type="Dictionary" />
			<description>
				Adds a custom property info to a property. The dictionary must contain:
				- [code]name[/code]: [String] (the name of the property)
				- [code]type[/code]: [int] (see [enum Variant.Type])
				- optionally [code]hint[/code]: [int] (see [enum PropertyHint]) and [code]hint_string[/code]: [String]
				[codeblocks]
				[gdscript]
				var settings = EditorInterface.get_editor_settings()
				settings.set("category/property_name", 0)

				var property_info = {
				    "name": "category/property_name",
				    "type": TYPE_INT,
				    "hint": PROPERTY_HINT_ENUM,
				    "hint_string": "one,two,three"
				}

				settings.add_property_info(property_info)
				[/gdscript]
				[csharp]
				var settings = GetEditorInterface().GetEditorSettings();
				settings.Set("category/property_name", 0);

				var propertyInfo = new Godot.Collections.Dictionary
				{
				    {"name", "category/propertyName"},
				    {"type", Variant.Type.Int},
				    {"hint", PropertyHint.Enum},
				    {"hint_string", "one,two,three"}
				};

				settings.AddPropertyInfo(propertyInfo);
				[/csharp]
				[/codeblocks]
			</description>
		</method>
		<method name="check_changed_settings_in_group" qualifiers="const">
			<return type="bool" />
			<param index="0" name="setting_prefix" type="String" />
			<description>
				Checks if any settings with the prefix [param setting_prefix] exist in the set of changed settings. See also [method get_changed_settings].
			</description>
		</method>
		<method name="erase">
			<return type="void" />
			<param index="0" name="property" type="String" />
			<description>
				Erases the setting whose name is specified by [param property].
			</description>
		</method>
		<method name="get_changed_settings" qualifiers="const">
			<return type="PackedStringArray" />
			<description>
				Gets an array of the settings which have been changed since the last save. Note that internally [code]changed_settings[/code] is cleared after a successful save, so generally the most appropriate place to use this method is when processing [constant NOTIFICATION_EDITOR_SETTINGS_CHANGED].
			</description>
		</method>
		<method name="get_favorites" qualifiers="const">
			<return type="PackedStringArray" />
			<description>
				Returns the list of favorite files and directories for this project.
			</description>
		</method>
		<method name="get_project_metadata" qualifiers="const">
			<return type="Variant" />
			<param index="0" name="section" type="String" />
			<param index="1" name="key" type="String" />
			<param index="2" name="default" type="Variant" default="null" />
			<description>
				Returns project-specific metadata for the [param section] and [param key] specified. If the metadata doesn't exist, [param default] will be returned instead. See also [method set_project_metadata].
			</description>
		</method>
		<method name="get_recent_dirs" qualifiers="const">
			<return type="PackedStringArray" />
			<description>
				Returns the list of recently visited folders in the file dialog for this project.
			</description>
		</method>
		<method name="get_setting" qualifiers="const">
			<return type="Variant" />
			<param index="0" name="name" type="String" />
			<description>
				Returns the value of the setting specified by [param name]. This is equivalent to using [method Object.get] on the EditorSettings instance.
			</description>
		</method>
		<method name="has_setting" qualifiers="const">
			<return type="bool" />
			<param index="0" name="name" type="String" />
			<description>
				Returns [code]true[/code] if the setting specified by [param name] exists, [code]false[/code] otherwise.
			</description>
		</method>
		<method name="mark_setting_changed">
			<return type="void" />
			<param index="0" name="setting" type="String" />
			<description>
				Marks the passed editor setting as being changed, see [method get_changed_settings]. Only settings which exist (see [method has_setting]) will be accepted.
			</description>
		</method>
		<method name="set_builtin_action_override">
			<return type="void" />
			<param index="0" name="name" type="String" />
			<param index="1" name="actions_list" type="InputEvent[]" />
			<description>
				Overrides the built-in editor action [param name] with the input actions defined in [param actions_list].
			</description>
		</method>
		<method name="set_favorites">
			<return type="void" />
			<param index="0" name="dirs" type="PackedStringArray" />
			<description>
				Sets the list of favorite files and directories for this project.
			</description>
		</method>
		<method name="set_initial_value">
			<return type="void" />
			<param index="0" name="name" type="StringName" />
			<param index="1" name="value" type="Variant" />
			<param index="2" name="update_current" type="bool" />
			<description>
				Sets the initial value of the setting specified by [param name] to [param value]. This is used to provide a value for the Revert button in the Editor Settings. If [param update_current] is [code]true[/code], the setting is reset to [param value] as well.
			</description>
		</method>
		<method name="set_project_metadata">
			<return type="void" />
			<param index="0" name="section" type="String" />
			<param index="1" name="key" type="String" />
			<param index="2" name="data" type="Variant" />
			<description>
				Sets project-specific metadata with the [param section], [param key] and [param data] specified. This metadata is stored outside the project folder and therefore won't be checked into version control. See also [method get_project_metadata].
			</description>
		</method>
		<method name="set_recent_dirs">
			<return type="void" />
			<param index="0" name="dirs" type="PackedStringArray" />
			<description>
				Sets the list of recently visited folders in the file dialog for this project.
			</description>
		</method>
		<method name="set_setting">
			<return type="void" />
			<param index="0" name="name" type="String" />
			<param index="1" name="value" type="Variant" />
			<description>
				Sets the [param value] of the setting specified by [param name]. This is equivalent to using [method Object.set] on the EditorSettings instance.
			</description>
		</method>
	</methods>
	<members>
		<member name="asset_library/use_threads" type="bool" setter="" getter="">
			If [code]true[/code], the Asset Library uses multiple threads for its HTTP requests. This prevents the Asset Library from blocking the main thread for every loaded asset.
		</member>
		<member name="debugger/auto_switch_to_remote_scene_tree" type="bool" setter="" getter="">
			If [code]true[/code], automatically switches to the [b]Remote[/b] scene tree when running the project from the editor. If [code]false[/code], stays on the [b]Local[/b] scene tree when running the project from the editor.
			[b]Warning:[/b] Enabling this setting can cause stuttering when running a project with a large amount of nodes (typically a few thousands of nodes or more), even if the editor window isn't focused. This is due to the remote scene tree being updated every second regardless of whether the editor is focused.
		</member>
		<member name="debugger/auto_switch_to_stack_trace" type="bool" setter="" getter="">
			If [code]true[/code], automatically switches to the [b]Stack Trace[/b] panel when the debugger hits a breakpoint or steps.
		</member>
		<member name="debugger/max_node_selection" type="int" setter="" getter="">
			The limit of how many remote nodes can be selected at once.
			[b]Warning:[/b] Increasing this value is not recommended, as selecting too many can make the editing and inspection of remote properties unreliable.
		</member>
		<member name="debugger/profile_native_calls" type="bool" setter="" getter="">
			If [code]true[/code], enables collection of profiling data from non-GDScript Redot functions, such as engine class methods. Enabling this slows execution while profiling further.
		</member>
		<member name="debugger/profiler_frame_history_size" type="int" setter="" getter="">
			The size of the profiler's frame history. The default value (3600) allows seeing up to 60 seconds of profiling if the project renders at a constant 60 FPS. Higher values allow viewing longer periods of profiling in the graphs, especially when the project is running at high framerates.
		</member>
		<member name="debugger/profiler_frame_max_functions" type="int" setter="" getter="">
			The maximum number of script functions that can be displayed per frame in the profiler. If there are more script functions called in a given profiler frame, these functions will be discarded from the profiling results entirely.
			[b]Note:[/b] This setting is only read when the profiler is first started, so changing it during profiling will have no effect.
		</member>
		<member name="debugger/profiler_target_fps" type="int" setter="" getter="">
			The target frame rate shown in the visual profiler graph, in frames per second.
		</member>
		<member name="debugger/remote_inspect_refresh_interval" type="float" setter="" getter="">
			The refresh interval for the remote inspector's properties (in seconds). Lower values are more reactive, but may cause stuttering while the project is running from the editor and the [b]Remote[/b] scene tree is selected in the Scene tree dock.
		</member>
		<member name="debugger/remote_scene_tree_refresh_interval" type="float" setter="" getter="">
			The refresh interval for the remote scene tree (in seconds). Lower values are more reactive, but may cause stuttering while the project is running from the editor and the [b]Remote[/b] scene tree is selected in the Scene tree dock.
		</member>
		<member name="docks/filesystem/always_show_folders" type="bool" setter="" getter="">
			If [code]true[/code], displays folders in the FileSystem dock's bottom pane when split mode is enabled. If [code]false[/code], only files will be displayed in the bottom pane. Split mode can be toggled by pressing the icon next to the [code]res://[/code] folder path.
			[b]Note:[/b] This setting has no effect when split mode is disabled (which is the default).
		</member>
		<member name="docks/filesystem/other_file_extensions" type="String" setter="" getter="">
			A comma separated list of unsupported file extensions to show in the FileSystem dock, e.g. [code]"ico,icns"[/code].
		</member>
		<member name="docks/filesystem/textfile_extensions" type="String" setter="" getter="">
			A comma separated list of file extensions to consider as editable text files in the FileSystem dock (by double-clicking on the files), e.g. [code]"txt,md,cfg,ini,log,json,yml,yaml,toml,xml"[/code].
		</member>
		<member name="docks/filesystem/thumbnail_size" type="int" setter="" getter="">
			The thumbnail size to use in the FileSystem dock (in pixels). See also [member filesystem/file_dialog/thumbnail_size].
		</member>
		<member name="docks/property_editor/auto_refresh_interval" type="float" setter="" getter="">
			The refresh interval to use for the Inspector dock's properties. The effect of this setting is mainly noticeable when adjusting gizmos in the 2D/3D editor and looking at the inspector at the same time. Lower values make the inspector refresh more often, but take up more CPU time.
		</member>
		<member name="docks/property_editor/subresource_hue_tint" type="float" setter="" getter="">
			The tint intensity to use for the subresources background in the Inspector dock. The tint is used to distinguish between different subresources in the inspector. Higher values result in a more noticeable background color difference.
		</member>
		<member name="docks/scene_tree/accessibility_warnings" type="bool" setter="" getter="">
			If [code]true[/code], accessibility related warnings are displayed alongside other configuration warnings.
		</member>
		<member name="docks/scene_tree/ask_before_deleting_related_animation_tracks" type="bool" setter="" getter="">
			If [code]true[/code], when a node is deleted with animation tracks referencing it, a confirmation dialog appears before the tracks are deleted. The dialog will appear even when using the "Delete (No Confirm)" shortcut.
		</member>
		<member name="docks/scene_tree/ask_before_revoking_unique_name" type="bool" setter="" getter="">
			If [code]true[/code], displays a confirmation dialog after left-clicking the "percent" icon next to a node name in the Scene tree dock. When clicked, this icon revokes the node's scene-unique name, which can impact the behavior of scripts that rely on this scene-unique name due to identifiers not being found anymore.
		</member>
		<member name="docks/scene_tree/auto_expand_to_selected" type="bool" setter="" getter="">
			If [code]true[/code], the scene tree dock will automatically unfold nodes when a node that has folded parents is selected.
		</member>
		<member name="docks/scene_tree/center_node_on_reparent" type="bool" setter="" getter="">
			If [code]true[/code], new node created when reparenting node(s) will be positioned at the average position of the selected node(s).
		</member>
		<member name="docks/scene_tree/hide_filtered_out_parents" type="bool" setter="" getter="">
			If [code]true[/code], the scene tree dock will only show nodes that match the filter, without showing parents that don't. This settings can also be changed in the Scene dock's top menu.
		</member>
		<member name="docks/scene_tree/start_create_dialog_fully_expanded" type="bool" setter="" getter="">
			If [code]true[/code], the Create dialog (Create New Node/Create New Resource) will start with all its sections expanded. Otherwise, sections will be collapsed until the user starts searching (which will automatically expand sections as needed).
		</member>
		<member name="editors/2d/bone_color1" type="Color" setter="" getter="">
			The "start" stop of the color gradient to use for bones in the 2D skeleton editor.
		</member>
		<member name="editors/2d/bone_color2" type="Color" setter="" getter="">
			The "end" stop of the color gradient to use for bones in the 2D skeleton editor.
		</member>
		<member name="editors/2d/bone_ik_color" type="Color" setter="" getter="">
			The color to use for inverse kinematics-enabled bones in the 2D skeleton editor.
		</member>
		<member name="editors/2d/bone_outline_color" type="Color" setter="" getter="">
			The outline color to use for non-selected bones in the 2D skeleton editor. See also [member editors/2d/bone_selected_color].
		</member>
		<member name="editors/2d/bone_outline_size" type="float" setter="" getter="">
			The outline size in the 2D skeleton editor (in pixels). See also [member editors/2d/bone_width].
			[b]Note:[/b] Changes to this value only apply after modifying a [Bone2D] node in any way, or closing and reopening the scene.
		</member>
		<member name="editors/2d/bone_selected_color" type="Color" setter="" getter="">
			The color to use for selected bones in the 2D skeleton editor. See also [member editors/2d/bone_outline_color].
		</member>
		<member name="editors/2d/bone_width" type="float" setter="" getter="">
			The bone width in the 2D skeleton editor (in pixels). See also [member editors/2d/bone_outline_size].
			[b]Note:[/b] Changes to this value only apply after modifying a [Bone2D] node in any way, or closing and reopening the scene.
		</member>
		<member name="editors/2d/grid_color" type="Color" setter="" getter="">
			The grid color to use in the 2D editor.
		</member>
		<member name="editors/2d/guides_color" type="Color" setter="" getter="">
			The guides color to use in the 2D editor. Guides can be created by dragging the mouse cursor from the rulers.
		</member>
		<member name="editors/2d/smart_snapping_line_color" type="Color" setter="" getter="">
			The color to use when drawing smart snapping lines in the 2D editor. The smart snapping lines will automatically display when moving 2D nodes if smart snapping is enabled in the Snapping Options menu at the top of the 2D editor viewport.
		</member>
		<member name="editors/2d/use_integer_zoom_by_default" type="bool" setter="" getter="">
			If [code]true[/code], the 2D editor will snap to integer zoom values when not holding the [kbd]Alt[/kbd] key. If [code]false[/code], this behavior is swapped.
		</member>
		<member name="editors/2d/viewport_border_color" type="Color" setter="" getter="">
			The color of the viewport border in the 2D editor. This border represents the viewport's size at the base resolution defined in the Project Settings. Objects placed outside this border will not be visible unless a [Camera2D] node is used, or unless the window is resized and the stretch mode is set to [code]disabled[/code].
		</member>
		<member name="editors/2d/zoom_speed_factor" type="float" setter="" getter="">
			The factor to use when zooming in or out in the 2D editor. For example, [code]1.1[/code] will zoom in by 10% with every step. If set to [code]2.0[/code], zooming will only cycle through powers of two.
		</member>
		<member name="editors/3d/active_selection_box_color" type="Color" setter="" getter="">
			The color to use for the active selection box that surrounds selected nodes in the 3D editor viewport. The color's alpha channel influences the selection box's opacity.
			[b]Note:[/b] The term "active" indicates that this object is the primary selection used as the basis for certain operations. This is the last selected [Node3D], which can be reordered with [kbd]Shift + Left mouse button[/kbd].
		</member>
		<member name="editors/3d/default_fov" type="float" setter="" getter="">
			The default camera vertical field of view to use in the 3D editor (in degrees). The camera field of view can be adjusted on a per-scene basis using the [b]View[/b] menu at the top of the 3D editor. If a scene had its camera field of view adjusted using the [b]View[/b] menu, this setting is ignored in the scene in question. This setting is also ignored while a [Camera3D] node is being previewed in the editor.
			[b]Note:[/b] The editor camera always uses the [b]Keep Height[/b] aspect mode.
		</member>
		<member name="editors/3d/default_z_far" type="float" setter="" getter="">
			The default camera far clip distance to use in the 3D editor (in degrees). Higher values make it possible to view objects placed further away from the camera, at the cost of lower precision in the depth buffer (which can result in visible Z-fighting in the distance). The camera far clip distance can be adjusted on a per-scene basis using the [b]View[/b] menu at the top of the 3D editor. If a scene had its camera far clip distance adjusted using the [b]View[/b] menu, this setting is ignored in the scene in question. This setting is also ignored while a [Camera3D] node is being previewed in the editor.
		</member>
		<member name="editors/3d/default_z_near" type="float" setter="" getter="">
			The default camera near clip distance to use in the 3D editor (in degrees). Lower values make it possible to view objects placed closer to the camera, at the cost of lower precision in the depth buffer (which can result in visible Z-fighting in the distance). The camera near clip distance can be adjusted on a per-scene basis using the [b]View[/b] menu at the top of the 3D editor. If a scene had its camera near clip distance adjusted using the [b]View[/b] menu, this setting is ignored in the scene in question. This setting is also ignored while a [Camera3D] node is being previewed in the editor.
		</member>
		<member name="editors/3d/freelook/freelook_activation_modifier" type="int" setter="" getter="">
			The modifier key to use to enable freelook in the 3D editor (on top of pressing the right mouse button).
			[b]Note:[/b] Regardless of this setting, the freelook toggle keyboard shortcut ([kbd]Shift + F[/kbd] by default) is always available.
			[b]Note:[/b] On certain window managers on Linux, the [kbd]Alt[/kbd] key will be intercepted by the window manager when clicking a mouse button at the same time. This means Redot will not see the modifier key as being pressed.
		</member>
		<member name="editors/3d/freelook/freelook_base_speed" type="float" setter="" getter="">
			The base 3D freelook speed in units per second. This can be adjusted by using the mouse wheel while in freelook mode, or by holding down the "fast" or "slow" modifier keys ([kbd]Shift[/kbd] and [kbd]Alt[/kbd] by default, respectively).
		</member>
		<member name="editors/3d/freelook/freelook_inertia" type="float" setter="" getter="">
			The inertia of the 3D freelook camera. Higher values make the camera start and stop slower, which looks smoother but adds latency.
		</member>
		<member name="editors/3d/freelook/freelook_navigation_scheme" type="int" setter="" getter="">
			The navigation scheme to use when freelook is enabled in the 3D editor. Some of the navigation schemes below may be more convenient when designing specific levels in the 3D editor.
			- [b]Default:[/b] The "Freelook Forward", "Freelook Backward", "Freelook Up" and "Freelook Down" keys will move relative to the camera, taking its pitch angle into account for the movement.
			- [b]Partially Axis-Locked:[/b] The "Freelook Forward" and "Freelook Backward" keys will move relative to the camera, taking its pitch angle into account for the movement. The "Freelook Up" and "Freelook Down" keys will move in an "absolute" manner, [i]not[/i] taking the camera's pitch angle into account for the movement.
			- [b]Fully Axis-Locked:[/b] The "Freelook Forward", "Freelook Backward", "Freelook Up" and "Freelook Down" keys will move in an "absolute" manner, [i]not[/i] taking the camera's pitch angle into account for the movement.
			See also [member editors/3d/navigation/navigation_scheme].
		</member>
		<member name="editors/3d/freelook/freelook_sensitivity" type="float" setter="" getter="">
			The mouse sensitivity to use while freelook mode is active in the 3D editor. See also [member editors/3d/navigation_feel/orbit_sensitivity].
		</member>
		<member name="editors/3d/freelook/freelook_speed_zoom_link" type="bool" setter="" getter="">
			If [code]true[/code], freelook speed is linked to the zoom value used in the camera orbit mode in the 3D editor.
		</member>
		<member name="editors/3d/grid_division_level_bias" type="float" setter="" getter="">
			The grid division bias to use in the 3D editor. Negative values will cause small grid divisions to appear earlier, whereas positive values will cause small grid divisions to appear later.
		</member>
		<member name="editors/3d/grid_division_level_max" type="int" setter="" getter="">
			The largest grid division to use in the 3D editor. Together with [member editors/3d/primary_grid_steps], this determines how large the grid divisions can be. The grid divisions will not be able to get larger than [code]primary_grid_steps ^ grid_division_level_max[/code] units. By default, when [member editors/3d/primary_grid_steps] is [code]8[/code], this means grid divisions cannot get larger than [code]64[/code] units each (so primary grid lines are [code]512[/code] units apart), no matter how far away the camera is from the grid.
		</member>
		<member name="editors/3d/grid_division_level_min" type="int" setter="" getter="">
			The smallest grid division to use in the 3D editor. Together with [member editors/3d/primary_grid_steps], this determines how small the grid divisions can be. The grid divisions will not be able to get smaller than [code]primary_grid_steps ^ grid_division_level_min[/code] units. By default, this means grid divisions cannot get smaller than 1 unit each, no matter how close the camera is from the grid.
		</member>
		<member name="editors/3d/grid_size" type="int" setter="" getter="">
			The grid size in units. Higher values prevent the grid from appearing "cut off" at certain angles, but make the grid more demanding to render. Depending on the camera's position, the grid may not be fully visible since a shader is used to fade it progressively.
		</member>
		<member name="editors/3d/grid_xy_plane" type="bool" setter="" getter="">
			If [code]true[/code], renders the grid on the XY plane in perspective view. This can be useful for 3D side-scrolling games.
		</member>
		<member name="editors/3d/grid_xz_plane" type="bool" setter="" getter="">
			If [code]true[/code], renders the grid on the XZ plane in perspective view.
		</member>
		<member name="editors/3d/grid_yz_plane" type="bool" setter="" getter="">
			If [code]true[/code], renders the grid on the YZ plane in perspective view. This can be useful for 3D side-scrolling games.
		</member>
		<member name="editors/3d/manipulator_gizmo_opacity" type="float" setter="" getter="">
			Opacity of the default gizmo for moving, rotating, and scaling 3D nodes.
		</member>
		<member name="editors/3d/manipulator_gizmo_size" type="int" setter="" getter="">
			Size of the default gizmo for moving, rotating, and scaling 3D nodes.
		</member>
		<member name="editors/3d/navigation/emulate_3_button_mouse" type="bool" setter="" getter="">
			If [code]true[/code], enables 3-button mouse emulation mode. This is useful on laptops when using a trackpad.
			When 3-button mouse emulation mode is enabled, the pan, zoom and orbit modifiers can always be used in the 3D editor viewport, even when not holding down any mouse button.
		</member>
		<member name="editors/3d/navigation/emulate_numpad" type="bool" setter="" getter="">
			If [code]true[/code], allows using the top row [kbd]0[/kbd]-[kbd]9[/kbd] keys to function as their equivalent numpad keys for 3D editor navigation. This should be enabled on keyboards that have no numeric keypad available.
		</member>
		<member name="editors/3d/navigation/invert_x_axis" type="bool" setter="" getter="">
			If [code]true[/code], invert the horizontal mouse axis when panning or orbiting in the 3D editor. This setting does [i]not[/i] apply to freelook mode.
		</member>
		<member name="editors/3d/navigation/invert_y_axis" type="bool" setter="" getter="">
			If [code]true[/code], invert the vertical mouse axis when panning, orbiting, or using freelook mode in the 3D editor.
		</member>
		<member name="editors/3d/navigation/navigation_scheme" type="int" setter="" getter="">
			The navigation scheme preset to use in the 3D editor. Changing this setting will affect the mouse button and modifier keys used to navigate the 3D editor viewport.
			All schemes can use [kbd]Mouse wheel[/kbd] to zoom.
			- [b]Redot:[/b] [kbd]Middle mouse button[/kbd] to orbit. [kbd]Shift + Middle mouse button[/kbd] to pan. [kbd]Ctrl + Middle mouse button[/kbd] to zoom.
			- [b]Maya:[/b] [kbd]Alt + Left mouse button[/kbd] to orbit. [kbd]Middle mouse button[/kbd] to pan, [kbd]Shift + Middle mouse button[/kbd] to pan 10 times faster. [kbd]Alt + Right mouse button[/kbd] to zoom.
			- [b]Modo:[/b] [kbd]Alt + Left mouse button[/kbd] to orbit. [kbd]Alt + Shift + Left mouse button[/kbd] to pan. [kbd]Ctrl + Alt + Left mouse button[/kbd] to zoom.
			- [b]Tablet/Trackpad:[/b] [kbd]Alt[/kbd] to orbit. [kbd]Shift[/kbd] to pan. [kbd]Ctrl[/kbd] to zoom. Enables 3-button mouse emulation mode.
			See also [member editors/3d/navigation/orbit_mouse_button], [member editors/3d/navigation/pan_mouse_button], [member editors/3d/navigation/zoom_mouse_button], [member editors/3d/freelook/freelook_navigation_scheme], and [member editors/3d/navigation/emulate_3_button_mouse].
			[b]Note:[/b] On certain window managers on Linux, the [kbd]Alt[/kbd] key will be intercepted by the window manager when clicking a mouse button at the same time. This means Redot will not see the modifier key as being pressed.
		</member>
		<member name="editors/3d/navigation/orbit_mouse_button" type="int" setter="" getter="">
			The mouse button that needs to be held down to orbit in the 3D editor viewport.
		</member>
		<member name="editors/3d/navigation/pan_mouse_button" type="int" setter="" getter="">
			The mouse button that needs to be held down to pan in the 3D editor viewport.
		</member>
		<member name="editors/3d/navigation/show_viewport_navigation_gizmo" type="bool" setter="" getter="">
			If [code]true[/code], shows gizmos for moving and rotating the camera in the bottom corners of the 3D editor's viewport. Useful for devices that use touch screen.
		</member>
		<member name="editors/3d/navigation/show_viewport_rotation_gizmo" type="bool" setter="" getter="">
			If [code]true[/code], shows a small orientation gizmo in the top-right corner of the 3D editor's viewports.
		</member>
		<member name="editors/3d/navigation/warped_mouse_panning" type="bool" setter="" getter="">
			If [code]true[/code], warps the mouse around the 3D viewport while panning in the 3D editor. This makes it possible to pan over a large area without having to exit panning and adjust the mouse cursor.
		</member>
		<member name="editors/3d/navigation/zoom_mouse_button" type="int" setter="" getter="">
			The mouse button that needs to be held down to zoom in the 3D editor viewport.
		</member>
		<member name="editors/3d/navigation/zoom_style" type="int" setter="" getter="">
			The mouse cursor movement direction to use when zooming by moving the mouse. This does not affect zooming with the mouse wheel.
		</member>
		<member name="editors/3d/navigation_feel/orbit_inertia" type="float" setter="" getter="">
			The inertia to use when orbiting in the 3D editor. Higher values make the camera start and stop slower, which looks smoother but adds latency.
		</member>
		<member name="editors/3d/navigation_feel/orbit_sensitivity" type="float" setter="" getter="">
			The mouse sensitivity to use when orbiting in the 3D editor. See also [member editors/3d/freelook/freelook_sensitivity].
		</member>
		<member name="editors/3d/navigation_feel/translation_inertia" type="float" setter="" getter="">
			The inertia to use when panning in the 3D editor. Higher values make the camera start and stop slower, which looks smoother but adds latency.
		</member>
		<member name="editors/3d/navigation_feel/translation_sensitivity" type="float" setter="" getter="">
			The mouse sensitivity to use when panning in the 3D editor.
		</member>
		<member name="editors/3d/navigation_feel/zoom_inertia" type="float" setter="" getter="">
			The inertia to use when zooming in the 3D editor. Higher values make the camera start and stop slower, which looks smoother but adds latency.
		</member>
		<member name="editors/3d/primary_grid_color" type="Color" setter="" getter="">
			The color to use for the primary 3D grid. The color's alpha channel affects the grid's opacity.
		</member>
		<member name="editors/3d/primary_grid_steps" type="int" setter="" getter="">
			If set above 0, where a primary grid line should be drawn. By default, primary lines are configured to be more visible than secondary lines. This helps with measurements in the 3D editor. See also [member editors/3d/primary_grid_color] and [member editors/3d/secondary_grid_color].
		</member>
		<member name="editors/3d/secondary_grid_color" type="Color" setter="" getter="">
			The color to use for the secondary 3D grid. This is generally a less visible color than [member editors/3d/primary_grid_color]. The color's alpha channel affects the grid's opacity.
		</member>
		<member name="editors/3d/selection_box_color" type="Color" setter="" getter="">
			The color to use for the selection box that surrounds selected nodes in the 3D editor viewport. The color's alpha channel influences the selection box's opacity.
		</member>
		<member name="editors/3d_gizmos/gizmo_colors/aabb" type="Color" setter="" getter="">
			The color to use for the AABB gizmo that displays the [GeometryInstance3D]'s custom [AABB].
		</member>
		<member name="editors/3d_gizmos/gizmo_colors/camera" type="Color" setter="" getter="">
			The 3D editor gizmo color for [Camera3D]s.
		</member>
		<member name="editors/3d_gizmos/gizmo_colors/csg" type="Color" setter="" getter="">
			The 3D editor gizmo color for CSG nodes (such as [CSGShape3D] or [CSGBox3D]).
		</member>
		<member name="editors/3d_gizmos/gizmo_colors/decal" type="Color" setter="" getter="">
			The 3D editor gizmo color for [Decal] nodes.
		</member>
		<member name="editors/3d_gizmos/gizmo_colors/fog_volume" type="Color" setter="" getter="">
			The 3D editor gizmo color for [FogVolume] nodes.
		</member>
		<member name="editors/3d_gizmos/gizmo_colors/gridmap_grid" type="Color" setter="" getter="">
			The 3D editor gizmo color for the [GridMap] grid.
		</member>
		<member name="editors/3d_gizmos/gizmo_colors/instantiated" type="Color" setter="" getter="">
			The color override to use for 3D editor gizmos if the [Node3D] in question is part of an instantiated scene file (from the perspective of the current scene).
		</member>
		<member name="editors/3d_gizmos/gizmo_colors/joint" type="Color" setter="" getter="">
			The 3D editor gizmo color for [Joint3D]s and [PhysicalBone3D]s.
		</member>
		<member name="editors/3d_gizmos/gizmo_colors/joint_body_a" type="Color" setter="" getter="">
			Color for representing [member Joint3D.node_a] for some [Joint3D] types.
		</member>
		<member name="editors/3d_gizmos/gizmo_colors/joint_body_b" type="Color" setter="" getter="">
			Color for representing [member Joint3D.node_b] for some [Joint3D] types.
		</member>
		<member name="editors/3d_gizmos/gizmo_colors/lightmap_lines" type="Color" setter="" getter="">
			Color of lines displayed in baked [LightmapGI] node's grid.
		</member>
		<member name="editors/3d_gizmos/gizmo_colors/lightprobe_lines" type="Color" setter="" getter="">
			The 3D editor gizmo color used for [LightmapProbe] nodes.
		</member>
		<member name="editors/3d_gizmos/gizmo_colors/occluder" type="Color" setter="" getter="">
			The 3D editor gizmo color used for [OccluderInstance3D] nodes.
		</member>
		<member name="editors/3d_gizmos/gizmo_colors/particle_attractor" type="Color" setter="" getter="">
			The 3D editor gizmo color used for [GPUParticlesAttractor3D] nodes.
		</member>
		<member name="editors/3d_gizmos/gizmo_colors/particle_collision" type="Color" setter="" getter="">
			The 3D editor gizmo color used for [GPUParticlesCollision3D] nodes.
		</member>
		<member name="editors/3d_gizmos/gizmo_colors/particles" type="Color" setter="" getter="">
			The 3D editor gizmo color used for [CPUParticles3D] and [GPUParticles3D] nodes.
		</member>
		<member name="editors/3d_gizmos/gizmo_colors/path_tilt" type="Color" setter="" getter="">
			The 3D editor gizmo color used for [Path3D] tilt circles, which indicate the direction the [Curve3D] is tilted towards.
		</member>
		<member name="editors/3d_gizmos/gizmo_colors/reflection_probe" type="Color" setter="" getter="">
			The 3D editor gizmo color used for [ReflectionProbe] nodes.
		</member>
		<member name="editors/3d_gizmos/gizmo_colors/selected_bone" type="Color" setter="" getter="">
			The 3D editor gizmo color used for the currently selected [Skeleton3D] bone.
		</member>
		<member name="editors/3d_gizmos/gizmo_colors/skeleton" type="Color" setter="" getter="">
			The 3D editor gizmo color used for [Skeleton3D] nodes.
		</member>
		<member name="editors/3d_gizmos/gizmo_colors/spring_bone_collision" type="Color" setter="" getter="">
			The 3D editor gizmo color used for [SpringBoneCollision3D] nodes.
		</member>
		<member name="editors/3d_gizmos/gizmo_colors/spring_bone_inside_collision" type="Color" setter="" getter="">
			The 3D editor gizmo color used for [SpringBoneCollision3D] nodes with inside mode.
		</member>
		<member name="editors/3d_gizmos/gizmo_colors/spring_bone_joint" type="Color" setter="" getter="">
			The 3D editor gizmo color used for [SpringBoneSimulator3D] nodes.
		</member>
		<member name="editors/3d_gizmos/gizmo_colors/stream_player_3d" type="Color" setter="" getter="">
			The 3D editor gizmo color used for [AudioStreamPlayer3D]'s emission angle.
		</member>
		<member name="editors/3d_gizmos/gizmo_colors/visibility_notifier" type="Color" setter="" getter="">
			The 3D editor gizmo color used for [VisibleOnScreenNotifier3D] and [VisibleOnScreenEnabler3D] nodes.
		</member>
		<member name="editors/3d_gizmos/gizmo_colors/voxel_gi" type="Color" setter="" getter="">
			The 3D editor gizmo color used for [VoxelGI] nodes.
		</member>
		<member name="editors/3d_gizmos/gizmo_settings/bone_axis_length" type="float" setter="" getter="">
			The length of [Skeleton3D] bone gizmos in the 3D editor.
		</member>
		<member name="editors/3d_gizmos/gizmo_settings/bone_shape" type="int" setter="" getter="">
			The shape of [Skeleton3D] bone gizmos in the 3D editor. [b]Wire[/b] is a thin line, while [b]Octahedron[/b] is a set of lines that represent a thicker hollow line pointing in a specific direction (similar to most 3D animation software).
		</member>
		<member name="editors/3d_gizmos/gizmo_settings/path3d_tilt_disk_size" type="float" setter="" getter="">
			Size of the disk gizmo displayed when editing [Path3D]'s tilt handles.
		</member>
		<member name="editors/animation/autorename_animation_tracks" type="bool" setter="" getter="">
			If [code]true[/code], automatically updates animation tracks' target paths when renaming or reparenting nodes in the Scene tree dock.
		</member>
		<member name="editors/animation/confirm_insert_track" type="bool" setter="" getter="">
			If [code]true[/code], display a confirmation dialog when adding a new track to an animation by pressing the "key" icon next to a property. Holding Shift will bypass the dialog.
			If [code]false[/code], the behavior is reversed, i.e. the dialog only appears when Shift is held.
		</member>
		<member name="editors/animation/default_animation_step" type="float" setter="" getter="">
			Default step used when creating a new [Animation] in the Animation bottom panel. Only affects the first animation created in the [AnimationPlayer]. By default, other newly created animations will use the step from the previous ones.
			This value is always expressed in seconds. If you want e.g. [code]10[/code] FPS to be the default, you need to set the default step to [code]0.1[/code].
		</member>
		<member name="editors/animation/default_create_bezier_tracks" type="bool" setter="" getter="">
			If [code]true[/code], create a Bezier track instead of a standard track when pressing the "key" icon next to a property. Bezier tracks provide more control over animation curves, but are more difficult to adjust quickly.
		</member>
		<member name="editors/animation/default_create_reset_tracks" type="bool" setter="" getter="">
			If [code]true[/code], create a [code]RESET[/code] track when creating a new animation track. This track can be used to restore the animation to a "default" state.
		</member>
		<member name="editors/animation/default_fps_compatibility" type="bool" setter="" getter="">
			Controls whether [AnimationPlayer] will apply snapping to nearest integer FPS when snapping is in Seconds mode. The option is remembered locally for a scene and this option only determines the default value when scene doesn't have local state yet.
		</member>
		<member name="editors/animation/default_fps_mode" type="int" setter="" getter="">
			Default step mode for [AnimationPlayer] (seconds or FPS). The option is remembered locally for a scene and this option only determines the default value when scene doesn't have local state yet.
		</member>
		<member name="editors/animation/onion_layers_future_color" type="Color" setter="" getter="">
			The modulate color to use for "future" frames displayed in the animation editor's onion skinning feature.
		</member>
		<member name="editors/animation/onion_layers_past_color" type="Color" setter="" getter="">
			The modulate color to use for "past" frames displayed in the animation editor's onion skinning feature.
		</member>
		<member name="editors/bone_mapper/handle_colors/error" type="Color" setter="" getter="">
		</member>
		<member name="editors/bone_mapper/handle_colors/missing" type="Color" setter="" getter="">
		</member>
		<member name="editors/bone_mapper/handle_colors/set" type="Color" setter="" getter="">
		</member>
		<member name="editors/bone_mapper/handle_colors/unset" type="Color" setter="" getter="">
		</member>
		<member name="editors/grid_map/palette_min_width" type="int" setter="" getter="">
			Minimum width of GridMap's mesh palette side panel.
		</member>
		<member name="editors/grid_map/pick_distance" type="float" setter="" getter="">
			The maximum distance at which tiles can be placed on a GridMap, relative to the camera position (in 3D units).
		</member>
		<member name="editors/grid_map/preview_size" type="int" setter="" getter="">
			Texture size of mesh previews generated for GridMap's MeshLibrary.
		</member>
		<member name="editors/panning/2d_editor_pan_speed" type="int" setter="" getter="">
			The panning speed when using the mouse wheel or touchscreen events in the 2D editor. This setting does not apply to panning by holding down the middle or right mouse buttons.
		</member>
		<member name="editors/panning/2d_editor_panning_scheme" type="int" setter="" getter="">
			Controls whether the mouse wheel scroll zooms or pans in the 2D editor. See also [member editors/panning/sub_editors_panning_scheme] and [member editors/panning/animation_editors_panning_scheme].
		</member>
		<member name="editors/panning/animation_editors_panning_scheme" type="int" setter="" getter="">
			Controls whether the mouse wheel scroll zooms or pans in the animation track and Bezier editors. See also [member editors/panning/2d_editor_panning_scheme] and [member editors/panning/sub_editors_panning_scheme] (which controls the animation blend tree editor's pan behavior).
		</member>
		<member name="editors/panning/simple_panning" type="bool" setter="" getter="">
			If [code]true[/code], allows panning by holding down [kbd]Space[/kbd] in the 2D editor viewport (in addition to panning with the middle or right mouse buttons). If [code]false[/code], the left mouse button must be held down while holding down [kbd]Space[/kbd] to pan in the 2D editor viewport.
		</member>
		<member name="editors/panning/sub_editors_panning_scheme" type="int" setter="" getter="">
			Controls whether the mouse wheel scroll zooms or pans in subeditors. The list of affected subeditors is: animation blend tree editor, [Polygon2D] editor, tileset editor, texture region editor and visual shader editor. See also [member editors/panning/2d_editor_panning_scheme] and [member editors/panning/animation_editors_panning_scheme].
		</member>
		<member name="editors/panning/warped_mouse_panning" type="bool" setter="" getter="">
			If [code]true[/code], warps the mouse around the 2D viewport while panning in the 2D editor. This makes it possible to pan over a large area without having to exit panning and adjust the mouse cursor.
		</member>
		<member name="editors/polygon_editor/auto_bake_delay" type="float" setter="" getter="">
			The delay in seconds until more complex and performance costly polygon editors commit their outlines, e.g. the 2D navigation polygon editor rebakes the navigation mesh polygons. A negative value stops the auto bake.
		</member>
		<member name="editors/polygon_editor/point_grab_radius" type="int" setter="" getter="">
			The radius in which points can be selected in the [Polygon2D] and [CollisionPolygon2D] editors (in pixels). Higher values make it easier to select points quickly, but can make it more difficult to select the expected point when several points are located close to each other.
		</member>
		<member name="editors/polygon_editor/show_previous_outline" type="bool" setter="" getter="">
			If [code]true[/code], displays the polygon's previous shape in the 2D polygon editors with an opaque gray outline. This outline is displayed while dragging a point until the left mouse button is released.
		</member>
		<member name="editors/shader_editor/behavior/files/restore_shaders_on_load" type="bool" setter="" getter="">
			If [code]true[/code], reopens shader files that were open in the shader editor when the project was last closed.
		</member>
		<member name="editors/tiles_editor/display_grid" type="bool" setter="" getter="">
			If [code]true[/code], displays a grid while the TileMap editor is active. See also [member editors/tiles_editor/grid_color].
		</member>
		<member name="editors/tiles_editor/grid_color" type="Color" setter="" getter="">
			The color to use for the TileMap editor's grid.
			[b]Note:[/b] Only effective if [member editors/tiles_editor/display_grid] is [code]true[/code].
		</member>
		<member name="editors/tiles_editor/highlight_selected_layer" type="bool" setter="" getter="">
			Highlight the currently selected TileMapLayer by dimming the other ones in the scene.
		</member>
		<member name="editors/visual_editors/category_colors/color_color" type="Color" setter="" getter="">
			The color of a graph node's header when it belongs to the "Color" category.
		</member>
		<member name="editors/visual_editors/category_colors/conditional_color" type="Color" setter="" getter="">
			The color of a graph node's header when it belongs to the "Conditional" category.
		</member>
		<member name="editors/visual_editors/category_colors/input_color" type="Color" setter="" getter="">
			The color of a graph node's header when it belongs to the "Input" category.
		</member>
		<member name="editors/visual_editors/category_colors/output_color" type="Color" setter="" getter="">
			The color of a graph node's header when it belongs to the "Output" category.
		</member>
		<member name="editors/visual_editors/category_colors/particle_color" type="Color" setter="" getter="">
			The color of a graph node's header when it belongs to the "Particle" category.
		</member>
		<member name="editors/visual_editors/category_colors/scalar_color" type="Color" setter="" getter="">
			The color of a graph node's header when it belongs to the "Scalar" category.
		</member>
		<member name="editors/visual_editors/category_colors/special_color" type="Color" setter="" getter="">
			The color of a graph node's header when it belongs to the "Special" category.
		</member>
		<member name="editors/visual_editors/category_colors/textures_color" type="Color" setter="" getter="">
			The color of a graph node's header when it belongs to the "Textures" category.
		</member>
		<member name="editors/visual_editors/category_colors/transform_color" type="Color" setter="" getter="">
			The color of a graph node's header when it belongs to the "Transform" category.
		</member>
		<member name="editors/visual_editors/category_colors/utility_color" type="Color" setter="" getter="">
			The color of a graph node's header when it belongs to the "Utility" category.
		</member>
		<member name="editors/visual_editors/category_colors/vector_color" type="Color" setter="" getter="">
			The color of a graph node's header when it belongs to the "Vector" category.
		</member>
		<member name="editors/visual_editors/color_theme" type="String" setter="" getter="">
			The color theme to use in the visual shader editor.
		</member>
		<member name="editors/visual_editors/connection_colors/boolean_color" type="Color" setter="" getter="">
			The color of a port/connection of boolean type.
		</member>
		<member name="editors/visual_editors/connection_colors/sampler_color" type="Color" setter="" getter="">
			The color of a port/connection of sampler type.
		</member>
		<member name="editors/visual_editors/connection_colors/scalar_color" type="Color" setter="" getter="">
			The color of a port/connection of scalar type (float, int, unsigned int).
		</member>
		<member name="editors/visual_editors/connection_colors/transform_color" type="Color" setter="" getter="">
			The color of a port/connection of transform type.
		</member>
		<member name="editors/visual_editors/connection_colors/vector2_color" type="Color" setter="" getter="">
			The color of a port/connection of Vector2 type.
		</member>
		<member name="editors/visual_editors/connection_colors/vector3_color" type="Color" setter="" getter="">
			The color of a port/connection of Vector3 type.
		</member>
		<member name="editors/visual_editors/connection_colors/vector4_color" type="Color" setter="" getter="">
			The color of a port/connection of Vector4 type.
		</member>
		<member name="editors/visual_editors/grid_pattern" type="int" setter="" getter="">
			The pattern used for the background grid.
		</member>
		<member name="editors/visual_editors/lines_curvature" type="float" setter="" getter="">
			The curvature to use for connection lines in the visual shader editor. Higher values will make connection lines appear more curved, with values above [code]0.5[/code] resulting in more "angular" turns in the middle of connection lines.
		</member>
		<member name="editors/visual_editors/minimap_opacity" type="float" setter="" getter="">
			The opacity of the minimap displayed in the bottom-right corner of the visual shader editor.
		</member>
		<member name="editors/visual_editors/visual_shader/port_preview_size" type="int" setter="" getter="">
			The size to use for port previews in the visual shader uniforms (toggled by clicking the "eye" icon next to an output). The value is defined in pixels at 100% zoom, and will scale with zoom automatically.
		</member>
		<member name="export/ssh/scp" type="String" setter="" getter="">
			Path to the SCP (secure copy) executable (used for remote deploy to desktop platforms). If left empty, the editor will attempt to run [code]scp[/code] from [code]PATH[/code].
			[b]Note:[/b] SCP is not the same as SFTP. Specifying the SFTP executable here will not work.
		</member>
		<member name="export/ssh/ssh" type="String" setter="" getter="">
			Path to the SSH executable (used for remote deploy to desktop platforms). If left empty, the editor will attempt to run [code]ssh[/code] from [code]PATH[/code].
		</member>
		<member name="filesystem/directories/autoscan_project_path" type="String" setter="" getter="">
			The folder where projects should be scanned for (recursively), in a way similar to the project manager's [b]Scan[/b] button. This can be set to the same value as [member filesystem/directories/default_project_path] for convenience.
			[b]Note:[/b] Setting this path to a folder with very large amounts of files/folders can slow down the project manager startup significantly. To keep the project manager quick to start up, it is recommended to set this value to a folder as "specific" as possible.
		</member>
		<member name="filesystem/directories/default_project_path" type="String" setter="" getter="">
			The folder where new projects should be created by default when clicking the project manager's [b]New Project[/b] button. This can be set to the same value as [member filesystem/directories/autoscan_project_path] for convenience.
		</member>
		<member name="filesystem/external_programs/3d_model_editor" type="String" setter="" getter="">
			The program that opens 3D model scene files when clicking "Open in External Program" option in Filesystem Dock. If not specified, the file will be opened in the system's default program.
		</member>
		<member name="filesystem/external_programs/audio_editor" type="String" setter="" getter="">
			The program that opens audio files when clicking "Open in External Program" option in Filesystem Dock. If not specified, the file will be opened in the system's default program.
		</member>
		<member name="filesystem/external_programs/raster_image_editor" type="String" setter="" getter="">
			The program that opens raster image files when clicking "Open in External Program" option in Filesystem Dock. If not specified, the file will be opened in the system's default program.
		</member>
		<member name="filesystem/external_programs/terminal_emulator" type="String" setter="" getter="">
			The terminal emulator program to use when using [b]Open in Terminal[/b] context menu action in the FileSystem dock. You can enter an absolute path to a program binary, or a path to a program that is present in the [code]PATH[/code] environment variable.
			If left empty, Redot will use the default terminal emulator for the system:
			- [b]Windows:[/b] PowerShell
			- [b]macOS:[/b] Terminal.app
			- [b]Linux:[/b] The first terminal found on the system in this order: gnome-terminal, konsole, xfce4-terminal, lxterminal, kitty, alacritty, urxvt, xterm.
			To use Command Prompt (cmd) instead of PowerShell on Windows, enter [code]cmd[/code] in this field and the correct flags will automatically be used.
			On macOS, make sure to point to the actual program binary located within the [code]Programs/MacOS[/code] folder of the .app bundle, rather than the .app bundle directory.
			If specifying a custom terminal emulator, you may need to override [member filesystem/external_programs/terminal_emulator_flags] so it opens in the correct folder.
		</member>
		<member name="filesystem/external_programs/terminal_emulator_flags" type="String" setter="" getter="">
			The command-line arguments to pass to the terminal emulator that is run when using [b]Open in Terminal[/b] context menu action in the FileSystem dock. See also [member filesystem/external_programs/terminal_emulator].
			If left empty, the default flags are [code]{directory}[/code], which is replaced by the absolute path to the directory that is being opened in the terminal.
			[b]Note:[/b] If the terminal emulator is set to PowerShell, cmd, or Konsole, Redot will automatically prepend arguments to this list, as these terminals require nonstandard arguments to open in the correct folder.
		</member>
		<member name="filesystem/external_programs/vector_image_editor" type="String" setter="" getter="">
			The program that opens vector image files when clicking "Open in External Program" option in Filesystem Dock. If not specified, the file will be opened in the system's default program.
		</member>
		<member name="filesystem/file_dialog/display_mode" type="int" setter="" getter="">
			The display mode to use in the editor's file dialogs.
			- [b]Thumbnails[/b] takes more space, but displays dynamic resource thumbnails, making resources easier to preview without having to open them.
			- [b]List[/b] is more compact but doesn't display dynamic resource thumbnails. Instead, it displays static icons based on the file extension.
		</member>
		<member name="filesystem/file_dialog/show_hidden_files" type="bool" setter="" getter="">
			If [code]true[/code], display hidden files in the editor's file dialogs. Files that have names starting with [code].[/code] are considered hidden (e.g. [code].hidden_file[/code]).
		</member>
		<member name="filesystem/file_dialog/thumbnail_size" type="int" setter="" getter="">
			The thumbnail size to use in the editor's file dialogs (in pixels). See also [member docks/filesystem/thumbnail_size].
		</member>
		<member name="filesystem/file_server/password" type="String" setter="" getter="">
			Password used for file server when exporting project with remote file system.
		</member>
		<member name="filesystem/file_server/port" type="int" setter="" getter="">
			Port used for file server when exporting project with remote file system.
		</member>
		<member name="filesystem/import/blender/blender_path" type="String" setter="" getter="">
			The path to the Blender executable used for converting the Blender 3D scene files [code].blend[/code] to glTF 2.0 format during import. Blender 3.0 or later is required.
			To enable this feature for your specific project, use [member ProjectSettings.filesystem/import/blender/enabled].
			If this setting is empty, Blender's default paths will be detected and used automatically if present in this order:
			[b]Windows:[/b]
			[codeblock]
			- C:\Program Files\Blender Foundation\blender.exe
			- C:\Program Files (x86)\Blender Foundation\blender.exe
			[/codeblock]
			[b]macOS:[/b]
			[codeblock]
			- /opt/homebrew/bin/blender
			- /opt/local/bin/blender
			- /usr/local/bin/blender
			- /usr/local/opt/blender
			- /Applications/Blender.app/Contents/MacOS/Blender
			[/codeblock]
			[b]Linux/*BSD:[/b]
			[codeblock]
			- /usr/bin/blender
			- /usr/local/bin/blender
			- /opt/blender/bin/blender
			[/codeblock]
		</member>
		<member name="filesystem/import/blender/rpc_port" type="int" setter="" getter="">
			The port number used for Remote Procedure Call (RPC) communication with Redot's created process of the blender executable.
			Setting this to 0 effectively disables communication with Redot and the blender process, making performance slower.
		</member>
		<member name="filesystem/import/blender/rpc_server_uptime" type="float" setter="" getter="">
			The maximum idle uptime (in seconds) of the Blender process.
			This prevents Redot from having to create a new process for each import within the given seconds.
		</member>
		<member name="filesystem/import/fbx/fbx2gltf_path" type="String" setter="" getter="">
			The path to the FBX2glTF executable used for converting Autodesk FBX 3D scene files [code].fbx[/code] to glTF 2.0 format during import.
			To enable this feature for your specific project, use [member ProjectSettings.filesystem/import/fbx2gltf/enabled].
		</member>
		<member name="filesystem/on_save/compress_binary_resources" type="bool" setter="" getter="">
			If [code]true[/code], uses lossless compression for binary resources.
		</member>
		<member name="filesystem/on_save/safe_save_on_backup_then_rename" type="bool" setter="" getter="">
			If [code]true[/code], when saving a file, the editor will rename the old file to a different name, save a new file, then only remove the old file once the new file has been saved. This makes loss of data less likely to happen if the editor or operating system exits unexpectedly while saving (e.g. due to a crash or power outage).
			[b]Note:[/b] On Windows, this feature can interact negatively with certain antivirus programs. In this case, you may have to set this to [code]false[/code] to prevent file locking issues.
		</member>
		<member name="filesystem/quick_open_dialog/default_display_mode" type="int" setter="" getter="">
			If set to [code]Adaptive[/code], the dialog opens in list view or grid view depending on the requested type. If set to [code]Last Used[/code], the display mode will always open the way you last used it.
		</member>
		<member name="filesystem/quick_open_dialog/enable_fuzzy_matching" type="bool" setter="" getter="">
			If [code]true[/code], fuzzy matching of search tokens is allowed.
		</member>
		<member name="filesystem/quick_open_dialog/include_addons" type="bool" setter="" getter="">
			If [code]true[/code], results will include files located in the [code]addons[/code] folder.
		</member>
		<member name="filesystem/quick_open_dialog/max_fuzzy_misses" type="int" setter="" getter="">
			The number of allowed missed query characters in a match, if fuzzy matching is enabled. For example, with the default value of 2, [code]foobar[/code] would match [code]foobur[/code] and [code]foob[/code] but not [code]foo[/code].
		</member>
		<member name="filesystem/quick_open_dialog/max_results" type="int" setter="" getter="">
			Maximum number of matches to show in dialog.
		</member>
		<member name="filesystem/quick_open_dialog/show_search_highlight" type="bool" setter="" getter="">
			If [code]true[/code], results will be highlighted with their search matches.
		</member>
		<member name="filesystem/tools/oidn/oidn_denoise_path" type="String" setter="" getter="">
			The path to the directory containing the Open Image Denoise (OIDN) executable, used optionally for denoising lightmaps. It can be downloaded from [url=https://www.openimagedenoise.org/downloads.html]openimagedenoise.org[/url].
			To enable this feature for your specific project, use [member ProjectSettings.rendering/lightmapping/denoising/denoiser].
		</member>
		<member name="input/buffering/agile_event_flushing" type="bool" setter="" getter="">
			If [code]true[/code], input events will be flushed just before every idle and physics frame.
			If [code]false[/code], these events will be flushed only once per process frame, between iterations of the engine.
			Enabling this setting can greatly improve input responsiveness, especially in devices that struggle to run at the project's intended frame rate.
		</member>
		<member name="input/buffering/use_accumulated_input" type="bool" setter="" getter="">
			If [code]true[/code], similar input events sent by the operating system are accumulated. When input accumulation is enabled, all input events generated during a frame will be merged and emitted when the frame is done rendering. Therefore, this limits the number of input method calls per second to the rendering FPS.
			Input accumulation can be disabled to get slightly more precise/reactive input at the cost of increased CPU usage.
			[b]Note:[/b] Input accumulation is [i]enabled[/i] by default.
		</member>
		<member name="interface/editor/accept_dialog_cancel_ok_buttons" type="int" setter="" getter="">
<<<<<<< HEAD
			How to position the Cancel and OK buttons in the editor's [AcceptDialog]s. Different platforms have different standard behaviors for this, which can be overridden using this setting. This is useful if you use Redot both on Windows and macOS/Linux and your Redot muscle memory is stronger than your OS specific one.
			- [b]Auto[/b] follows the platform convention: Cancel first on macOS and Linux, OK first on Windows.
=======
			How to position the Cancel and OK buttons in the editor's [AcceptDialog]s. Different platforms have different standard behaviors for this, which can be overridden using this setting. This is useful if you use Godot both on Windows and macOS/Linux and your Godot muscle memory is stronger than your OS specific one.
			- [b]Auto[/b] follows the platform convention: OK first on Windows, KDE, and LXQt, Cancel first on macOS and other Linux desktop environments.
>>>>>>> 2d3bdcac
			- [b]Cancel First[/b] forces the ordering Cancel/OK.
			- [b]OK First[/b] forces the ordering OK/Cancel.
		</member>
		<member name="interface/editor/automatically_open_screenshots" type="bool" setter="" getter="">
			If [code]true[/code], automatically opens screenshots with the default program associated to [code].png[/code] files after a screenshot is taken using the [b]Editor &gt; Take Screenshot[/b] action.
		</member>
		<member name="interface/editor/code_font" type="String" setter="" getter="">
			The font to use for the script editor. Must be a resource of a [Font] type such as a [code].ttf[/code] or [code].otf[/code] font file.
		</member>
		<member name="interface/editor/code_font_contextual_ligatures" type="int" setter="" getter="">
			The font ligatures to enable for the currently configured code font. Not all fonts include support for ligatures.
			[b]Note:[/b] The default editor code font ([url=https://www.jetbrains.com/lp/mono/]JetBrains Mono[/url]) has contextual ligatures in its font file.
		</member>
		<member name="interface/editor/code_font_custom_opentype_features" type="String" setter="" getter="">
			List of custom OpenType features to use, if supported by the currently configured code font. Not all fonts include support for custom OpenType features. The string should follow the OpenType specification.
			[b]Note:[/b] The default editor code font ([url=https://www.jetbrains.com/lp/mono/]JetBrains Mono[/url]) has custom OpenType features in its font file, but there is no documented list yet.
		</member>
		<member name="interface/editor/code_font_custom_variations" type="String" setter="" getter="">
			List of alternative characters to use, if supported by the currently configured code font. Not all fonts include support for custom variations. The string should follow the OpenType specification.
			[b]Note:[/b] The default editor code font ([url=https://www.jetbrains.com/lp/mono/]JetBrains Mono[/url]) has alternate characters in its font file, but there is no documented list yet.
		</member>
		<member name="interface/editor/code_font_size" type="int" setter="" getter="">
			The size of the font in the script editor. This setting does not impact the font size of the Output panel (see [member run/output/font_size]).
		</member>
		<member name="interface/editor/custom_display_scale" type="float" setter="" getter="">
			The custom editor scale factor to use. This can be used for displays with very high DPI where a scale factor of 200% is not sufficient.
			[b]Note:[/b] Only effective if [member interface/editor/display_scale] is set to [b]Custom[/b].
		</member>
		<member name="interface/editor/display_scale" type="int" setter="" getter="">
			The display scale factor to use for the editor interface. Higher values are more suited to hiDPI/Retina displays.
			If set to [b]Auto[/b], the editor scale is automatically determined based on the screen resolution and reported display DPI. This heuristic is not always ideal, which means you can get better results by setting the editor scale manually.
			If set to [b]Custom[/b], the scaling value in [member interface/editor/custom_display_scale] will be used.
		</member>
		<member name="interface/editor/dock_tab_style" type="int" setter="" getter="">
			Tab style of editor docks.
		</member>
		<member name="interface/editor/editor_language" type="String" setter="" getter="">
			The language to use for the editor interface.
			Translations are provided by the community. If you spot a mistake, [url=$DOCS_URL/contributing/documentation/editor_and_docs_localization.html]contribute to editor translations on Weblate![/url]
		</member>
		<member name="interface/editor/editor_screen" type="int" setter="" getter="">
			The preferred monitor to display the editor. If [b]Auto[/b], the editor will remember the last screen it was displayed on across multiple sessions.
		</member>
		<member name="interface/editor/expand_to_title" type="bool" setter="" getter="">
			Expanding main editor window content to the title, if supported by [DisplayServer]. See [constant DisplayServer.WINDOW_FLAG_EXTEND_TO_TITLE].
			Specific to the macOS platform.
		</member>
		<member name="interface/editor/font_allow_msdf" type="bool" setter="" getter="">
			If set to [code]true[/code], MSDF font rendering will be used for the visual shader graph editor. You may need to set this to [code]false[/code] when using a custom main font, as some fonts will look broken due to the use of self-intersecting outlines in their font data. Downloading the font from the font maker's official website as opposed to a service like Google Fonts can help resolve this issue.
		</member>
		<member name="interface/editor/font_antialiasing" type="int" setter="" getter="">
			FreeType's font anti-aliasing mode used to render the editor fonts. Most fonts are not designed to look good with anti-aliasing disabled, so it's recommended to leave this enabled unless you're using a pixel art font.
		</member>
		<member name="interface/editor/font_disable_embedded_bitmaps" type="bool" setter="" getter="">
			If set to [code]true[/code], embedded font bitmap loading is disabled (bitmap-only and color fonts ignore this property).
		</member>
		<member name="interface/editor/font_hinting" type="int" setter="" getter="">
			The font hinting mode to use for the editor fonts. FreeType supports the following font hinting modes:
			- [b]None:[/b] Don't use font hinting when rasterizing the font. This results in a smooth font, but it can look blurry.
			- [b]Light:[/b] Use hinting on the X axis only. This is a compromise between font sharpness and smoothness.
			- [b]Normal:[/b] Use hinting on both X and Y axes. This results in a sharp font, but it doesn't look very smooth.
			If set to [b]Auto[/b], the font hinting mode will be set to match the current operating system in use. This means the [b]Light[/b] hinting mode will be used on Windows and Linux, and the [b]None[/b] hinting mode will be used on macOS.
		</member>
		<member name="interface/editor/font_subpixel_positioning" type="int" setter="" getter="">
			The subpixel positioning mode to use when rendering editor font glyphs. This affects both the main and code fonts. [b]Disabled[/b] is the fastest to render and uses the least memory. [b]Auto[/b] only uses subpixel positioning for small font sizes (where the benefit is the most noticeable). [b]One Half of a Pixel[/b] and [b]One Quarter of a Pixel[/b] force the same subpixel positioning mode for all editor fonts, regardless of their size (with [b]One Quarter of a Pixel[/b] being the highest-quality option).
		</member>
		<member name="interface/editor/import_resources_when_unfocused" type="bool" setter="" getter="">
			If [code]true[/code], (re)imports resources even if the editor window is unfocused or minimized. If [code]false[/code], resources are only (re)imported when the editor window is focused. This can be set to [code]true[/code] to speed up iteration by starting the import process earlier when saving files in the project folder. This also allows getting visual feedback on changes without having to click the editor window, which is useful with multi-monitor setups. The downside of setting this to [code]true[/code] is that it increases idle CPU usage and may steal CPU time from other applications when importing resources.
		</member>
		<member name="interface/editor/keep_screen_on" type="bool" setter="" getter="">
			If [code]true[/code], keeps the screen on (even in case of inactivity), so the screensaver does not take over. Works on desktop and mobile platforms.
		</member>
		<member name="interface/editor/localize_settings" type="bool" setter="" getter="">
			If [code]true[/code], setting names in the editor are localized when possible.
			[b]Note:[/b] This setting affects most [EditorInspector]s in the editor UI, primarily Project Settings and Editor Settings. To control names displayed in the Inspector dock, use [member interface/inspector/default_property_name_style] instead.
		</member>
		<member name="interface/editor/low_processor_mode_sleep_usec" type="int" setter="" getter="">
			The amount of sleeping between frames when the low-processor usage mode is enabled (in microseconds). Higher values will result in lower CPU/GPU usage, which can improve battery life on laptops. However, higher values will result in a less responsive editor. The default value is set to allow for maximum smoothness on monitors up to 144 Hz. See also [member interface/editor/unfocused_low_processor_mode_sleep_usec].
			[b]Note:[/b] This setting is ignored if [member interface/editor/update_continuously] is [code]true[/code], as enabling that setting disables low-processor mode.
		</member>
		<member name="interface/editor/main_font" type="String" setter="" getter="">
			The font to use for the editor interface. Must be a resource of a [Font] type such as a [code].ttf[/code] or [code].otf[/code] font file.
		</member>
		<member name="interface/editor/main_font_bold" type="String" setter="" getter="">
			The font to use for bold text in the editor interface. Must be a resource of a [Font] type such as a [code].ttf[/code] or [code].otf[/code] font file.
		</member>
		<member name="interface/editor/main_font_size" type="int" setter="" getter="">
			The size of the font in the editor interface.
		</member>
		<member name="interface/editor/mouse_extra_buttons_navigate_history" type="bool" setter="" getter="">
			If [code]true[/code], the mouse's additional side buttons will be usable to navigate in the script editor's file history. Set this to [code]false[/code] if you're using the side buttons for other purposes (such as a push-to-talk button in a VoIP program).
		</member>
		<member name="interface/editor/project_manager_screen" type="int" setter="" getter="">
			The preferred monitor to display the project manager.
		</member>
		<member name="interface/editor/save_each_scene_on_quit" type="bool" setter="" getter="">
			If [code]false[/code], the editor will save all scenes when confirming the [b]Save[/b] action when quitting the editor or quitting to the project list. If [code]true[/code], the editor will ask to save each scene individually.
		</member>
		<member name="interface/editor/save_on_focus_loss" type="bool" setter="" getter="">
			If [code]true[/code], scenes and scripts are saved when the editor loses focus. Depending on the work flow, this behavior can be less intrusive than [member text_editor/behavior/files/autosave_interval_secs] or remembering to save manually.
		</member>
		<member name="interface/editor/separate_distraction_mode" type="bool" setter="" getter="">
			If [code]true[/code], the editor's Script tab will have a separate distraction mode setting from the 2D/3D/Game/AssetLib tabs. If [code]false[/code], the distraction-free mode toggle is shared between all tabs.
		</member>
		<member name="interface/editor/show_internal_errors_in_toast_notifications" type="int" setter="" getter="">
			If enabled, displays internal engine errors in toast notifications (toggleable by clicking the "bell" icon at the bottom of the editor). No matter the value of this setting, non-internal engine errors will always be visible in toast notifications.
			The default [b]Auto[/b] value will only enable this if the editor was compiled with the [code]dev_build=yes[/code] SCons option (the default is [code]dev_build=no[/code]).
		</member>
		<member name="interface/editor/show_update_spinner" type="int" setter="" getter="">
			If enabled, displays an icon in the top-right corner of the editor that spins when the editor redraws a frame. This can be used to diagnose situations where the engine is constantly redrawing, which should be avoided as this increases CPU and GPU utilization for no good reason. To further troubleshoot these situations, start the editor with the [code]--debug-canvas-item-redraw[/code] [url=$DOCS_URL/tutorials/editor/command_line_tutorial.html]command line argument[/url].
			Consider enabling this if you are developing editor plugins to ensure they only make the editor redraw when required.
			The default [b]Auto[/b] value will only enable this if the editor was compiled with the [code]dev_build=yes[/code] SCons option (the default is [code]dev_build=no[/code]).
			[b]Note:[/b] If [member interface/editor/update_continuously] is [code]true[/code], the spinner icon displays in red.
			[b]Note:[/b] If the editor was started with the [code]--debug-canvas-item-redraw[/code] [url=$DOCS_URL/tutorials/editor/command_line_tutorial.html]command line argument[/url], the update spinner will [i]never[/i] display regardless of this setting's value. This is to avoid confusion with what would cause redrawing in real world scenarios.
		</member>
		<member name="interface/editor/single_window_mode" type="bool" setter="" getter="">
			If [code]true[/code], embed modal windows such as docks inside the main editor window. When single-window mode is enabled, tooltips will also be embedded inside the main editor window, which means they can't be displayed outside of the editor window. Single-window mode can be faster as it does not need to create a separate window for every popup and tooltip, which can be a slow operation depending on the operating system and rendering method in use.
			This is equivalent to [member ProjectSettings.display/window/subwindows/embed_subwindows] in the running project, except the setting's value is inverted.
			[b]Note:[/b] To query whether the editor can use multiple windows in an editor plugin, use [method EditorInterface.is_multi_window_enabled] instead of querying the value of this editor setting.
			[b]Note:[/b] If [code]true[/code], game embedding is disabled.
		</member>
		<member name="interface/editor/tablet_driver" type="int" setter="" getter="">
			Overrides the tablet driver used by the editor.
		</member>
		<member name="interface/editor/ui_layout_direction" type="int" setter="" getter="">
			Editor UI default layout direction.
		</member>
		<member name="interface/editor/unfocused_low_processor_mode_sleep_usec" type="int" setter="" getter="">
			When the editor window is unfocused, the amount of sleeping between frames when the low-processor usage mode is enabled (in microseconds). Higher values will result in lower CPU/GPU usage, which can improve battery life on laptops (in addition to improving the running project's performance if the editor has to redraw continuously). However, higher values will result in a less responsive editor. The default value is set to limit the editor to 20 FPS when the editor window is unfocused. See also [member interface/editor/low_processor_mode_sleep_usec].
			[b]Note:[/b] This setting is ignored if [member interface/editor/update_continuously] is [code]true[/code], as enabling that setting disables low-processor mode.
		</member>
		<member name="interface/editor/update_continuously" type="bool" setter="" getter="">
			If [code]true[/code], redraws the editor every frame even if nothing has changed on screen. When this setting is enabled, the update spinner displays in red (see [member interface/editor/show_update_spinner]).
			[b]Warning:[/b] This greatly increases CPU and GPU utilization, leading to increased power usage. This should only be enabled for troubleshooting purposes.
		</member>
		<member name="interface/editor/use_embedded_menu" type="bool" setter="" getter="">
			If [code]true[/code], editor main menu is using embedded [MenuBar] instead of system global menu.
			Specific to the macOS platform.
		</member>
		<member name="interface/editor/use_native_file_dialogs" type="bool" setter="" getter="">
			If [code]true[/code], editor UI uses OS native file/directory selection dialogs.
		</member>
		<member name="interface/editor/vsync_mode" type="int" setter="" getter="">
			Sets the V-Sync mode for the editor. Does not affect the project when run from the editor (this is controlled by [member ProjectSettings.display/window/vsync/vsync_mode]).
			Depending on the platform and used renderer, the engine will fall back to [b]Enabled[/b] if the desired mode is not supported.
			[b]Note:[/b] V-Sync modes other than [b]Enabled[/b] are only supported in the Forward+ and Mobile rendering methods, not Compatibility.
		</member>
		<member name="interface/editors/derive_script_globals_by_name" type="bool" setter="" getter="">
			If [code]true[/code], when extending a script, the global class name of the script is inserted in the script creation dialog, if it exists. If [code]false[/code], the script's file path is always inserted.
		</member>
		<member name="interface/editors/show_scene_tree_root_selection" type="bool" setter="" getter="">
			If [code]true[/code], the Scene dock will display buttons to quickly add a root node to a newly created scene.
		</member>
		<member name="interface/inspector/auto_unfold_foreign_scenes" type="bool" setter="" getter="">
			If [code]true[/code], automatically expands property groups in the Inspector dock when opening a scene that hasn't been opened previously. If [code]false[/code], all groups remain collapsed by default.
		</member>
		<member name="interface/inspector/default_color_picker_mode" type="int" setter="" getter="">
			The default color picker mode to use when opening [ColorPicker]s in the editor. This mode can be temporarily adjusted on the color picker itself.
		</member>
		<member name="interface/inspector/default_color_picker_shape" type="int" setter="" getter="">
			The default color picker shape to use when opening [ColorPicker]s in the editor. This shape can be temporarily adjusted on the color picker itself.
		</member>
		<member name="interface/inspector/default_float_step" type="float" setter="" getter="">
			The floating-point precision to use for properties that don't define an explicit precision step. Lower values allow entering more precise values.
		</member>
		<member name="interface/inspector/default_property_name_style" type="int" setter="" getter="">
			The default property name style to display in the Inspector dock. This style can be temporarily adjusted in the Inspector dock's menu.
			- [b]Raw:[/b] Displays properties in [code]snake_case[/code].
			- [b]Capitalized:[/b] Displays properties capitalized.
			- [b]Localized:[/b] Displays the localized string for the current editor language if a translation is available for the given property. If no translation is available, falls back to [b]Capitalized[/b].
			[b]Note:[/b] To display translated setting names in Project Settings and Editor Settings, use [member interface/editor/localize_settings] instead.
		</member>
		<member name="interface/inspector/delimitate_all_container_and_resources" type="bool" setter="" getter="">
			If [code]true[/code], add a margin around Array, Dictionary, and Resource Editors that are not already colored.
			[b]Note:[/b] If [member interface/inspector/nested_color_mode] is set to [b]Containers &amp; Resources[/b] this parameter will have no effect since those editors will already be colored.
		</member>
		<member name="interface/inspector/disable_folding" type="bool" setter="" getter="">
			If [code]true[/code], forces all property groups to be expanded in the Inspector dock and prevents collapsing them.
		</member>
		<member name="interface/inspector/float_drag_speed" type="float" setter="" getter="">
			Base speed for increasing/decreasing float values by dragging them in the inspector.
		</member>
		<member name="interface/inspector/horizontal_vector2_editing" type="bool" setter="" getter="">
			If [code]true[/code], [Vector2] and [Vector2i] properties are shown on a single line in the inspector instead of two lines. This is overall more compact, but it can be harder to view and edit large values without expanding the inspector horizontally.
		</member>
		<member name="interface/inspector/horizontal_vector_types_editing" type="bool" setter="" getter="">
			If [code]true[/code], [Vector3], [Vector3i], [Vector4], [Vector4i], [Rect2], [Rect2i], [Plane], and [Quaternion] properties are shown on a single line in the inspector instead of multiple lines. This is overall more compact, but it can be harder to view and edit large values without expanding the inspector horizontally.
		</member>
		<member name="interface/inspector/max_array_dictionary_items_per_page" type="int" setter="" getter="">
			The number of [Array] or [Dictionary] items to display on each "page" in the inspector. Higher values allow viewing more values per page, but take more time to load. This increased load time is noticeable when selecting nodes that have array or dictionary properties in the editor.
		</member>
		<member name="interface/inspector/nested_color_mode" type="int" setter="" getter="">
			Control which property editors are colored when they are opened.
			- [b]Containers &amp; Resources:[/b] Color all Array, Dictionary, and Resource Editors.
			- [b]Resources:[/b] Color all Resource Editors.
			- [b]External Resources:[/b] Color Resource Editors that edits an external resource.
		</member>
		<member name="interface/inspector/open_resources_in_current_inspector" type="bool" setter="" getter="">
			If [code]true[/code], subresources can be edited in the current inspector view. If the resource type is defined in [member interface/inspector/resources_to_open_in_new_inspector] or if this setting is [code]false[/code], attempting to edit a subresource always opens a new inspector view.
		</member>
		<member name="interface/inspector/resources_to_open_in_new_inspector" type="PackedStringArray" setter="" getter="">
			List of resources that should always be opened in a new inspector view, even if [member interface/inspector/open_resources_in_current_inspector] is [code]true[/code].
		</member>
		<member name="interface/inspector/show_low_level_opentype_features" type="bool" setter="" getter="">
			If [code]true[/code], display OpenType features marked as [code]hidden[/code] by the font file in the [Font] editor.
		</member>
		<member name="interface/multi_window/enable" type="bool" setter="" getter="">
			If [code]true[/code], multiple window support in editor is enabled. The following panels can become dedicated windows (i.e. made floating): Docks, Script editor, Shader editor, and Game Workspace.
			[b]Note:[/b] When [member interface/editor/single_window_mode] is [code]true[/code], the multi window support is always disabled.
			[b]Note:[/b] To query whether the editor can use multiple windows in an editor plugin, use [method EditorInterface.is_multi_window_enabled] instead of querying the value of this editor setting.
		</member>
		<member name="interface/multi_window/maximize_window" type="bool" setter="" getter="">
			If [code]true[/code], when panels are made floating they will be maximized.
			If [code]false[/code], when panels are made floating their position and size will match the ones when they are attached (excluding window border) to the editor window.
		</member>
		<member name="interface/multi_window/restore_windows_on_load" type="bool" setter="" getter="">
			If [code]true[/code], the floating panel position, size, and screen will be saved on editor exit. On next launch the panels that were floating will be made floating in the saved positions, sizes and screens, if possible.
		</member>
		<member name="interface/scene_tabs/display_close_button" type="int" setter="" getter="">
			Controls when the Close (X) button is displayed on scene tabs at the top of the editor.
		</member>
		<member name="interface/scene_tabs/maximum_width" type="int" setter="" getter="">
			The maximum width of each scene tab at the top editor (in pixels).
		</member>
		<member name="interface/scene_tabs/restore_scenes_on_load" type="bool" setter="" getter="">
			If [code]true[/code], when a project is loaded, restores scenes that were opened on the last editor session.
			[b]Note:[/b] With many opened scenes, the editor may take longer to become usable. If starting the editor quickly is necessary, consider setting this to [code]false[/code].
		</member>
		<member name="interface/scene_tabs/show_script_button" type="bool" setter="" getter="">
			If [code]true[/code], show a button next to each scene tab that opens the scene's "dominant" script when clicked. The "dominant" script is the one that is at the highest level in the scene's hierarchy.
		</member>
		<member name="interface/scene_tabs/show_thumbnail_on_hover" type="bool" setter="" getter="">
			If [code]true[/code], display an automatically-generated thumbnail when hovering scene tabs with the mouse. Scene thumbnails are generated when saving the scene.
		</member>
		<member name="interface/theme/accent_color" type="Color" setter="" getter="">
			The color to use for "highlighted" user interface elements in the editor (pressed and hovered items).
		</member>
		<member name="interface/theme/additional_spacing" type="int" setter="" getter="">
			The extra spacing to add to various GUI elements in the editor (in pixels). Increasing this value is useful to improve usability on touch screens, at the cost of reducing the amount of usable screen real estate.
			See also [member interface/theme/spacing_preset].
		</member>
		<member name="interface/theme/base_color" type="Color" setter="" getter="">
			The base color to use for user interface elements in the editor. Secondary colors (such as darker/lighter variants) are derived from this color.
		</member>
		<member name="interface/theme/base_spacing" type="int" setter="" getter="">
			The base spacing used by various GUI elements in the editor (in pixels). See also [member interface/theme/spacing_preset].
		</member>
		<member name="interface/theme/border_size" type="int" setter="" getter="">
			The border size to use for interface elements (in pixels).
		</member>
		<member name="interface/theme/contrast" type="float" setter="" getter="">
			The contrast factor to use when deriving the editor theme's base color (see [member interface/theme/base_color]). When using a positive values, the derived colors will be [i]darker[/i] than the base color. This contrast factor can be set to a negative value, which will make the derived colors [i]brighter[/i] than the base color. Negative contrast rates often look better for light themes.
		</member>
		<member name="interface/theme/corner_radius" type="int" setter="" getter="">
			The corner radius to use for interface elements (in pixels). [code]0[/code] is square.
		</member>
		<member name="interface/theme/custom_theme" type="String" setter="" getter="">
			The custom theme resource to use for the editor. Must be a Redot theme resource in [code].tres[/code] or [code].res[/code] format.
		</member>
		<member name="interface/theme/draw_extra_borders" type="bool" setter="" getter="">
			If [code]true[/code], draws additional borders around interactive UI elements in the editor. This is automatically enabled when using the [b]Black (OLED)[/b] theme preset, as this theme preset uses a fully black background.
		</member>
		<member name="interface/theme/follow_system_theme" type="bool" setter="" getter="">
			If [code]true[/code], the editor theme preset will attempt to automatically match the system theme.
		</member>
		<member name="interface/theme/icon_and_font_color" type="int" setter="" getter="">
			The icon and font color scheme to use in the editor.
			- [b]Auto[/b] determines the color scheme to use automatically based on [member interface/theme/base_color].
			- [b]Dark[/b] makes fonts and icons dark (suitable for light themes). Icon colors are automatically converted by the editor following the set of rules defined in [url=https://github.com/redot-engine/redot-engine/blob/master/editor/themes/editor_theme_manager.cpp]this file[/url].
			- [b]Light[/b] makes fonts and icons light (suitable for dark themes).
		</member>
		<member name="interface/theme/icon_saturation" type="float" setter="" getter="">
			The saturation to use for editor icons. Higher values result in more vibrant colors.
			[b]Note:[/b] The default editor icon saturation was increased by 30% in Godot 4.0 and later. To get Godot 3.x's icon saturation back, set [member interface/theme/icon_saturation] to [code]0.77[/code].
		</member>
		<member name="interface/theme/preset" type="String" setter="" getter="">
			The editor theme preset to use.
		</member>
		<member name="interface/theme/relationship_line_opacity" type="float" setter="" getter="">
			The opacity to use when drawing relationship lines in the editor's [Tree]-based GUIs (such as the Scene tree dock).
		</member>
		<member name="interface/theme/spacing_preset" type="String" setter="" getter="">
			The editor theme spacing preset to use. See also [member interface/theme/base_spacing] and [member interface/theme/additional_spacing].
		</member>
		<member name="interface/theme/use_system_accent_color" type="bool" setter="" getter="">
			If [code]true[/code], set accent color based on system settings.
			[b]Note:[/b] This setting is only effective on Windows, MacOS, and Android.
		</member>
		<member name="interface/touchscreen/enable_long_press_as_right_click" type="bool" setter="" getter="">
			If [code]true[/code], long press on touchscreen is treated as right click.
			[b]Note:[/b] Defaults to [code]true[/code] on touchscreen devices.
		</member>
		<member name="interface/touchscreen/enable_pan_and_scale_gestures" type="bool" setter="" getter="">
			If [code]true[/code], enable two finger pan and scale gestures on touchscreen devices.
			[b]Note:[/b] Defaults to [code]true[/code] on touchscreen devices.
		</member>
		<member name="interface/touchscreen/enable_touch_actions_panel" type="bool" setter="" getter="">
			If [code]true[/code], enables the TouchActionsPanel to provide easy access to keyboard shortcuts on touchscreen devices.
			[b]Note:[/b] Only available in the Android editor.
		</member>
		<member name="interface/touchscreen/increase_scrollbar_touch_area" type="bool" setter="" getter="">
			If [code]true[/code], increases the scrollbar touch area to improve usability on touchscreen devices.
			[b]Note:[/b] Defaults to [code]true[/code] on touchscreen devices.
		</member>
		<member name="interface/touchscreen/scale_gizmo_handles" type="float" setter="" getter="">
			Specify the multiplier to apply to the scale for the editor gizmo handles to improve usability on touchscreen devices.
			[b]Note:[/b] Defaults to [code]1[/code] on non-touchscreen devices.
		</member>
		<member name="network/connection/check_for_updates" type="int" setter="" getter="">
			Specifies how the engine should check for updates.
			- [b]Disable Update Checks[/b] will block the engine from checking updates (see also [member network/connection/network_mode]).
			- [b]Check Newest Preview[/b] (default for preview versions) will check for the newest available development snapshot.
			- [b]Check Newest Stable[/b] (default for stable versions) will check for the newest available stable version.
			- [b]Check Newest Patch[/b] will check for the latest available stable version, but only within the same minor version. E.g. if your version is [code]4.3.stable[/code], you will be notified about [code]4.3.1.stable[/code], but not [code]4.4.stable[/code].
			All update modes will ignore builds with different major versions (e.g. Redot 4 -&gt; Redot 5).
		</member>
		<member name="network/connection/network_mode" type="int" setter="" getter="">
			Determines whether online features are enabled in the editor, such as the Asset Library or update checks. Disabling these online features helps alleviate privacy concerns by preventing the editor from making HTTP requests to the Redot website or third-party platforms hosting assets from the Asset Library.
		</member>
		<member name="network/debug/remote_host" type="String" setter="" getter="">
			The address to listen to when starting the remote debugger. This can be set to this device's local IP address to allow external clients to connect to the remote debugger (instead of restricting the remote debugger to connections from [code]localhost[/code]).
		</member>
		<member name="network/debug/remote_port" type="int" setter="" getter="">
			The port to listen to when starting the remote debugger. Redot will try to use port numbers above the configured number if the configured number is already taken by another application.
		</member>
		<member name="network/http_proxy/host" type="String" setter="" getter="">
			The host to use to contact the HTTP and HTTPS proxy in the editor (for the asset library and export template downloads). See also [member network/http_proxy/port].
			[b]Note:[/b] Redot currently doesn't automatically use system proxy settings, so you have to enter them manually here if needed.
		</member>
		<member name="network/http_proxy/port" type="int" setter="" getter="">
			The port number to use to contact the HTTP and HTTPS proxy in the editor (for the asset library and export template downloads). See also [member network/http_proxy/host].
			[b]Note:[/b] Redot currently doesn't automatically use system proxy settings, so you have to enter them manually here if needed.
		</member>
		<member name="network/tls/editor_tls_certificates" type="String" setter="" getter="">
			The TLS certificate bundle to use for HTTP requests made within the editor (e.g. from the AssetLib tab). If left empty, the [url=https://github.com/redot-engine/redot-engine/blob/master/thirdparty/certs/ca-certificates.crt]included Mozilla certificate bundle[/url] will be used.
		</member>
		<member name="network/tls/enable_tls_v1.3" type="bool" setter="" getter="">
			If [code]true[/code], enable TLSv1.3 negotiation.
			[b]Note:[/b] Only supported when using Mbed TLS 3.0 or later (Linux distribution packages may be compiled against older system Mbed TLS packages), otherwise the maximum supported TLS version is always TLSv1.2.
		</member>
		<member name="project_manager/default_renderer" type="String" setter="" getter="">
			The renderer type that will be checked off by default when creating a new project. Accepted strings are "forward_plus", "mobile" or "gl_compatibility".
		</member>
		<member name="project_manager/directory_naming_convention" type="int" setter="" getter="">
			Directory naming convention for the project manager. Options are "No convention" (project name is directory name), "kebab-case" (default), "snake_case", "camelCase", "PascalCase", or "Title Case".
		</member>
		<member name="project_manager/sorting_order" type="int" setter="" getter="">
			The sorting order to use in the project manager. When changing the sorting order in the project manager, this setting is set permanently in the editor settings.
		</member>
		<member name="run/auto_save/save_before_running" type="bool" setter="" getter="">
			If [code]true[/code], saves all scenes and scripts automatically before running the project. Setting this to [code]false[/code] prevents the editor from saving if there are no changes which can speed up the project startup slightly, but it makes it possible to run a project that has unsaved changes. (Unsaved changes will not be visible in the running project.)
		</member>
		<member name="run/bottom_panel/action_on_play" type="int" setter="" getter="">
			The action to execute on the bottom panel when running the project.
			[b]Note:[/b] This option won't do anything if the bottom panel switching is locked using the pin button in the corner of the bottom panel.
		</member>
		<member name="run/bottom_panel/action_on_stop" type="int" setter="" getter="">
			The action to execute on the bottom panel when stopping the project.
			[b]Note:[/b] This option won't do anything if the bottom panel switching is locked using the pin button in the corner of the bottom panel.
		</member>
		<member name="run/output/always_clear_output_on_play" type="bool" setter="" getter="">
			If [code]true[/code], the editor will clear the Output panel when running the project.
		</member>
		<member name="run/output/font_size" type="int" setter="" getter="">
			The size of the font in the [b]Output[/b] panel at the bottom of the editor. This setting does not impact the font size of the script editor (see [member interface/editor/code_font_size]).
		</member>
		<member name="run/output/max_lines" type="int" setter="" getter="">
			Maximum number of lines to show at any one time in the Output panel.
		</member>
		<member name="run/platforms/linuxbsd/prefer_wayland" type="bool" setter="" getter="">
			If [code]true[/code], on Linux/BSD, the editor will check for Wayland first instead of X11 (if available).
		</member>
		<member name="run/window_placement/android_window" type="int" setter="" getter="">
			Specifies how the Play window is launched relative to the Android editor.
			- [b]Auto (based on screen size)[/b] (default) will automatically choose how to launch the Play window based on the device and screen metrics. Defaults to [b]Same as Editor[/b] on phones and [b]Side-by-side with Editor[/b] on tablets.
			- [b]Same as Editor[/b] will launch the Play window in the same window as the Editor.
			- [b]Side-by-side with Editor[/b] will launch the Play window side-by-side with the Editor window.
			[b]Note:[/b] Only available in the Android editor.
		</member>
		<member name="run/window_placement/game_embed_mode" type="int" setter="" getter="">
			Overrides game embedding setting for all newly opened projects. If enabled, game embedding settings are not saved.
		</member>
		<member name="run/window_placement/rect" type="int" setter="" getter="">
			The window mode to use to display the project when starting the project from the editor.
			[b]Note:[/b] Game embedding is not available for [b]"Force Maximized"[/b] or [b]"Force Fullscreen"[/b].
		</member>
		<member name="run/window_placement/rect_custom_position" type="Vector2" setter="" getter="">
			The custom position to use when starting the project from the editor (in pixels from the top-left corner). Only effective if [member run/window_placement/rect] is set to [b]Custom Position[/b].
		</member>
		<member name="run/window_placement/screen" type="int" setter="" getter="">
			The monitor to display the project on when starting the project from the editor.
		</member>
		<member name="text_editor/appearance/caret/caret_blink" type="bool" setter="" getter="">
			If [code]true[/code], makes the caret blink according to [member text_editor/appearance/caret/caret_blink_interval]. Disabling this setting can improve battery life on laptops if you spend long amounts of time in the script editor, since it will reduce the frequency at which the editor needs to be redrawn.
		</member>
		<member name="text_editor/appearance/caret/caret_blink_interval" type="float" setter="" getter="">
			The interval at which the caret will blink (in seconds). See also [member text_editor/appearance/caret/caret_blink].
		</member>
		<member name="text_editor/appearance/caret/highlight_all_occurrences" type="bool" setter="" getter="">
			If [code]true[/code], highlights all occurrences of the currently selected text in the script editor. See also [member text_editor/theme/highlighting/word_highlighted_color].
		</member>
		<member name="text_editor/appearance/caret/highlight_current_line" type="bool" setter="" getter="">
			If [code]true[/code], colors the background of the line the caret is currently on with [member text_editor/theme/highlighting/current_line_color].
		</member>
		<member name="text_editor/appearance/caret/type" type="int" setter="" getter="">
			The shape of the caret to use in the script editor. [b]Line[/b] displays a vertical line to the left of the current character, whereas [b]Block[/b] displays an outline over the current character.
		</member>
		<member name="text_editor/appearance/guidelines/line_length_guideline_hard_column" type="int" setter="" getter="">
			The column at which to display a subtle line as a line length guideline for scripts. This should generally be greater than [member text_editor/appearance/guidelines/line_length_guideline_soft_column].
		</member>
		<member name="text_editor/appearance/guidelines/line_length_guideline_soft_column" type="int" setter="" getter="">
			The column at which to display a [i]very[/i] subtle line as a line length guideline for scripts. This should generally be lower than [member text_editor/appearance/guidelines/line_length_guideline_hard_column].
		</member>
		<member name="text_editor/appearance/guidelines/show_line_length_guidelines" type="bool" setter="" getter="">
			If [code]true[/code], displays line length guidelines to help you keep line lengths in check. See also [member text_editor/appearance/guidelines/line_length_guideline_soft_column] and [member text_editor/appearance/guidelines/line_length_guideline_hard_column].
		</member>
		<member name="text_editor/appearance/gutters/highlight_type_safe_lines" type="bool" setter="" getter="">
			If [code]true[/code], highlights type-safe lines by displaying their line number color with [member text_editor/theme/highlighting/safe_line_number_color] instead of [member text_editor/theme/highlighting/line_number_color]. Type-safe lines are lines of code where the type of all variables is known at compile-time. These type-safe lines may run faster thanks to typed instructions.
		</member>
		<member name="text_editor/appearance/gutters/line_numbers_zero_padded" type="bool" setter="" getter="">
			If [code]true[/code], displays line numbers with zero padding (e.g. [code]007[/code] instead of [code]7[/code]).
		</member>
		<member name="text_editor/appearance/gutters/show_info_gutter" type="bool" setter="" getter="">
			If [code]true[/code], displays a gutter at the left containing icons for methods with signal connections and for overridden methods.
		</member>
		<member name="text_editor/appearance/gutters/show_line_numbers" type="bool" setter="" getter="">
			If [code]true[/code], displays line numbers in a gutter at the left.
		</member>
		<member name="text_editor/appearance/lines/autowrap_mode" type="int" setter="" getter="">
			If [member text_editor/appearance/lines/word_wrap] is set to [code]1[/code], sets text wrapping mode. To see how each mode behaves, see [enum TextServer.AutowrapMode].
		</member>
		<member name="text_editor/appearance/lines/code_folding" type="bool" setter="" getter="">
			If [code]true[/code], displays the folding arrows next to indented code sections and allows code folding. If [code]false[/code], hides the folding arrows next to indented code sections and disallows code folding.
		</member>
		<member name="text_editor/appearance/lines/word_wrap" type="int" setter="" getter="">
			If [code]true[/code], wraps long lines over multiple lines to avoid horizontal scrolling. This is a display-only feature; it does not actually insert line breaks in your scripts.
		</member>
		<member name="text_editor/appearance/minimap/minimap_width" type="int" setter="" getter="">
			The width of the minimap in the script editor (in pixels).
		</member>
		<member name="text_editor/appearance/minimap/show_minimap" type="bool" setter="" getter="">
			If [code]true[/code], draws an overview of the script near the scroll bar. The minimap can be left-clicked to scroll directly to a location in an "absolute" manner.
		</member>
		<member name="text_editor/appearance/whitespace/draw_spaces" type="bool" setter="" getter="">
			If [code]true[/code], draws space characters as centered points.
		</member>
		<member name="text_editor/appearance/whitespace/draw_tabs" type="bool" setter="" getter="">
			If [code]true[/code], draws tab characters as chevrons.
		</member>
		<member name="text_editor/appearance/whitespace/line_spacing" type="int" setter="" getter="">
			The space to add between lines (in pixels). Greater line spacing can help improve readability at the cost of displaying fewer lines on screen.
		</member>
		<member name="text_editor/behavior/documentation/enable_tooltips" type="bool" setter="" getter="">
			If [code]true[/code], documentation tooltips will appear when hovering over a symbol.
		</member>
		<member name="text_editor/behavior/files/auto_reload_and_parse_scripts_on_save" type="bool" setter="" getter="">
			If [code]true[/code], tool scripts will be automatically soft-reloaded after they are saved.
		</member>
		<member name="text_editor/behavior/files/auto_reload_scripts_on_external_change" type="bool" setter="" getter="">
			If [code]true[/code], automatically reloads scripts in the editor when they have been modified and saved by external editors.
		</member>
		<member name="text_editor/behavior/files/autosave_interval_secs" type="int" setter="" getter="">
			If set to a value greater than [code]0[/code], automatically saves the current script following the specified interval (in seconds). This can be used to prevent data loss if the editor crashes.
		</member>
		<member name="text_editor/behavior/files/convert_indent_on_save" type="bool" setter="" getter="">
			If [code]true[/code], converts indentation to match the script editor's indentation settings when saving a script. See also [member text_editor/behavior/indent/type].
		</member>
		<member name="text_editor/behavior/files/drop_preload_resources_as_uid" type="bool" setter="" getter="">
			If [code]true[/code], when dropping a [Resource] file to script editor while [kbd]Ctrl[/kbd] is held, the resource will be preloaded with a UID. If [code]false[/code], the resource will be preloaded with a path.
			When you hold [kbd]Ctrl+Shift[/kbd], the behavior is reversed.
		</member>
		<member name="text_editor/behavior/files/open_dominant_script_on_scene_change" type="bool" setter="" getter="">
			If [code]true[/code], opening a scene automatically opens the script attached to the root node, or the topmost node if the root has no script.
		</member>
		<member name="text_editor/behavior/files/restore_scripts_on_load" type="bool" setter="" getter="">
			If [code]true[/code], reopens scripts that were opened in the last session when the editor is reopened on a given project.
		</member>
		<member name="text_editor/behavior/files/trim_final_newlines_on_save" type="bool" setter="" getter="">
			If [code]true[/code], trims all empty newlines after the final newline when saving a script. Final newlines refer to the empty newlines found at the end of files. Since these serve no practical purpose, they can and should be removed to make version control diffs less noisy.
		</member>
		<member name="text_editor/behavior/files/trim_trailing_whitespace_on_save" type="bool" setter="" getter="">
			If [code]true[/code], trims trailing whitespace when saving a script. Trailing whitespace refers to tab and space characters placed at the end of lines. Since these serve no practical purpose, they can and should be removed to make version control diffs less noisy.
		</member>
		<member name="text_editor/behavior/general/empty_selection_clipboard" type="bool" setter="" getter="">
			If [code]true[/code], copying or cutting without a selection is performed on all lines with a caret. Otherwise, copy and cut require a selection.
		</member>
		<member name="text_editor/behavior/indent/auto_indent" type="bool" setter="" getter="">
			If [code]true[/code], automatically indents code when pressing the [kbd]Enter[/kbd] key based on blocks above the new line.
		</member>
		<member name="text_editor/behavior/indent/indent_wrapped_lines" type="bool" setter="" getter="">
			If [code]true[/code], all wrapped lines are indented to the same amount as the unwrapped line.
		</member>
		<member name="text_editor/behavior/indent/size" type="int" setter="" getter="">
			When using tab indentation, determines the length of each tab. When using space indentation, determines how many spaces are inserted when pressing [kbd]Tab[/kbd] and when automatic indentation is performed.
		</member>
		<member name="text_editor/behavior/indent/type" type="int" setter="" getter="">
			The indentation style to use (tabs or spaces).
			[b]Note:[/b] The [url=$DOCS_URL/tutorials/scripting/gdscript/gdscript_styleguide.html]GDScript style guide[/url] recommends using tabs for indentation. It is advised to change this setting only if you need to work on a project that currently uses spaces for indentation.
		</member>
		<member name="text_editor/behavior/navigation/custom_word_separators" type="String" setter="" getter="">
			The characters to consider as word delimiters if [member text_editor/behavior/navigation/use_custom_word_separators] is [code]true[/code]. This is in addition to default characters if [member text_editor/behavior/navigation/use_default_word_separators] is [code]true[/code]. The characters should be defined without separation, for example [code]_♥=[/code].
		</member>
		<member name="text_editor/behavior/navigation/drag_and_drop_selection" type="bool" setter="" getter="">
			If [code]true[/code], allows drag-and-dropping text in the script editor to move text. Disable this if you find yourself accidentally drag-and-dropping text in the script editor.
		</member>
		<member name="text_editor/behavior/navigation/move_caret_on_right_click" type="bool" setter="" getter="">
			If [code]true[/code], the caret will be moved when right-clicking somewhere in the script editor (like when left-clicking or middle-clicking). If [code]false[/code], the caret will only be moved when left-clicking or middle-clicking somewhere.
		</member>
		<member name="text_editor/behavior/navigation/open_script_when_connecting_signal_to_existing_method" type="bool" setter="" getter="">
			If [code]true[/code], opens the script editor when connecting a signal to an existing script method from the Node dock.
		</member>
		<member name="text_editor/behavior/navigation/scroll_past_end_of_file" type="bool" setter="" getter="">
			If [code]true[/code], allows scrolling past the end of the file.
		</member>
		<member name="text_editor/behavior/navigation/smooth_scrolling" type="bool" setter="" getter="">
			If [code]true[/code], enables a smooth scrolling animation when using the mouse wheel to scroll. See [member text_editor/behavior/navigation/v_scroll_speed] for the speed of this animation.
			[b]Note:[/b] [member text_editor/behavior/navigation/smooth_scrolling] currently behaves poorly in projects where [member ProjectSettings.physics/common/physics_ticks_per_second] has been increased significantly from its default value ([code]60[/code]). In this case, it is recommended to disable this setting.
		</member>
		<member name="text_editor/behavior/navigation/stay_in_script_editor_on_node_selected" type="bool" setter="" getter="">
			If [code]true[/code], prevents automatically switching between the Script and 2D/3D screens when selecting a node in the Scene tree dock.
		</member>
		<member name="text_editor/behavior/navigation/use_custom_word_separators" type="bool" setter="" getter="">
			If [code]true[/code], uses the characters in [member text_editor/behavior/navigation/custom_word_separators] as word separators for word navigation and operations. This is in addition to the default characters if [member text_editor/behavior/navigation/use_default_word_separators] is also enabled. Word navigation and operations include double-clicking on a word or holding [kbd]Ctrl[/kbd] ([kbd]Cmd[/kbd] on macOS) while pressing [kbd]left[/kbd], [kbd]right[/kbd], [kbd]backspace[/kbd], or [kbd]delete[/kbd].
		</member>
		<member name="text_editor/behavior/navigation/use_default_word_separators" type="bool" setter="" getter="">
			If [code]true[/code], uses the characters in [code]`!"#$%&amp;'()*+,-./:;&lt;=&gt;?@[\]^`{|}~[/code], the Unicode General Punctuation table, and the Unicode CJK Punctuation table as word separators for word navigation and operations. If [code]false[/code], a subset of these characters are used and does not include the characters [code]&lt;&gt;$~^=+|[/code]. This is in addition to custom characters if [member text_editor/behavior/navigation/use_custom_word_separators] is also enabled. These characters are used to determine where a word stops. Word navigation and operations include double-clicking on a word or holding [kbd]Ctrl[/kbd] ([kbd]Cmd[/kbd] on macOS) while pressing [kbd]left[/kbd], [kbd]right[/kbd], [kbd]backspace[/kbd], or [kbd]delete[/kbd].
		</member>
		<member name="text_editor/behavior/navigation/v_scroll_speed" type="int" setter="" getter="">
			The speed of scrolling in lines per second when [member text_editor/behavior/navigation/smooth_scrolling] is [code]true[/code]. Higher values make the script scroll by faster when using the mouse wheel.
			[b]Note:[/b] You can hold down [kbd]Alt[/kbd] while using the mouse wheel to temporarily scroll 5 times faster.
		</member>
		<member name="text_editor/completion/add_node_path_literals" type="bool" setter="" getter="">
			If [code]true[/code], uses [NodePath] instead of [String] when appropriate for code autocompletion or for drag and dropping object properties into the script editor.
		</member>
		<member name="text_editor/completion/add_string_name_literals" type="bool" setter="" getter="">
			If [code]true[/code], uses [StringName] instead of [String] when appropriate for code autocompletion.
		</member>
		<member name="text_editor/completion/add_type_hints" type="bool" setter="" getter="">
			If [code]true[/code], adds [url=$DOCS_URL/tutorials/scripting/gdscript/static_typing.html]GDScript static typing[/url] hints such as [code]-&gt; void[/code] and [code]: int[/code] when using code autocompletion or when creating onready variables by drag and dropping nodes into the script editor while pressing the [kbd]Ctrl[/kbd] key. If [code]true[/code], newly created scripts will also automatically have type hints added to their method parameters and return types.
		</member>
		<member name="text_editor/completion/auto_brace_complete" type="bool" setter="" getter="">
			If [code]true[/code], automatically inserts the matching closing brace when the opening brace is inserted by typing or autocompletion. Also automatically removes the closing brace when pressing [kbd]Backspace[/kbd] on the opening brace. This includes brackets ([code]()[/code], [code][][/code], [code]{}[/code]), string quotation marks ([code]''[/code], [code]""[/code]), and comments ([code]/**/[/code]) if the language supports it.
		</member>
		<member name="text_editor/completion/code_complete_delay" type="float" setter="" getter="">
			The delay in seconds after which autocompletion suggestions should be displayed when the user stops typing.
		</member>
		<member name="text_editor/completion/code_complete_enabled" type="bool" setter="" getter="">
			If [code]true[/code], code completion will be triggered automatically after [member text_editor/completion/code_complete_delay]. Even if [code]false[/code], code completion can be triggered manually with the [code]ui_text_completion_query[/code] action (by default [kbd]Ctrl + Space[/kbd] or [kbd]Cmd + Space[/kbd] on macOS).
		</member>
		<member name="text_editor/completion/colorize_suggestions" type="bool" setter="" getter="">
			If [code]true[/code] enables the coloring for some items in the autocompletion suggestions, like vector components.
		</member>
		<member name="text_editor/completion/complete_file_paths" type="bool" setter="" getter="">
			If [code]true[/code], provides autocompletion suggestions for file paths in methods such as [code]load()[/code] and [code]preload()[/code].
		</member>
		<member name="text_editor/completion/idle_parse_delay" type="float" setter="" getter="">
			The delay in seconds after which the script editor should check for errors when the user stops typing.
		</member>
		<member name="text_editor/completion/idle_parse_delay_with_errors_found" type="float" setter="" getter="">
			The delay used instead of [member text_editor/completion/idle_parse_delay], when the parser has found errors. A lower value should feel more responsive while fixing code, but may cause notable stuttering and increase CPU usage.
		</member>
		<member name="text_editor/completion/put_callhint_tooltip_below_current_line" type="bool" setter="" getter="">
			If [code]true[/code], the code completion tooltip will appear below the current line unless there is no space on screen below the current line. If [code]false[/code], the code completion tooltip will appear above the current line.
		</member>
		<member name="text_editor/completion/use_single_quotes" type="bool" setter="" getter="">
			If [code]true[/code], performs string autocompletion with single quotes. If [code]false[/code], performs string autocompletion with double quotes (which matches the [url=$DOCS_URL/tutorials/scripting/gdscript/gdscript_styleguide.html]GDScript style guide[/url]).
		</member>
		<member name="text_editor/external/exec_flags" type="String" setter="" getter="">
			The command-line arguments to pass to the external text editor that is run when [member text_editor/external/use_external_editor] is [code]true[/code]. See also [member text_editor/external/exec_path].
		</member>
		<member name="text_editor/external/exec_path" type="String" setter="" getter="">
			The path to the text editor executable used to edit text files if [member text_editor/external/use_external_editor] is [code]true[/code].
		</member>
		<member name="text_editor/external/use_external_editor" type="bool" setter="" getter="">
			If [code]true[/code], uses an external editor instead of the built-in Script Editor. See also [member text_editor/external/exec_path] and [member text_editor/external/exec_flags].
		</member>
		<member name="text_editor/help/class_reference_examples" type="int" setter="" getter="">
			Controls which multi-line code blocks should be displayed in the editor help. This setting does not affect single-line code literals in the editor help.
		</member>
		<member name="text_editor/help/help_font_size" type="int" setter="" getter="">
			The font size to use for the editor help (built-in class reference).
		</member>
		<member name="text_editor/help/help_source_font_size" type="int" setter="" getter="">
			The font size to use for code samples in the editor help (built-in class reference).
		</member>
		<member name="text_editor/help/help_title_font_size" type="int" setter="" getter="">
			The font size to use for headings in the editor help (built-in class reference).
		</member>
		<member name="text_editor/help/show_help_index" type="bool" setter="" getter="">
			If [code]true[/code], displays a table of contents at the left of the editor help (at the location where the members overview would appear when editing a script).
		</member>
		<member name="text_editor/help/sort_functions_alphabetically" type="bool" setter="" getter="">
			If [code]true[/code], the script's method list in the Script Editor is sorted alphabetically.
		</member>
		<member name="text_editor/script_list/group_help_pages" type="bool" setter="" getter="">
			If [code]true[/code], class reference pages are grouped together at the bottom of the Script Editor's script list.
		</member>
		<member name="text_editor/script_list/highlight_scene_scripts" type="bool" setter="" getter="">
			If [code]true[/code], the scripts that are used by the current scene are highlighted in the Script Editor's script list.
		</member>
		<member name="text_editor/script_list/list_script_names_as" type="int" setter="" getter="">
			Specifies how script paths should be displayed in Script Editor's script list. If using the "Name" option and some scripts share the same file name, more parts of their paths are revealed to avoid conflicts.
		</member>
		<member name="text_editor/script_list/script_temperature_enabled" type="bool" setter="" getter="">
			If [code]true[/code], the names of recently opened scripts in the Script Editor are highlighted with the accent color, with its intensity based on how recently they were opened.
		</member>
		<member name="text_editor/script_list/script_temperature_history_size" type="int" setter="" getter="">
			How many script names can be highlighted at most, if [member text_editor/script_list/script_temperature_enabled] is [code]true[/code]. Scripts older than this value use the default font color.
		</member>
		<member name="text_editor/script_list/show_members_overview" type="bool" setter="" getter="">
			If [code]true[/code], displays an overview of the current script's member variables and functions at the left of the script editor. See also [member text_editor/script_list/sort_members_outline_alphabetically].
		</member>
		<member name="text_editor/script_list/sort_members_outline_alphabetically" type="bool" setter="" getter="">
			If [code]true[/code], sorts the members outline (located at the left of the script editor) using alphabetical order. If [code]false[/code], sorts the members outline depending on the order in which members are found in the script.
			[b]Note:[/b] Only effective if [member text_editor/script_list/show_members_overview] is [code]true[/code].
		</member>
		<member name="text_editor/script_list/sort_scripts_by" type="int" setter="" getter="">
			Specifies sorting used for Script Editor's open script list.
		</member>
		<member name="text_editor/theme/color_theme" type="String" setter="" getter="">
			The syntax theme to use in the script editor.
			You can save your own syntax theme from your current settings by using [b]File &gt; Theme &gt; Save As...[/b] at the top of the script editor. The syntax theme will then be available locally in the list of color themes.
			You can find additional syntax themes to install in the [url=https://github.com/godotengine/godot-syntax-themes]godot-syntax-themes[/url] repository.
		</member>
		<member name="text_editor/theme/highlighting/background_color" type="Color" setter="" getter="">
			The script editor's background color. If set to a translucent color, the editor theme's base color will be visible behind.
		</member>
		<member name="text_editor/theme/highlighting/base_type_color" type="Color" setter="" getter="">
			The script editor's base type color (used for types like [Vector2], [Vector3], [Color], ...).
		</member>
		<member name="text_editor/theme/highlighting/bookmark_color" type="Color" setter="" getter="">
			The script editor's bookmark icon color (displayed in the gutter).
		</member>
		<member name="text_editor/theme/highlighting/brace_mismatch_color" type="Color" setter="" getter="">
			The script editor's brace mismatch color. Used when the caret is currently on a mismatched brace, parenthesis or bracket character.
		</member>
		<member name="text_editor/theme/highlighting/breakpoint_color" type="Color" setter="" getter="">
			The script editor's breakpoint icon color (displayed in the gutter).
		</member>
		<member name="text_editor/theme/highlighting/caret_background_color" type="Color" setter="" getter="">
			The script editor's caret background color.
			[b]Note:[/b] This setting has no effect as it's currently unused.
		</member>
		<member name="text_editor/theme/highlighting/caret_color" type="Color" setter="" getter="">
			The script editor's caret color.
		</member>
		<member name="text_editor/theme/highlighting/code_folding_color" type="Color" setter="" getter="">
			The script editor's color for the code folding icon (displayed in the gutter).
		</member>
		<member name="text_editor/theme/highlighting/comment_color" type="Color" setter="" getter="">
			The script editor's comment color.
			[b]Note:[/b] In GDScript, unlike Python, multiline strings are not considered to be comments, and will use the string highlighting color instead.
		</member>
		<member name="text_editor/theme/highlighting/completion_background_color" type="Color" setter="" getter="">
			The script editor's autocompletion box background color.
		</member>
		<member name="text_editor/theme/highlighting/completion_existing_color" type="Color" setter="" getter="">
			The script editor's autocompletion box background color to highlight existing characters in the completion results. This should be a translucent color so that [member text_editor/theme/highlighting/completion_selected_color] can be seen behind.
		</member>
		<member name="text_editor/theme/highlighting/completion_font_color" type="Color" setter="" getter="">
			The script editor's autocompletion box text color.
		</member>
		<member name="text_editor/theme/highlighting/completion_scroll_color" type="Color" setter="" getter="">
			The script editor's autocompletion box scroll bar color.
		</member>
		<member name="text_editor/theme/highlighting/completion_scroll_hovered_color" type="Color" setter="" getter="">
			The script editor's autocompletion box scroll bar color when hovered or pressed with the mouse.
		</member>
		<member name="text_editor/theme/highlighting/completion_selected_color" type="Color" setter="" getter="">
			The script editor's autocompletion box background color for the currently selected line.
		</member>
		<member name="text_editor/theme/highlighting/control_flow_keyword_color" type="Color" setter="" getter="">
			The script editor's control flow keyword color (used for keywords like [code]if[/code], [code]for[/code], [code]return[/code], ...).
		</member>
		<member name="text_editor/theme/highlighting/current_line_color" type="Color" setter="" getter="">
			The script editor's background color for the line the caret is currently on. This should be set to a translucent color so that it can display on top of other line color modifiers such as [member text_editor/theme/highlighting/mark_color].
		</member>
		<member name="text_editor/theme/highlighting/doc_comment_color" type="Color" setter="" getter="">
			The script editor's documentation comment color. In GDScript, this is used for comments starting with [code]##[/code]. In C#, this is used for comments starting with [code]///[/code] or [code]/**[/code].
		</member>
		<member name="text_editor/theme/highlighting/engine_type_color" type="Color" setter="" getter="">
			The script editor's engine type color ([Object], [Mesh], [Node], ...).
		</member>
		<member name="text_editor/theme/highlighting/executing_line_color" type="Color" setter="" getter="">
			The script editor's color for the debugger's executing line icon (displayed in the gutter).
		</member>
		<member name="text_editor/theme/highlighting/folded_code_region_color" type="Color" setter="" getter="">
			The script editor's background line highlighting color for folded code region.
		</member>
		<member name="text_editor/theme/highlighting/function_color" type="Color" setter="" getter="">
			The script editor's function call color.
			[b]Note:[/b] When using the GDScript syntax highlighter, this is replaced by the function definition color configured in the syntax theme for function definitions (e.g. [code]func _ready():[/code]).
		</member>
		<member name="text_editor/theme/highlighting/keyword_color" type="Color" setter="" getter="">
			The script editor's non-control flow keyword color (used for keywords like [code]var[/code], [code]func[/code], [code]extends[/code], ...).
		</member>
		<member name="text_editor/theme/highlighting/line_length_guideline_color" type="Color" setter="" getter="">
			The script editor's color for the line length guideline. The "hard" line length guideline will be drawn with this color, whereas the "soft" line length guideline will be drawn with half of its opacity.
		</member>
		<member name="text_editor/theme/highlighting/line_number_color" type="Color" setter="" getter="">
			The script editor's color for line numbers. See also [member text_editor/theme/highlighting/safe_line_number_color].
		</member>
		<member name="text_editor/theme/highlighting/mark_color" type="Color" setter="" getter="">
			The script editor's background color for lines with errors. This should be set to a translucent color so that it can display on top of other line color modifiers such as [member text_editor/theme/highlighting/current_line_color].
		</member>
		<member name="text_editor/theme/highlighting/member_variable_color" type="Color" setter="" getter="">
			The script editor's color for member variables on objects (e.g. [code]self.some_property[/code]).
			[b]Note:[/b] This color is not used for local variable declaration and access.
		</member>
		<member name="text_editor/theme/highlighting/number_color" type="Color" setter="" getter="">
			The script editor's color for numbers (integer and floating-point).
		</member>
		<member name="text_editor/theme/highlighting/safe_line_number_color" type="Color" setter="" getter="">
			The script editor's color for type-safe line numbers. See also [member text_editor/theme/highlighting/line_number_color].
			[b]Note:[/b] Only displayed if [member text_editor/appearance/gutters/highlight_type_safe_lines] is [code]true[/code].
		</member>
		<member name="text_editor/theme/highlighting/search_result_border_color" type="Color" setter="" getter="">
			The script editor's color for the border of search results. This border helps bring further attention to the search result. Set this color's opacity to 0 to disable the border.
		</member>
		<member name="text_editor/theme/highlighting/search_result_color" type="Color" setter="" getter="">
			The script editor's background color for search results.
		</member>
		<member name="text_editor/theme/highlighting/selection_color" type="Color" setter="" getter="">
			The script editor's background color for the currently selected text.
		</member>
		<member name="text_editor/theme/highlighting/string_color" type="Color" setter="" getter="">
			The script editor's color for strings (single-line and multi-line).
		</member>
		<member name="text_editor/theme/highlighting/symbol_color" type="Color" setter="" getter="">
			The script editor's color for operators ([code]( ) [ ] { } + - * /[/code], ...).
		</member>
		<member name="text_editor/theme/highlighting/text_color" type="Color" setter="" getter="">
			The script editor's color for text not highlighted by any syntax highlighting rule.
		</member>
		<member name="text_editor/theme/highlighting/text_selected_color" type="Color" setter="" getter="">
			The script editor's background color for text. This should be set to a translucent color so that it can display on top of other line color modifiers such as [member text_editor/theme/highlighting/current_line_color].
		</member>
		<member name="text_editor/theme/highlighting/user_type_color" type="Color" setter="" getter="">
			The script editor's color for user-defined types (using [code]class_name[/code]).
		</member>
		<member name="text_editor/theme/highlighting/warning_color" type="Color" setter="" getter="">
			The script editor's background color for lines with warnings. This should be set to a translucent color so that it can display on top of other line color modifiers such as [member text_editor/theme/highlighting/current_line_color].
		</member>
		<member name="text_editor/theme/highlighting/word_highlighted_color" type="Color" setter="" getter="">
			The script editor's color for words highlighted by selecting them. Only visible if [member text_editor/appearance/caret/highlight_all_occurrences] is [code]true[/code].
		</member>
		<member name="text_editor/theme/line_spacing" type="int" setter="" getter="">
			The vertical line separation used in text editors, in pixels.
		</member>
		<member name="version_control/ssh_private_key_path" type="String" setter="" getter="">
			Path to private SSH key file for the editor's Version Control integration credentials.
		</member>
		<member name="version_control/ssh_public_key_path" type="String" setter="" getter="">
			Path to public SSH key file for the editor's Version Control integration credentials.
		</member>
		<member name="version_control/username" type="String" setter="" getter="">
			Default username for editor's Version Control integration.
		</member>
	</members>
	<signals>
		<signal name="settings_changed">
			<description>
				Emitted after any editor setting has changed.
			</description>
		</signal>
	</signals>
	<constants>
		<constant name="NOTIFICATION_EDITOR_SETTINGS_CHANGED" value="10000">
			Emitted after any editor setting has changed. It's used by various editor plugins to update their visuals on theme changes or logic on configuration changes.
		</constant>
	</constants>
</class><|MERGE_RESOLUTION|>--- conflicted
+++ resolved
@@ -807,13 +807,8 @@
 			[b]Note:[/b] Input accumulation is [i]enabled[/i] by default.
 		</member>
 		<member name="interface/editor/accept_dialog_cancel_ok_buttons" type="int" setter="" getter="">
-<<<<<<< HEAD
 			How to position the Cancel and OK buttons in the editor's [AcceptDialog]s. Different platforms have different standard behaviors for this, which can be overridden using this setting. This is useful if you use Redot both on Windows and macOS/Linux and your Redot muscle memory is stronger than your OS specific one.
-			- [b]Auto[/b] follows the platform convention: Cancel first on macOS and Linux, OK first on Windows.
-=======
-			How to position the Cancel and OK buttons in the editor's [AcceptDialog]s. Different platforms have different standard behaviors for this, which can be overridden using this setting. This is useful if you use Godot both on Windows and macOS/Linux and your Godot muscle memory is stronger than your OS specific one.
 			- [b]Auto[/b] follows the platform convention: OK first on Windows, KDE, and LXQt, Cancel first on macOS and other Linux desktop environments.
->>>>>>> 2d3bdcac
 			- [b]Cancel First[/b] forces the ordering Cancel/OK.
 			- [b]OK First[/b] forces the ordering OK/Cancel.
 		</member>
