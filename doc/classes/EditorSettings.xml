<?xml version="1.0" encoding="UTF-8" ?>
<class name="EditorSettings" inherits="Resource" xmlns:xsi="http://www.w3.org/2001/XMLSchema-instance" xsi:noNamespaceSchemaLocation="../class.xsd">
	<brief_description>
		Object that holds the project-independent editor settings.
	</brief_description>
	<description>
		Object that holds the project-independent editor settings. These settings are generally visible in the [b]Editor &gt; Editor Settings[/b] menu.
		Property names use slash delimiters to distinguish sections. Setting values can be of any [Variant] type. It's recommended to use [code]snake_case[/code] for editor settings to be consistent with the Redot editor itself.
		Accessing the settings can be done using the following methods, such as:
		[codeblocks]
		[gdscript]
		var settings = EditorInterface.get_editor_settings()
		# `settings.set("some/property", 10)` also works as this class overrides `_set()` internally.
		settings.set_setting("some/property", 10)
		# `settings.get("some/property")` also works as this class overrides `_get()` internally.
		settings.get_setting("some/property")
		var list_of_settings = settings.get_property_list()
		[/gdscript]
		[csharp]
		EditorSettings settings = EditorInterface.Singleton.GetEditorSettings();
		// `settings.set("some/property", value)` also works as this class overrides `_set()` internally.
		settings.SetSetting("some/property", Value);
		// `settings.get("some/property", value)` also works as this class overrides `_get()` internally.
		settings.GetSetting("some/property");
		Godot.Collections.Array&lt;Godot.Collections.Dictionary&gt; listOfSettings = settings.GetPropertyList();
		[/csharp]
		[/codeblocks]
		[b]Note:[/b] This class shouldn't be instantiated directly. Instead, access the singleton using [method EditorInterface.get_editor_settings].
	</description>
	<tutorials>
	</tutorials>
	<methods>
		<method name="add_property_info">
			<return type="void" />
			<param index="0" name="info" type="Dictionary" />
			<description>
				Adds a custom property info to a property. The dictionary must contain:
				- [code]name[/code]: [String] (the name of the property)
				- [code]type[/code]: [int] (see [enum Variant.Type])
				- optionally [code]hint[/code]: [int] (see [enum PropertyHint]) and [code]hint_string[/code]: [String]
				[codeblocks]
				[gdscript]
				var settings = EditorInterface.get_editor_settings()
				settings.set("category/property_name", 0)

				var property_info = {
				    "name": "category/property_name",
				    "type": TYPE_INT,
				    "hint": PROPERTY_HINT_ENUM,
				    "hint_string": "one,two,three"
				}

				settings.add_property_info(property_info)
				[/gdscript]
				[csharp]
				var settings = GetEditorInterface().GetEditorSettings();
				settings.Set("category/property_name", 0);

				var propertyInfo = new Godot.Collections.Dictionary
				{
				    {"name", "category/propertyName"},
				    {"type", Variant.Type.Int},
				    {"hint", PropertyHint.Enum},
				    {"hint_string", "one,two,three"}
				};

				settings.AddPropertyInfo(propertyInfo);
				[/csharp]
				[/codeblocks]
			</description>
		</method>
		<method name="check_changed_settings_in_group" qualifiers="const">
			<return type="bool" />
			<param index="0" name="setting_prefix" type="String" />
			<description>
				Checks if any settings with the prefix [param setting_prefix] exist in the set of changed settings. See also [method get_changed_settings].
			</description>
		</method>
		<method name="erase">
			<return type="void" />
			<param index="0" name="property" type="String" />
			<description>
				Erases the setting whose name is specified by [param property].
			</description>
		</method>
		<method name="get_changed_settings" qualifiers="const">
			<return type="PackedStringArray" />
			<description>
				Gets an array of the settings which have been changed since the last save. Note that internally [code]changed_settings[/code] is cleared after a successful save, so generally the most appropriate place to use this method is when processing [constant NOTIFICATION_EDITOR_SETTINGS_CHANGED].
			</description>
		</method>
		<method name="get_favorites" qualifiers="const">
			<return type="PackedStringArray" />
			<description>
				Returns the list of favorite files and directories for this project.
			</description>
		</method>
		<method name="get_project_metadata" qualifiers="const">
			<return type="Variant" />
			<param index="0" name="section" type="String" />
			<param index="1" name="key" type="String" />
			<param index="2" name="default" type="Variant" default="null" />
			<description>
				Returns project-specific metadata for the [param section] and [param key] specified. If the metadata doesn't exist, [param default] will be returned instead. See also [method set_project_metadata].
			</description>
		</method>
		<method name="get_recent_dirs" qualifiers="const">
			<return type="PackedStringArray" />
			<description>
				Returns the list of recently visited folders in the file dialog for this project.
			</description>
		</method>
		<method name="get_setting" qualifiers="const">
			<return type="Variant" />
			<param index="0" name="name" type="String" />
			<description>
				Returns the value of the setting specified by [param name]. This is equivalent to using [method Object.get] on the EditorSettings instance.
			</description>
		</method>
		<method name="has_setting" qualifiers="const">
			<return type="bool" />
			<param index="0" name="name" type="String" />
			<description>
				Returns [code]true[/code] if the setting specified by [param name] exists, [code]false[/code] otherwise.
			</description>
		</method>
		<method name="mark_setting_changed">
			<return type="void" />
			<param index="0" name="setting" type="String" />
			<description>
				Marks the passed editor setting as being changed, see [method get_changed_settings]. Only settings which exist (see [method has_setting]) will be accepted.
			</description>
		</method>
		<method name="set_builtin_action_override">
			<return type="void" />
			<param index="0" name="name" type="String" />
			<param index="1" name="actions_list" type="InputEvent[]" />
			<description>
				Overrides the built-in editor action [param name] with the input actions defined in [param actions_list].
			</description>
		</method>
		<method name="set_favorites">
			<return type="void" />
			<param index="0" name="dirs" type="PackedStringArray" />
			<description>
				Sets the list of favorite files and directories for this project.
			</description>
		</method>
		<method name="set_initial_value">
			<return type="void" />
			<param index="0" name="name" type="StringName" />
			<param index="1" name="value" type="Variant" />
			<param index="2" name="update_current" type="bool" />
			<description>
				Sets the initial value of the setting specified by [param name] to [param value]. This is used to provide a value for the Revert button in the Editor Settings. If [param update_current] is [code]true[/code], the setting is reset to [param value] as well.
			</description>
		</method>
		<method name="set_project_metadata">
			<return type="void" />
			<param index="0" name="section" type="String" />
			<param index="1" name="key" type="String" />
			<param index="2" name="data" type="Variant" />
			<description>
				Sets project-specific metadata with the [param section], [param key] and [param data] specified. This metadata is stored outside the project folder and therefore won't be checked into version control. See also [method get_project_metadata].
			</description>
		</method>
		<method name="set_recent_dirs">
			<return type="void" />
			<param index="0" name="dirs" type="PackedStringArray" />
			<description>
				Sets the list of recently visited folders in the file dialog for this project.
			</description>
		</method>
		<method name="set_setting">
			<return type="void" />
			<param index="0" name="name" type="String" />
			<param index="1" name="value" type="Variant" />
			<description>
				Sets the [param value] of the setting specified by [param name]. This is equivalent to using [method Object.set] on the EditorSettings instance.
			</description>
		</method>
	</methods>
	<members>
		<member name="asset_library/use_threads" type="bool" setter="" getter="">
			If [code]true[/code], the Asset Library uses multiple threads for its HTTP requests. This prevents the Asset Library from blocking the main thread for every loaded asset.
		</member>
		<member name="debugger/auto_switch_to_remote_scene_tree" type="bool" setter="" getter="">
			If [code]true[/code], automatically switches to the [b]Remote[/b] scene tree when running the project from the editor. If [code]false[/code], stays on the [b]Local[/b] scene tree when running the project from the editor.
			[b]Warning:[/b] Enabling this setting can cause stuttering when running a project with a large amount of nodes (typically a few thousands of nodes or more), even if the editor window isn't focused. This is due to the remote scene tree being updated every second regardless of whether the editor is focused.
		</member>
		<member name="debugger/profile_native_calls" type="bool" setter="" getter="">
			If [code]true[/code], enables collection of profiling data from non-GDScript Redot functions, such as engine class methods. Enabling this slows execution while profiling further.
		</member>
		<member name="debugger/profiler_frame_history_size" type="int" setter="" getter="">
			The size of the profiler's frame history. The default value (3600) allows seeing up to 60 seconds of profiling if the project renders at a constant 60 FPS. Higher values allow viewing longer periods of profiling in the graphs, especially when the project is running at high framerates.
		</member>
		<member name="debugger/profiler_frame_max_functions" type="int" setter="" getter="">
			The maximum number of script functions that can be displayed per frame in the profiler. If there are more script functions called in a given profiler frame, these functions will be discarded from the profiling results entirely.
			[b]Note:[/b] This setting is only read when the profiler is first started, so changing it during profiling will have no effect.
		</member>
		<member name="debugger/profiler_target_fps" type="int" setter="" getter="">
			The target frame rate shown in the visual profiler graph, in frames per second.
		</member>
		<member name="debugger/remote_inspect_refresh_interval" type="float" setter="" getter="">
			The refresh interval for the remote inspector's properties (in seconds). Lower values are more reactive, but may cause stuttering while the project is running from the editor and the [b]Remote[/b] scene tree is selected in the Scene tree dock.
		</member>
		<member name="debugger/remote_scene_tree_refresh_interval" type="float" setter="" getter="">
			The refresh interval for the remote scene tree (in seconds). Lower values are more reactive, but may cause stuttering while the project is running from the editor and the [b]Remote[/b] scene tree is selected in the Scene tree dock.
		</member>
		<member name="docks/filesystem/always_show_folders" type="bool" setter="" getter="">
			If [code]true[/code], displays folders in the FileSystem dock's bottom pane when split mode is enabled. If [code]false[/code], only files will be displayed in the bottom pane. Split mode can be toggled by pressing the icon next to the [code]res://[/code] folder path.
			[b]Note:[/b] This setting has no effect when split mode is disabled (which is the default).
		</member>
		<member name="docks/filesystem/other_file_extensions" type="String" setter="" getter="">
			A comma separated list of unsupported file extensions to show in the FileSystem dock, e.g. [code]"ico,icns"[/code].
		</member>
		<member name="docks/filesystem/textfile_extensions" type="String" setter="" getter="">
			A comma separated list of file extensions to consider as editable text files in the FileSystem dock (by double-clicking on the files), e.g. [code]"txt,md,cfg,ini,log,json,yml,yaml,toml,xml"[/code].
		</member>
		<member name="docks/filesystem/thumbnail_size" type="int" setter="" getter="">
			The thumbnail size to use in the FileSystem dock (in pixels). See also [member filesystem/file_dialog/thumbnail_size].
		</member>
		<member name="docks/property_editor/auto_refresh_interval" type="float" setter="" getter="">
			The refresh interval to use for the Inspector dock's properties. The effect of this setting is mainly noticeable when adjusting gizmos in the 2D/3D editor and looking at the inspector at the same time. Lower values make the inspector refresh more often, but take up more CPU time.
		</member>
		<member name="docks/property_editor/subresource_hue_tint" type="float" setter="" getter="">
			The tint intensity to use for the subresources background in the Inspector dock. The tint is used to distinguish between different subresources in the inspector. Higher values result in a more noticeable background color difference.
		</member>
		<member name="docks/scene_tree/ask_before_deleting_related_animation_tracks" type="bool" setter="" getter="">
			If [code]true[/code], when a node is deleted with animation tracks referencing it, a confirmation dialog appears before the tracks are deleted. The dialog will appear even when using the "Delete (No Confirm)" shortcut.
		</member>
		<member name="docks/scene_tree/ask_before_revoking_unique_name" type="bool" setter="" getter="">
			If [code]true[/code], displays a confirmation dialog after left-clicking the "percent" icon next to a node name in the Scene tree dock. When clicked, this icon revokes the node's scene-unique name, which can impact the behavior of scripts that rely on this scene-unique name due to identifiers not being found anymore.
		</member>
		<member name="docks/scene_tree/auto_expand_to_selected" type="bool" setter="" getter="">
			If [code]true[/code], the scene tree dock will automatically unfold nodes when a node that has folded parents is selected.
		</member>
		<member name="docks/scene_tree/center_node_on_reparent" type="bool" setter="" getter="">
			If [code]true[/code], new node created when reparenting node(s) will be positioned at the average position of the selected node(s).
		</member>
		<member name="docks/scene_tree/start_create_dialog_fully_expanded" type="bool" setter="" getter="">
			If [code]true[/code], the Create dialog (Create New Node/Create New Resource) will start with all its sections expanded. Otherwise, sections will be collapsed until the user starts searching (which will automatically expand sections as needed).
		</member>
		<member name="editors/2d/bone_color1" type="Color" setter="" getter="">
			The "start" stop of the color gradient to use for bones in the 2D skeleton editor.
		</member>
		<member name="editors/2d/bone_color2" type="Color" setter="" getter="">
			The "end" stop of the color gradient to use for bones in the 2D skeleton editor.
		</member>
		<member name="editors/2d/bone_ik_color" type="Color" setter="" getter="">
			The color to use for inverse kinematics-enabled bones in the 2D skeleton editor.
		</member>
		<member name="editors/2d/bone_outline_color" type="Color" setter="" getter="">
			The outline color to use for non-selected bones in the 2D skeleton editor. See also [member editors/2d/bone_selected_color].
		</member>
		<member name="editors/2d/bone_outline_size" type="float" setter="" getter="">
			The outline size in the 2D skeleton editor (in pixels). See also [member editors/2d/bone_width].
			[b]Note:[/b] Changes to this value only apply after modifying a [Bone2D] node in any way, or closing and reopening the scene.
		</member>
		<member name="editors/2d/bone_selected_color" type="Color" setter="" getter="">
			The color to use for selected bones in the 2D skeleton editor. See also [member editors/2d/bone_outline_color].
		</member>
		<member name="editors/2d/bone_width" type="float" setter="" getter="">
			The bone width in the 2D skeleton editor (in pixels). See also [member editors/2d/bone_outline_size].
			[b]Note:[/b] Changes to this value only apply after modifying a [Bone2D] node in any way, or closing and reopening the scene.
		</member>
		<member name="editors/2d/grid_color" type="Color" setter="" getter="">
			The grid color to use in the 2D editor.
		</member>
		<member name="editors/2d/guides_color" type="Color" setter="" getter="">
			The guides color to use in the 2D editor. Guides can be created by dragging the mouse cursor from the rulers.
		</member>
		<member name="editors/2d/smart_snapping_line_color" type="Color" setter="" getter="">
			The color to use when drawing smart snapping lines in the 2D editor. The smart snapping lines will automatically display when moving 2D nodes if smart snapping is enabled in the Snapping Options menu at the top of the 2D editor viewport.
		</member>
		<member name="editors/2d/use_integer_zoom_by_default" type="bool" setter="" getter="">
			If [code]true[/code], the 2D editor will snap to integer zoom values when not holding the [kbd]Alt[/kbd] key. If [code]false[/code], this behavior is swapped.
		</member>
		<member name="editors/2d/viewport_border_color" type="Color" setter="" getter="">
			The color of the viewport border in the 2D editor. This border represents the viewport's size at the base resolution defined in the Project Settings. Objects placed outside this border will not be visible unless a [Camera2D] node is used, or unless the window is resized and the stretch mode is set to [code]disabled[/code].
		</member>
		<member name="editors/2d/zoom_speed_factor" type="float" setter="" getter="">
			The factor to use when zooming in or out in the 2D editor. For example, [code]1.1[/code] will zoom in by 10% with every step. If set to [code]2.0[/code], zooming will only cycle through powers of two.
		</member>
		<member name="editors/3d/default_fov" type="float" setter="" getter="">
			The default camera vertical field of view to use in the 3D editor (in degrees). The camera field of view can be adjusted on a per-scene basis using the [b]View[/b] menu at the top of the 3D editor. If a scene had its camera field of view adjusted using the [b]View[/b] menu, this setting is ignored in the scene in question. This setting is also ignored while a [Camera3D] node is being previewed in the editor.
			[b]Note:[/b] The editor camera always uses the [b]Keep Height[/b] aspect mode.
		</member>
		<member name="editors/3d/default_z_far" type="float" setter="" getter="">
			The default camera far clip distance to use in the 3D editor (in degrees). Higher values make it possible to view objects placed further away from the camera, at the cost of lower precision in the depth buffer (which can result in visible Z-fighting in the distance). The camera far clip distance can be adjusted on a per-scene basis using the [b]View[/b] menu at the top of the 3D editor. If a scene had its camera far clip distance adjusted using the [b]View[/b] menu, this setting is ignored in the scene in question. This setting is also ignored while a [Camera3D] node is being previewed in the editor.
		</member>
		<member name="editors/3d/default_z_near" type="float" setter="" getter="">
			The default camera near clip distance to use in the 3D editor (in degrees). Lower values make it possible to view objects placed closer to the camera, at the cost of lower precision in the depth buffer (which can result in visible Z-fighting in the distance). The camera near clip distance can be adjusted on a per-scene basis using the [b]View[/b] menu at the top of the 3D editor. If a scene had its camera near clip distance adjusted using the [b]View[/b] menu, this setting is ignored in the scene in question. This setting is also ignored while a [Camera3D] node is being previewed in the editor.
		</member>
		<member name="editors/3d/freelook/freelook_activation_modifier" type="int" setter="" getter="">
			The modifier key to use to enable freelook in the 3D editor (on top of pressing the right mouse button).
			[b]Note:[/b] Regardless of this setting, the freelook toggle keyboard shortcut ([kbd]Shift + F[/kbd] by default) is always available.
			[b]Note:[/b] On certain window managers on Linux, the [kbd]Alt[/kbd] key will be intercepted by the window manager when clicking a mouse button at the same time. This means Redot will not see the modifier key as being pressed.
		</member>
		<member name="editors/3d/freelook/freelook_base_speed" type="float" setter="" getter="">
			The base 3D freelook speed in units per second. This can be adjusted by using the mouse wheel while in freelook mode, or by holding down the "fast" or "slow" modifier keys ([kbd]Shift[/kbd] and [kbd]Alt[/kbd] by default, respectively).
		</member>
		<member name="editors/3d/freelook/freelook_inertia" type="float" setter="" getter="">
			The inertia of the 3D freelook camera. Higher values make the camera start and stop slower, which looks smoother but adds latency.
		</member>
		<member name="editors/3d/freelook/freelook_navigation_scheme" type="int" setter="" getter="">
			The navigation scheme to use when freelook is enabled in the 3D editor. Some of the navigation schemes below may be more convenient when designing specific levels in the 3D editor.
			- [b]Default:[/b] The "Freelook Forward", "Freelook Backward", "Freelook Up" and "Freelook Down" keys will move relative to the camera, taking its pitch angle into account for the movement.
			- [b]Partially Axis-Locked:[/b] The "Freelook Forward" and "Freelook Backward" keys will move relative to the camera, taking its pitch angle into account for the movement. The "Freelook Up" and "Freelook Down" keys will move in an "absolute" manner, [i]not[/i] taking the camera's pitch angle into account for the movement.
			- [b]Fully Axis-Locked:[/b] The "Freelook Forward", "Freelook Backward", "Freelook Up" and "Freelook Down" keys will move in an "absolute" manner, [i]not[/i] taking the camera's pitch angle into account for the movement.
			See also [member editors/3d/navigation/navigation_scheme].
		</member>
		<member name="editors/3d/freelook/freelook_sensitivity" type="float" setter="" getter="">
			The mouse sensitivity to use while freelook mode is active in the 3D editor. See also [member editors/3d/navigation_feel/orbit_sensitivity].
		</member>
		<member name="editors/3d/freelook/freelook_speed_zoom_link" type="bool" setter="" getter="">
			If [code]true[/code], freelook speed is linked to the zoom value used in the camera orbit mode in the 3D editor.
		</member>
		<member name="editors/3d/grid_division_level_bias" type="float" setter="" getter="">
			The grid division bias to use in the 3D editor. Negative values will cause small grid divisions to appear earlier, whereas positive values will cause small grid divisions to appear later.
		</member>
		<member name="editors/3d/grid_division_level_max" type="int" setter="" getter="">
			The largest grid division to use in the 3D editor. Together with [member editors/3d/primary_grid_steps], this determines how large the grid divisions can be. The grid divisions will not be able to get larger than [code]primary_grid_steps ^ grid_division_level_max[/code] units. By default, when [member editors/3d/primary_grid_steps] is [code]8[/code], this means grid divisions cannot get larger than [code]64[/code] units each (so primary grid lines are [code]512[/code] units apart), no matter how far away the camera is from the grid.
		</member>
		<member name="editors/3d/grid_division_level_min" type="int" setter="" getter="">
			The smallest grid division to use in the 3D editor. Together with [member editors/3d/primary_grid_steps], this determines how small the grid divisions can be. The grid divisions will not be able to get smaller than [code]primary_grid_steps ^ grid_division_level_min[/code] units. By default, this means grid divisions cannot get smaller than 1 unit each, no matter how close the camera is from the grid.
		</member>
		<member name="editors/3d/grid_size" type="int" setter="" getter="">
			The grid size in units. Higher values prevent the grid from appearing "cut off" at certain angles, but make the grid more demanding to render. Depending on the camera's position, the grid may not be fully visible since a shader is used to fade it progressively.
		</member>
		<member name="editors/3d/grid_xy_plane" type="bool" setter="" getter="">
			If [code]true[/code], renders the grid on the XY plane in perspective view. This can be useful for 3D side-scrolling games.
		</member>
		<member name="editors/3d/grid_xz_plane" type="bool" setter="" getter="">
			If [code]true[/code], renders the grid on the XZ plane in perspective view.
		</member>
		<member name="editors/3d/grid_yz_plane" type="bool" setter="" getter="">
			If [code]true[/code], renders the grid on the YZ plane in perspective view. This can be useful for 3D side-scrolling games.
		</member>
		<member name="editors/3d/manipulator_gizmo_opacity" type="float" setter="" getter="">
			Opacity of the default gizmo for moving, rotating, and scaling 3D nodes.
		</member>
		<member name="editors/3d/manipulator_gizmo_size" type="int" setter="" getter="">
			Size of the default gizmo for moving, rotating, and scaling 3D nodes.
		</member>
		<member name="editors/3d/navigation/emulate_3_button_mouse" type="bool" setter="" getter="">
			If [code]true[/code], enables 3-button mouse emulation mode. This is useful on laptops when using a trackpad.
			When 3-button mouse emulation mode is enabled, the pan, zoom and orbit modifiers can always be used in the 3D editor viewport, even when not holding down any mouse button.
		</member>
		<member name="editors/3d/navigation/emulate_numpad" type="bool" setter="" getter="">
			If [code]true[/code], allows using the top row [kbd]0[/kbd]-[kbd]9[/kbd] keys to function as their equivalent numpad keys for 3D editor navigation. This should be enabled on keyboards that have no numeric keypad available.
		</member>
		<member name="editors/3d/navigation/invert_x_axis" type="bool" setter="" getter="">
			If [code]true[/code], invert the horizontal mouse axis when panning or orbiting in the 3D editor. This setting does [i]not[/i] apply to freelook mode.
		</member>
		<member name="editors/3d/navigation/invert_y_axis" type="bool" setter="" getter="">
			If [code]true[/code], invert the vertical mouse axis when panning, orbiting, or using freelook mode in the 3D editor.
		</member>
		<member name="editors/3d/navigation/navigation_scheme" type="int" setter="" getter="">
			The navigation scheme preset to use in the 3D editor. Changing this setting will affect the mouse button and modifier controls used to navigate the 3D editor viewport.
			All schemes can use [kbd]Mouse wheel[/kbd] to zoom.
<<<<<<< HEAD
			- [b]Redot:[/b] [kbd]Middle mouse button[/kbd] to orbit. [kbd]Shift + Middle mouse button[/kbd] to pan. [kbd]Ctrl + Shift + Middle mouse button[/kbd] to zoom.
=======
			- [b]Godot:[/b] [kbd]Middle mouse button[/kbd] to orbit. [kbd]Shift + Middle mouse button[/kbd] to pan. [kbd]Ctrl + Middle mouse button[/kbd] to zoom.
>>>>>>> cb411fa9
			- [b]Maya:[/b] [kbd]Alt + Left mouse button[/kbd] to orbit. [kbd]Middle mouse button[/kbd] to pan, [kbd]Shift + Middle mouse button[/kbd] to pan 10 times faster. [kbd]Alt + Right mouse button[/kbd] to zoom.
			- [b]Modo:[/b] [kbd]Alt + Left mouse button[/kbd] to orbit. [kbd]Alt + Shift + Left mouse button[/kbd] to pan. [kbd]Ctrl + Alt + Left mouse button[/kbd] to zoom.
			See also [member editors/3d/navigation/orbit_mouse_button], [member editors/3d/navigation/pan_mouse_button], [member editors/3d/navigation/zoom_mouse_button], and [member editors/3d/freelook/freelook_navigation_scheme].
			[b]Note:[/b] On certain window managers on Linux, the [kbd]Alt[/kbd] key will be intercepted by the window manager when clicking a mouse button at the same time. This means Redot will not see the modifier key as being pressed.
		</member>
		<member name="editors/3d/navigation/orbit_mouse_button" type="int" setter="" getter="">
			The mouse button that needs to be held down to orbit in the 3D editor viewport.
		</member>
		<member name="editors/3d/navigation/pan_mouse_button" type="int" setter="" getter="">
			The mouse button that needs to be held down to pan in the 3D editor viewport.
		</member>
		<member name="editors/3d/navigation/show_viewport_navigation_gizmo" type="bool" setter="" getter="">
			If [code]true[/code], shows gizmos for moving and rotating the camera in the bottom corners of the 3D editor's viewport. Useful for devices that use touch screen.
		</member>
		<member name="editors/3d/navigation/show_viewport_rotation_gizmo" type="bool" setter="" getter="">
			If [code]true[/code], shows a small orientation gizmo in the top-right corner of the 3D editor's viewports.
		</member>
		<member name="editors/3d/navigation/warped_mouse_panning" type="bool" setter="" getter="">
			If [code]true[/code], warps the mouse around the 3D viewport while panning in the 3D editor. This makes it possible to pan over a large area without having to exit panning and adjust the mouse cursor.
		</member>
		<member name="editors/3d/navigation/zoom_mouse_button" type="int" setter="" getter="">
			The mouse button that needs to be held down to zoom in the 3D editor viewport.
		</member>
		<member name="editors/3d/navigation/zoom_style" type="int" setter="" getter="">
			The mouse cursor movement direction to use when zooming by moving the mouse. This does not affect zooming with the mouse wheel.
		</member>
		<member name="editors/3d/navigation_feel/orbit_inertia" type="float" setter="" getter="">
			The inertia to use when orbiting in the 3D editor. Higher values make the camera start and stop slower, which looks smoother but adds latency.
		</member>
		<member name="editors/3d/navigation_feel/orbit_sensitivity" type="float" setter="" getter="">
			The mouse sensitivity to use when orbiting in the 3D editor. See also [member editors/3d/freelook/freelook_sensitivity].
		</member>
		<member name="editors/3d/navigation_feel/translation_inertia" type="float" setter="" getter="">
			The inertia to use when panning in the 3D editor. Higher values make the camera start and stop slower, which looks smoother but adds latency.
		</member>
		<member name="editors/3d/navigation_feel/zoom_inertia" type="float" setter="" getter="">
			The inertia to use when zooming in the 3D editor. Higher values make the camera start and stop slower, which looks smoother but adds latency.
		</member>
		<member name="editors/3d/primary_grid_color" type="Color" setter="" getter="">
			The color to use for the primary 3D grid. The color's alpha channel affects the grid's opacity.
		</member>
		<member name="editors/3d/primary_grid_steps" type="int" setter="" getter="">
			If set above 0, where a primary grid line should be drawn. By default, primary lines are configured to be more visible than secondary lines. This helps with measurements in the 3D editor. See also [member editors/3d/primary_grid_color] and [member editors/3d/secondary_grid_color].
		</member>
		<member name="editors/3d/secondary_grid_color" type="Color" setter="" getter="">
			The color to use for the secondary 3D grid. This is generally a less visible color than [member editors/3d/primary_grid_color]. The color's alpha channel affects the grid's opacity.
		</member>
		<member name="editors/3d/selection_box_color" type="Color" setter="" getter="">
			The color to use for the selection box that surrounds selected nodes in the 3D editor viewport. The color's alpha channel influences the selection box's opacity.
		</member>
		<member name="editors/3d_gizmos/gizmo_colors/aabb" type="Color" setter="" getter="">
			The color to use for the AABB gizmo that displays the [GeometryInstance3D]'s custom [AABB].
		</member>
		<member name="editors/3d_gizmos/gizmo_colors/camera" type="Color" setter="" getter="">
			The 3D editor gizmo color for [Camera3D]s.
		</member>
		<member name="editors/3d_gizmos/gizmo_colors/csg" type="Color" setter="" getter="">
			The 3D editor gizmo color for CSG nodes (such as [CSGShape3D] or [CSGBox3D]).
		</member>
		<member name="editors/3d_gizmos/gizmo_colors/decal" type="Color" setter="" getter="">
			The 3D editor gizmo color for [Decal] nodes.
		</member>
		<member name="editors/3d_gizmos/gizmo_colors/fog_volume" type="Color" setter="" getter="">
			The 3D editor gizmo color for [FogVolume] nodes.
		</member>
		<member name="editors/3d_gizmos/gizmo_colors/instantiated" type="Color" setter="" getter="">
			The color override to use for 3D editor gizmos if the [Node3D] in question is part of an instantiated scene file (from the perspective of the current scene).
		</member>
		<member name="editors/3d_gizmos/gizmo_colors/joint" type="Color" setter="" getter="">
			The 3D editor gizmo color for [Joint3D]s and [PhysicalBone3D]s.
		</member>
		<member name="editors/3d_gizmos/gizmo_colors/joint_body_a" type="Color" setter="" getter="">
			Color for representing [member Joint3D.node_a] for some [Joint3D] types.
		</member>
		<member name="editors/3d_gizmos/gizmo_colors/joint_body_b" type="Color" setter="" getter="">
			Color for representing [member Joint3D.node_b] for some [Joint3D] types.
		</member>
		<member name="editors/3d_gizmos/gizmo_colors/lightmap_lines" type="Color" setter="" getter="">
			Color of lines displayed in baked [LightmapGI] node's grid.
		</member>
		<member name="editors/3d_gizmos/gizmo_colors/lightprobe_lines" type="Color" setter="" getter="">
			The 3D editor gizmo color used for [LightmapProbe] nodes.
		</member>
		<member name="editors/3d_gizmos/gizmo_colors/occluder" type="Color" setter="" getter="">
			The 3D editor gizmo color used for [OccluderInstance3D] nodes.
		</member>
		<member name="editors/3d_gizmos/gizmo_colors/particle_attractor" type="Color" setter="" getter="">
			The 3D editor gizmo color used for [GPUParticlesAttractor3D] nodes.
		</member>
		<member name="editors/3d_gizmos/gizmo_colors/particle_collision" type="Color" setter="" getter="">
			The 3D editor gizmo color used for [GPUParticlesCollision3D] nodes.
		</member>
		<member name="editors/3d_gizmos/gizmo_colors/particles" type="Color" setter="" getter="">
			The 3D editor gizmo color used for [CPUParticles3D] and [GPUParticles3D] nodes.
		</member>
		<member name="editors/3d_gizmos/gizmo_colors/path_tilt" type="Color" setter="" getter="">
			The 3D editor gizmo color used for [Path3D] tilt circles, which indicate the direction the [Curve3D] is tilted towards.
		</member>
		<member name="editors/3d_gizmos/gizmo_colors/reflection_probe" type="Color" setter="" getter="">
			The 3D editor gizmo color used for [ReflectionProbe] nodes.
		</member>
		<member name="editors/3d_gizmos/gizmo_colors/selected_bone" type="Color" setter="" getter="">
			The 3D editor gizmo color used for the currently selected [Skeleton3D] bone.
		</member>
		<member name="editors/3d_gizmos/gizmo_colors/skeleton" type="Color" setter="" getter="">
			The 3D editor gizmo color used for [Skeleton3D] nodes.
		</member>
		<member name="editors/3d_gizmos/gizmo_colors/stream_player_3d" type="Color" setter="" getter="">
			The 3D editor gizmo color used for [AudioStreamPlayer3D]'s emission angle.
		</member>
		<member name="editors/3d_gizmos/gizmo_colors/visibility_notifier" type="Color" setter="" getter="">
			The 3D editor gizmo color used for [VisibleOnScreenNotifier3D] and [VisibleOnScreenEnabler3D] nodes.
		</member>
		<member name="editors/3d_gizmos/gizmo_colors/voxel_gi" type="Color" setter="" getter="">
			The 3D editor gizmo color used for [VoxelGI] nodes.
		</member>
		<member name="editors/3d_gizmos/gizmo_settings/bone_axis_length" type="float" setter="" getter="">
			The length of [Skeleton3D] bone gizmos in the 3D editor.
		</member>
		<member name="editors/3d_gizmos/gizmo_settings/bone_shape" type="int" setter="" getter="">
			The shape of [Skeleton3D] bone gizmos in the 3D editor. [b]Wire[/b] is a thin line, while [b]Octahedron[/b] is a set of lines that represent a thicker hollow line pointing in a specific direction (similar to most 3D animation software).
		</member>
		<member name="editors/3d_gizmos/gizmo_settings/path3d_tilt_disk_size" type="float" setter="" getter="">
			Size of the disk gizmo displayed when editing [Path3D]'s tilt handles.
		</member>
		<member name="editors/animation/autorename_animation_tracks" type="bool" setter="" getter="">
			If [code]true[/code], automatically updates animation tracks' target paths when renaming or reparenting nodes in the Scene tree dock.
		</member>
		<member name="editors/animation/confirm_insert_track" type="bool" setter="" getter="">
			If [code]true[/code], display a confirmation dialog when adding a new track to an animation by pressing the "key" icon next to a property. Holding Shift will bypass the dialog.
			If [code]false[/code], the behavior is reversed, i.e. the dialog only appears when Shift is held.
		</member>
		<member name="editors/animation/default_create_bezier_tracks" type="bool" setter="" getter="">
			If [code]true[/code], create a Bezier track instead of a standard track when pressing the "key" icon next to a property. Bezier tracks provide more control over animation curves, but are more difficult to adjust quickly.
		</member>
		<member name="editors/animation/default_create_reset_tracks" type="bool" setter="" getter="">
			If [code]true[/code], create a [code]RESET[/code] track when creating a new animation track. This track can be used to restore the animation to a "default" state.
		</member>
		<member name="editors/animation/onion_layers_future_color" type="Color" setter="" getter="">
			The modulate color to use for "future" frames displayed in the animation editor's onion skinning feature.
		</member>
		<member name="editors/animation/onion_layers_past_color" type="Color" setter="" getter="">
			The modulate color to use for "past" frames displayed in the animation editor's onion skinning feature.
		</member>
		<member name="editors/bone_mapper/handle_colors/error" type="Color" setter="" getter="">
		</member>
		<member name="editors/bone_mapper/handle_colors/missing" type="Color" setter="" getter="">
		</member>
		<member name="editors/bone_mapper/handle_colors/set" type="Color" setter="" getter="">
		</member>
		<member name="editors/bone_mapper/handle_colors/unset" type="Color" setter="" getter="">
		</member>
		<member name="editors/grid_map/editor_side" type="int" setter="" getter="">
			Specifies the side of 3D editor's viewport where GridMap's mesh palette will appear.
		</member>
		<member name="editors/grid_map/palette_min_width" type="int" setter="" getter="">
			Minimum width of GridMap's mesh palette side panel.
		</member>
		<member name="editors/grid_map/pick_distance" type="float" setter="" getter="">
			The maximum distance at which tiles can be placed on a GridMap, relative to the camera position (in 3D units).
		</member>
		<member name="editors/grid_map/preview_size" type="int" setter="" getter="">
			Texture size of mesh previews generated for GridMap's MeshLibrary.
		</member>
		<member name="editors/panning/2d_editor_pan_speed" type="int" setter="" getter="">
			The panning speed when using the mouse wheel or touchscreen events in the 2D editor. This setting does not apply to panning by holding down the middle or right mouse buttons.
		</member>
		<member name="editors/panning/2d_editor_panning_scheme" type="int" setter="" getter="">
			Controls whether the mouse wheel scroll zooms or pans in the 2D editor. See also [member editors/panning/sub_editors_panning_scheme] and [member editors/panning/animation_editors_panning_scheme].
		</member>
		<member name="editors/panning/animation_editors_panning_scheme" type="int" setter="" getter="">
			Controls whether the mouse wheel scroll zooms or pans in the animation track and Bezier editors. See also [member editors/panning/2d_editor_panning_scheme] and [member editors/panning/sub_editors_panning_scheme] (which controls the animation blend tree editor's pan behavior).
		</member>
		<member name="editors/panning/simple_panning" type="bool" setter="" getter="">
			If [code]true[/code], allows panning by holding down [kbd]Space[/kbd] in the 2D editor viewport (in addition to panning with the middle or right mouse buttons). If [code]false[/code], the left mouse button must be held down while holding down [kbd]Space[/kbd] to pan in the 2D editor viewport.
		</member>
		<member name="editors/panning/sub_editors_panning_scheme" type="int" setter="" getter="">
			Controls whether the mouse wheel scroll zooms or pans in subeditors. The list of affected subeditors is: animation blend tree editor, [Polygon2D] editor, tileset editor, texture region editor and visual shader editor. See also [member editors/panning/2d_editor_panning_scheme] and [member editors/panning/animation_editors_panning_scheme].
		</member>
		<member name="editors/panning/warped_mouse_panning" type="bool" setter="" getter="">
			If [code]true[/code], warps the mouse around the 2D viewport while panning in the 2D editor. This makes it possible to pan over a large area without having to exit panning and adjust the mouse cursor.
		</member>
		<member name="editors/polygon_editor/auto_bake_delay" type="float" setter="" getter="">
			The delay in seconds until more complex and performance costly polygon editors commit their outlines, e.g. the 2D navigation polygon editor rebakes the navigation mesh polygons. A negative value stops the auto bake.
		</member>
		<member name="editors/polygon_editor/point_grab_radius" type="int" setter="" getter="">
			The radius in which points can be selected in the [Polygon2D] and [CollisionPolygon2D] editors (in pixels). Higher values make it easier to select points quickly, but can make it more difficult to select the expected point when several points are located close to each other.
		</member>
		<member name="editors/polygon_editor/show_previous_outline" type="bool" setter="" getter="">
			If [code]true[/code], displays the polygon's previous shape in the 2D polygon editors with an opaque gray outline. This outline is displayed while dragging a point until the left mouse button is released.
		</member>
		<member name="editors/shader_editor/behavior/files/restore_shaders_on_load" type="bool" setter="" getter="">
			If [code]true[/code], reopens shader files that were open in the shader editor when the project was last closed.
		</member>
		<member name="editors/tiles_editor/display_grid" type="bool" setter="" getter="">
			If [code]true[/code], displays a grid while the TileMap editor is active. See also [member editors/tiles_editor/grid_color].
		</member>
		<member name="editors/tiles_editor/grid_color" type="Color" setter="" getter="">
			The color to use for the TileMap editor's grid.
			[b]Note:[/b] Only effective if [member editors/tiles_editor/display_grid] is [code]true[/code].
		</member>
		<member name="editors/tiles_editor/highlight_selected_layer" type="bool" setter="" getter="">
			Highlight the currently selected TileMapLayer by dimming the other ones in the scene.
		</member>
		<member name="editors/visual_editors/category_colors/color_color" type="Color" setter="" getter="">
			The color of a graph node's header when it belongs to the "Color" category.
		</member>
		<member name="editors/visual_editors/category_colors/conditional_color" type="Color" setter="" getter="">
			The color of a graph node's header when it belongs to the "Conditional" category.
		</member>
		<member name="editors/visual_editors/category_colors/input_color" type="Color" setter="" getter="">
			The color of a graph node's header when it belongs to the "Input" category.
		</member>
		<member name="editors/visual_editors/category_colors/output_color" type="Color" setter="" getter="">
			The color of a graph node's header when it belongs to the "Output" category.
		</member>
		<member name="editors/visual_editors/category_colors/particle_color" type="Color" setter="" getter="">
			The color of a graph node's header when it belongs to the "Particle" category.
		</member>
		<member name="editors/visual_editors/category_colors/scalar_color" type="Color" setter="" getter="">
			The color of a graph node's header when it belongs to the "Scalar" category.
		</member>
		<member name="editors/visual_editors/category_colors/special_color" type="Color" setter="" getter="">
			The color of a graph node's header when it belongs to the "Special" category.
		</member>
		<member name="editors/visual_editors/category_colors/textures_color" type="Color" setter="" getter="">
			The color of a graph node's header when it belongs to the "Textures" category.
		</member>
		<member name="editors/visual_editors/category_colors/transform_color" type="Color" setter="" getter="">
			The color of a graph node's header when it belongs to the "Transform" category.
		</member>
		<member name="editors/visual_editors/category_colors/utility_color" type="Color" setter="" getter="">
			The color of a graph node's header when it belongs to the "Utility" category.
		</member>
		<member name="editors/visual_editors/category_colors/vector_color" type="Color" setter="" getter="">
			The color of a graph node's header when it belongs to the "Vector" category.
		</member>
		<member name="editors/visual_editors/color_theme" type="String" setter="" getter="">
			The color theme to use in the visual shader editor.
		</member>
		<member name="editors/visual_editors/connection_colors/boolean_color" type="Color" setter="" getter="">
			The color of a port/connection of boolean type.
		</member>
		<member name="editors/visual_editors/connection_colors/sampler_color" type="Color" setter="" getter="">
			The color of a port/connection of sampler type.
		</member>
		<member name="editors/visual_editors/connection_colors/scalar_color" type="Color" setter="" getter="">
			The color of a port/connection of scalar type (float, int, unsigned int).
		</member>
		<member name="editors/visual_editors/connection_colors/transform_color" type="Color" setter="" getter="">
			The color of a port/connection of transform type.
		</member>
		<member name="editors/visual_editors/connection_colors/vector2_color" type="Color" setter="" getter="">
			The color of a port/connection of Vector2 type.
		</member>
		<member name="editors/visual_editors/connection_colors/vector3_color" type="Color" setter="" getter="">
			The color of a port/connection of Vector3 type.
		</member>
		<member name="editors/visual_editors/connection_colors/vector4_color" type="Color" setter="" getter="">
			The color of a port/connection of Vector4 type.
		</member>
		<member name="editors/visual_editors/grid_pattern" type="int" setter="" getter="">
			The pattern used for the background grid.
		</member>
		<member name="editors/visual_editors/lines_curvature" type="float" setter="" getter="">
			The curvature to use for connection lines in the visual shader editor. Higher values will make connection lines appear more curved, with values above [code]0.5[/code] resulting in more "angular" turns in the middle of connection lines.
		</member>
		<member name="editors/visual_editors/minimap_opacity" type="float" setter="" getter="">
			The opacity of the minimap displayed in the bottom-right corner of the visual shader editor.
		</member>
		<member name="editors/visual_editors/visual_shader/port_preview_size" type="int" setter="" getter="">
			The size to use for port previews in the visual shader uniforms (toggled by clicking the "eye" icon next to an output). The value is defined in pixels at 100% zoom, and will scale with zoom automatically.
		</member>
		<member name="export/ssh/scp" type="String" setter="" getter="">
			Path to the SCP (secure copy) executable (used for remote deploy to desktop platforms). If left empty, the editor will attempt to run [code]scp[/code] from [code]PATH[/code].
			[b]Note:[/b] SCP is not the same as SFTP. Specifying the SFTP executable here will not work.
		</member>
		<member name="export/ssh/ssh" type="String" setter="" getter="">
			Path to the SSH executable (used for remote deploy to desktop platforms). If left empty, the editor will attempt to run [code]ssh[/code] from [code]PATH[/code].
		</member>
		<member name="filesystem/directories/autoscan_project_path" type="String" setter="" getter="">
			The folder where projects should be scanned for (recursively), in a way similar to the project manager's [b]Scan[/b] button. This can be set to the same value as [member filesystem/directories/default_project_path] for convenience.
			[b]Note:[/b] Setting this path to a folder with very large amounts of files/folders can slow down the project manager startup significantly. To keep the project manager quick to start up, it is recommended to set this value to a folder as "specific" as possible.
		</member>
		<member name="filesystem/directories/default_project_path" type="String" setter="" getter="">
			The folder where new projects should be created by default when clicking the project manager's [b]New Project[/b] button. This can be set to the same value as [member filesystem/directories/autoscan_project_path] for convenience.
		</member>
		<member name="filesystem/external_programs/3d_model_editor" type="String" setter="" getter="">
			The program that opens 3D model scene files when clicking "Open in External Program" option in Filesystem Dock. If not specified, the file will be opened in the system's default program.
		</member>
		<member name="filesystem/external_programs/audio_editor" type="String" setter="" getter="">
			The program that opens audio files when clicking "Open in External Program" option in Filesystem Dock. If not specified, the file will be opened in the system's default program.
		</member>
		<member name="filesystem/external_programs/raster_image_editor" type="String" setter="" getter="">
			The program that opens raster image files when clicking "Open in External Program" option in Filesystem Dock. If not specified, the file will be opened in the system's default program.
		</member>
		<member name="filesystem/external_programs/terminal_emulator" type="String" setter="" getter="">
			The terminal emulator program to use when using [b]Open in Terminal[/b] context menu action in the FileSystem dock. You can enter an absolute path to a program binary, or a path to a program that is present in the [code]PATH[/code] environment variable.
			If left empty, Redot will use the default terminal emulator for the system:
			- [b]Windows:[/b] PowerShell
			- [b]macOS:[/b] Terminal.app
			- [b]Linux:[/b] The first terminal found on the system in this order: gnome-terminal, konsole, xfce4-terminal, lxterminal, kitty, alacritty, urxvt, xterm.
			To use Command Prompt (cmd) instead of PowerShell on Windows, enter [code]cmd[/code] in this field and the correct flags will automatically be used.
			On macOS, make sure to point to the actual program binary located within the [code]Programs/MacOS[/code] folder of the .app bundle, rather than the .app bundle directory.
			If specifying a custom terminal emulator, you may need to override [member filesystem/external_programs/terminal_emulator_flags] so it opens in the correct folder.
		</member>
		<member name="filesystem/external_programs/terminal_emulator_flags" type="String" setter="" getter="">
			The command-line arguments to pass to the terminal emulator that is run when using [b]Open in Terminal[/b] context menu action in the FileSystem dock. See also [member filesystem/external_programs/terminal_emulator].
			If left empty, the default flags are [code]{directory}[/code], which is replaced by the absolute path to the directory that is being opened in the terminal.
			[b]Note:[/b] If the terminal emulator is set to PowerShell, cmd, or Konsole, Redot will automatically prepend arguments to this list, as these terminals require nonstandard arguments to open in the correct folder.
		</member>
		<member name="filesystem/external_programs/vector_image_editor" type="String" setter="" getter="">
			The program that opens vector image files when clicking "Open in External Program" option in Filesystem Dock. If not specified, the file will be opened in the system's default program.
		</member>
		<member name="filesystem/file_dialog/display_mode" type="int" setter="" getter="">
			The display mode to use in the editor's file dialogs.
			- [b]Thumbnails[/b] takes more space, but displays dynamic resource thumbnails, making resources easier to preview without having to open them.
			- [b]List[/b] is more compact but doesn't display dynamic resource thumbnails. Instead, it displays static icons based on the file extension.
		</member>
		<member name="filesystem/file_dialog/show_hidden_files" type="bool" setter="" getter="">
			If [code]true[/code], display hidden files in the editor's file dialogs. Files that have names starting with [code].[/code] are considered hidden (e.g. [code].hidden_file[/code]).
		</member>
		<member name="filesystem/file_dialog/thumbnail_size" type="int" setter="" getter="">
			The thumbnail size to use in the editor's file dialogs (in pixels). See also [member docks/filesystem/thumbnail_size].
		</member>
		<member name="filesystem/file_server/password" type="String" setter="" getter="">
			Password used for file server when exporting project with remote file system.
		</member>
		<member name="filesystem/file_server/port" type="int" setter="" getter="">
			Port used for file server when exporting project with remote file system.
		</member>
		<member name="filesystem/import/blender/blender_path" type="String" setter="" getter="">
			The path to the directory containing the Blender executable used for converting the Blender 3D scene files [code].blend[/code] to glTF 2.0 format during import. Blender 3.0 or later is required.
			To enable this feature for your specific project, use [member ProjectSettings.filesystem/import/blender/enabled].
		</member>
		<member name="filesystem/import/blender/rpc_port" type="int" setter="" getter="">
			The port number used for Remote Procedure Call (RPC) communication with Redot's created process of the blender executable.
			Setting this to 0 effectively disables communication with Redot and the blender process, making performance slower.
		</member>
		<member name="filesystem/import/blender/rpc_server_uptime" type="float" setter="" getter="">
			The maximum idle uptime (in seconds) of the Blender process.
			This prevents Redot from having to create a new process for each import within the given seconds.
		</member>
		<member name="filesystem/import/fbx/fbx2gltf_path" type="String" setter="" getter="">
			The path to the FBX2glTF executable used for converting Autodesk FBX 3D scene files [code].fbx[/code] to glTF 2.0 format during import.
			To enable this feature for your specific project, use [member ProjectSettings.filesystem/import/fbx2gltf/enabled].
		</member>
		<member name="filesystem/on_save/compress_binary_resources" type="bool" setter="" getter="">
			If [code]true[/code], uses lossless compression for binary resources.
		</member>
		<member name="filesystem/on_save/safe_save_on_backup_then_rename" type="bool" setter="" getter="">
			If [code]true[/code], when saving a file, the editor will rename the old file to a different name, save a new file, then only remove the old file once the new file has been saved. This makes loss of data less likely to happen if the editor or operating system exits unexpectedly while saving (e.g. due to a crash or power outage).
			[b]Note:[/b] On Windows, this feature can interact negatively with certain antivirus programs. In this case, you may have to set this to [code]false[/code] to prevent file locking issues.
		</member>
		<member name="filesystem/quick_open_dialog/default_display_mode" type="int" setter="" getter="">
			If set to [code]Adaptive[/code], the dialog opens in list view or grid view depending on the requested type. If set to [code]Last Used[/code], the display mode will always open the way you last used it.
		</member>
		<member name="filesystem/quick_open_dialog/enable_fuzzy_matching" type="bool" setter="" getter="">
			If [code]true[/code], fuzzy matching of search tokens is allowed.
		</member>
		<member name="filesystem/quick_open_dialog/include_addons" type="bool" setter="" getter="">
			If [code]true[/code], results will include files located in the [code]addons[/code] folder.
		</member>
		<member name="filesystem/quick_open_dialog/max_fuzzy_misses" type="int" setter="" getter="">
			The number of allowed missed query characters in a match, if fuzzy matching is enabled. For example, with the default value of 2, [code]foobar[/code] would match [code]foobur[/code] and [code]foob[/code] but not [code]foo[/code].
		</member>
		<member name="filesystem/quick_open_dialog/max_results" type="int" setter="" getter="">
			Maximum number of matches to show in dialog.
		</member>
		<member name="filesystem/quick_open_dialog/show_search_highlight" type="bool" setter="" getter="">
			If [code]true[/code], results will be highlighted with their search matches.
		</member>
		<member name="filesystem/tools/oidn/oidn_denoise_path" type="String" setter="" getter="">
			The path to the directory containing the Open Image Denoise (OIDN) executable, used optionally for denoising lightmaps. It can be downloaded from [url=https://www.openimagedenoise.org/downloads.html]openimagedenoise.org[/url].
			To enable this feature for your specific project, use [member ProjectSettings.rendering/lightmapping/denoising/denoiser].
		</member>
		<member name="input/buffering/agile_event_flushing" type="bool" setter="" getter="">
			If [code]true[/code], input events will be flushed just before every idle and physics frame.
			If [code]false[/code], these events will be flushed only once per process frame, between iterations of the engine.
			Enabling this setting can greatly improve input responsiveness, especially in devices that struggle to run at the project's intended frame rate.
		</member>
		<member name="input/buffering/use_accumulated_input" type="bool" setter="" getter="">
			If [code]true[/code], similar input events sent by the operating system are accumulated. When input accumulation is enabled, all input events generated during a frame will be merged and emitted when the frame is done rendering. Therefore, this limits the number of input method calls per second to the rendering FPS.
			Input accumulation can be disabled to get slightly more precise/reactive input at the cost of increased CPU usage.
			[b]Note:[/b] Input accumulation is [i]enabled[/i] by default.
		</member>
		<member name="interface/editor/accept_dialog_cancel_ok_buttons" type="int" setter="" getter="">
			How to position the Cancel and OK buttons in the editor's [AcceptDialog]s. Different platforms have different standard behaviors for this, which can be overridden using this setting. This is useful if you use Redot both on Windows and macOS/Linux and your Redot muscle memory is stronger than your OS specific one.
			- [b]Auto[/b] follows the platform convention: Cancel first on macOS and Linux, OK first on Windows.
			- [b]Cancel First[/b] forces the ordering Cancel/OK.
			- [b]OK First[/b] forces the ordering OK/Cancel.
		</member>
		<member name="interface/editor/automatically_open_screenshots" type="bool" setter="" getter="">
			If [code]true[/code], automatically opens screenshots with the default program associated to [code].png[/code] files after a screenshot is taken using the [b]Editor &gt; Take Screenshot[/b] action.
		</member>
		<member name="interface/editor/code_font" type="String" setter="" getter="">
			The font to use for the script editor. Must be a resource of a [Font] type such as a [code].ttf[/code] or [code].otf[/code] font file.
		</member>
		<member name="interface/editor/code_font_contextual_ligatures" type="int" setter="" getter="">
			The font ligatures to enable for the currently configured code font. Not all fonts include support for ligatures.
			[b]Note:[/b] The default editor code font ([url=https://www.jetbrains.com/lp/mono/]JetBrains Mono[/url]) has contextual ligatures in its font file.
		</member>
		<member name="interface/editor/code_font_custom_opentype_features" type="String" setter="" getter="">
			List of custom OpenType features to use, if supported by the currently configured code font. Not all fonts include support for custom OpenType features. The string should follow the OpenType specification.
			[b]Note:[/b] The default editor code font ([url=https://www.jetbrains.com/lp/mono/]JetBrains Mono[/url]) has custom OpenType features in its font file, but there is no documented list yet.
		</member>
		<member name="interface/editor/code_font_custom_variations" type="String" setter="" getter="">
			List of alternative characters to use, if supported by the currently configured code font. Not all fonts include support for custom variations. The string should follow the OpenType specification.
			[b]Note:[/b] The default editor code font ([url=https://www.jetbrains.com/lp/mono/]JetBrains Mono[/url]) has alternate characters in its font file, but there is no documented list yet.
		</member>
		<member name="interface/editor/code_font_size" type="int" setter="" getter="">
			The size of the font in the script editor. This setting does not impact the font size of the Output panel (see [member run/output/font_size]).
		</member>
		<member name="interface/editor/custom_display_scale" type="float" setter="" getter="">
			The custom editor scale factor to use. This can be used for displays with very high DPI where a scale factor of 200% is not sufficient.
			[b]Note:[/b] Only effective if [member interface/editor/display_scale] is set to [b]Custom[/b].
		</member>
		<member name="interface/editor/display_scale" type="int" setter="" getter="">
			The display scale factor to use for the editor interface. Higher values are more suited to hiDPI/Retina displays.
			If set to [b]Auto[/b], the editor scale is automatically determined based on the screen resolution and reported display DPI. This heuristic is not always ideal, which means you can get better results by setting the editor scale manually.
			If set to [b]Custom[/b], the scaling value in [member interface/editor/custom_display_scale] will be used.
		</member>
		<member name="interface/editor/dock_tab_style" type="int" setter="" getter="">
			Tab style of editor docks.
		</member>
		<member name="interface/editor/editor_language" type="String" setter="" getter="">
			The language to use for the editor interface.
			Translations are provided by the community. If you spot a mistake, [url=$DOCS_URL/contributing/documentation/editor_and_docs_localization.html]contribute to editor translations on Weblate![/url]
		</member>
		<member name="interface/editor/editor_screen" type="int" setter="" getter="">
			The preferred monitor to display the editor. If [b]Auto[/b], the editor will remember the last screen it was displayed on across restarts.
		</member>
		<member name="interface/editor/expand_to_title" type="bool" setter="" getter="">
			Expanding main editor window content to the title, if supported by [DisplayServer]. See [constant DisplayServer.WINDOW_FLAG_EXTEND_TO_TITLE].
			Specific to the macOS platform.
		</member>
		<member name="interface/editor/font_allow_msdf" type="bool" setter="" getter="">
			If set to [code]true[/code], MSDF font rendering will be used for the visual shader graph editor. You may need to set this to [code]false[/code] when using a custom main font, as some fonts will look broken due to the use of self-intersecting outlines in their font data. Downloading the font from the font maker's official website as opposed to a service like Google Fonts can help resolve this issue.
		</member>
		<member name="interface/editor/font_antialiasing" type="int" setter="" getter="">
			FreeType's font anti-aliasing mode used to render the editor fonts. Most fonts are not designed to look good with anti-aliasing disabled, so it's recommended to leave this enabled unless you're using a pixel art font.
		</member>
		<member name="interface/editor/font_disable_embedded_bitmaps" type="bool" setter="" getter="">
			If set to [code]true[/code], embedded font bitmap loading is disabled (bitmap-only and color fonts ignore this property).
		</member>
		<member name="interface/editor/font_hinting" type="int" setter="" getter="">
			The font hinting mode to use for the editor fonts. FreeType supports the following font hinting modes:
			- [b]None:[/b] Don't use font hinting when rasterizing the font. This results in a smooth font, but it can look blurry.
			- [b]Light:[/b] Use hinting on the X axis only. This is a compromise between font sharpness and smoothness.
			- [b]Normal:[/b] Use hinting on both X and Y axes. This results in a sharp font, but it doesn't look very smooth.
			If set to [b]Auto[/b], the font hinting mode will be set to match the current operating system in use. This means the [b]Light[/b] hinting mode will be used on Windows and Linux, and the [b]None[/b] hinting mode will be used on macOS.
		</member>
		<member name="interface/editor/font_subpixel_positioning" type="int" setter="" getter="">
			The subpixel positioning mode to use when rendering editor font glyphs. This affects both the main and code fonts. [b]Disabled[/b] is the fastest to render and uses the least memory. [b]Auto[/b] only uses subpixel positioning for small font sizes (where the benefit is the most noticeable). [b]One Half of a Pixel[/b] and [b]One Quarter of a Pixel[/b] force the same subpixel positioning mode for all editor fonts, regardless of their size (with [b]One Quarter of a Pixel[/b] being the highest-quality option).
		</member>
		<member name="interface/editor/import_resources_when_unfocused" type="bool" setter="" getter="">
			If [code]true[/code], (re)imports resources even if the editor window is unfocused or minimized. If [code]false[/code], resources are only (re)imported when the editor window is focused. This can be set to [code]true[/code] to speed up iteration by starting the import process earlier when saving files in the project folder. This also allows getting visual feedback on changes without having to click the editor window, which is useful with multi-monitor setups. The downside of setting this to [code]true[/code] is that it increases idle CPU usage and may steal CPU time from other applications when importing resources.
		</member>
		<member name="interface/editor/keep_screen_on" type="bool" setter="" getter="">
			If [code]true[/code], keeps the screen on (even in case of inactivity), so the screensaver does not take over. Works on desktop and mobile platforms.
		</member>
		<member name="interface/editor/localize_settings" type="bool" setter="" getter="">
			If [code]true[/code], setting names in the editor are localized when possible.
			[b]Note:[/b] This setting affects most [EditorInspector]s in the editor UI, primarily Project Settings and Editor Settings. To control names displayed in the Inspector dock, use [member interface/inspector/default_property_name_style] instead.
		</member>
		<member name="interface/editor/low_processor_mode_sleep_usec" type="int" setter="" getter="">
			The amount of sleeping between frames when the low-processor usage mode is enabled (in microseconds). Higher values will result in lower CPU/GPU usage, which can improve battery life on laptops. However, higher values will result in a less responsive editor. The default value is set to allow for maximum smoothness on monitors up to 144 Hz. See also [member interface/editor/unfocused_low_processor_mode_sleep_usec].
			[b]Note:[/b] This setting is ignored if [member interface/editor/update_continuously] is [code]true[/code], as enabling that setting disables low-processor mode.
		</member>
		<member name="interface/editor/main_font" type="String" setter="" getter="">
			The font to use for the editor interface. Must be a resource of a [Font] type such as a [code].ttf[/code] or [code].otf[/code] font file.
		</member>
		<member name="interface/editor/main_font_bold" type="String" setter="" getter="">
			The font to use for bold text in the editor interface. Must be a resource of a [Font] type such as a [code].ttf[/code] or [code].otf[/code] font file.
		</member>
		<member name="interface/editor/main_font_size" type="int" setter="" getter="">
			The size of the font in the editor interface.
		</member>
		<member name="interface/editor/mouse_extra_buttons_navigate_history" type="bool" setter="" getter="">
			If [code]true[/code], the mouse's additional side buttons will be usable to navigate in the script editor's file history. Set this to [code]false[/code] if you're using the side buttons for other purposes (such as a push-to-talk button in a VoIP program).
		</member>
		<member name="interface/editor/project_manager_screen" type="int" setter="" getter="">
			The preferred monitor to display the project manager.
		</member>
		<member name="interface/editor/save_each_scene_on_quit" type="bool" setter="" getter="">
			If [code]false[/code], the editor will save all scenes when confirming the [b]Save[/b] action when quitting the editor or quitting to the project list. If [code]true[/code], the editor will ask to save each scene individually.
		</member>
		<member name="interface/editor/save_on_focus_loss" type="bool" setter="" getter="">
			If [code]true[/code], scenes and scripts are saved when the editor loses focus. Depending on the work flow, this behavior can be less intrusive than [member text_editor/behavior/files/autosave_interval_secs] or remembering to save manually.
		</member>
		<member name="interface/editor/separate_distraction_mode" type="bool" setter="" getter="">
			If [code]true[/code], the editor's Script tab will have a separate distraction mode setting from the 2D/3D/AssetLib tabs. If [code]false[/code], the distraction-free mode toggle is shared between all tabs.
		</member>
		<member name="interface/editor/show_internal_errors_in_toast_notifications" type="int" setter="" getter="">
			If enabled, displays internal engine errors in toast notifications (toggleable by clicking the "bell" icon at the bottom of the editor). No matter the value of this setting, non-internal engine errors will always be visible in toast notifications.
			The default [b]Auto[/b] value will only enable this if the editor was compiled with the [code]dev_build=yes[/code] SCons option (the default is [code]dev_build=no[/code]).
		</member>
		<member name="interface/editor/show_update_spinner" type="int" setter="" getter="">
			If enabled, displays an icon in the top-right corner of the editor that spins when the editor redraws a frame. This can be used to diagnose situations where the engine is constantly redrawing, which should be avoided as this increases CPU and GPU utilization for no good reason. To further troubleshoot these situations, start the editor with the [code]--debug-canvas-item-redraw[/code] [url=$DOCS_URL/tutorials/editor/command_line_tutorial.html]command line argument[/url].
			Consider enabling this if you are developing editor plugins to ensure they only make the editor redraw when required.
			The default [b]Auto[/b] value will only enable this if the editor was compiled with the [code]dev_build=yes[/code] SCons option (the default is [code]dev_build=no[/code]).
			[b]Note:[/b] If [member interface/editor/update_continuously] is [code]true[/code], the spinner icon displays in red.
			[b]Note:[/b] If the editor was started with the [code]--debug-canvas-item-redraw[/code] [url=$DOCS_URL/tutorials/editor/command_line_tutorial.html]command line argument[/url], the update spinner will [i]never[/i] display regardless of this setting's value. This is to avoid confusion with what would cause redrawing in real world scenarios.
		</member>
		<member name="interface/editor/single_window_mode" type="bool" setter="" getter="">
			If [code]true[/code], embed modal windows such as docks inside the main editor window. When single-window mode is enabled, tooltips will also be embedded inside the main editor window, which means they can't be displayed outside of the editor window. Single-window mode can be faster as it does not need to create a separate window for every popup and tooltip, which can be a slow operation depending on the operating system and rendering method in use.
			This is equivalent to [member ProjectSettings.display/window/subwindows/embed_subwindows] in the running project, except the setting's value is inverted.
			[b]Note:[/b] To query whether the editor can use multiple windows in an editor plugin, use [method EditorInterface.is_multi_window_enabled] instead of querying the value of this editor setting.
		</member>
		<member name="interface/editor/ui_layout_direction" type="int" setter="" getter="">
			Editor UI default layout direction.
		</member>
		<member name="interface/editor/unfocused_low_processor_mode_sleep_usec" type="int" setter="" getter="">
			When the editor window is unfocused, the amount of sleeping between frames when the low-processor usage mode is enabled (in microseconds). Higher values will result in lower CPU/GPU usage, which can improve battery life on laptops (in addition to improving the running project's performance if the editor has to redraw continuously). However, higher values will result in a less responsive editor. The default value is set to limit the editor to 20 FPS when the editor window is unfocused. See also [member interface/editor/low_processor_mode_sleep_usec].
			[b]Note:[/b] This setting is ignored if [member interface/editor/update_continuously] is [code]true[/code], as enabling that setting disables low-processor mode.
		</member>
		<member name="interface/editor/update_continuously" type="bool" setter="" getter="">
			If [code]true[/code], redraws the editor every frame even if nothing has changed on screen. When this setting is enabled, the update spinner displays in red (see [member interface/editor/show_update_spinner]).
			[b]Warning:[/b] This greatly increases CPU and GPU utilization, leading to increased power usage. This should only be enabled for troubleshooting purposes.
		</member>
		<member name="interface/editor/use_embedded_menu" type="bool" setter="" getter="">
			If [code]true[/code], editor main menu is using embedded [MenuBar] instead of system global menu.
			Specific to the macOS platform.
		</member>
		<member name="interface/editor/use_native_file_dialogs" type="bool" setter="" getter="">
			If [code]true[/code], editor UI uses OS native file/directory selection dialogs.
		</member>
		<member name="interface/editor/vsync_mode" type="int" setter="" getter="">
			Sets the V-Sync mode for the editor. Does not affect the project when run from the editor (this is controlled by [member ProjectSettings.display/window/vsync/vsync_mode]).
			Depending on the platform and used renderer, the engine will fall back to [b]Enabled[/b] if the desired mode is not supported.
			[b]Note:[/b] V-Sync modes other than [b]Enabled[/b] are only supported in the Forward+ and Mobile rendering methods, not Compatibility.
		</member>
		<member name="interface/editors/derive_script_globals_by_name" type="bool" setter="" getter="">
			If [code]true[/code], when extending a script, the global class name of the script is inserted in the script creation dialog, if it exists. If [code]false[/code], the script's file path is always inserted.
		</member>
		<member name="interface/editors/show_scene_tree_root_selection" type="bool" setter="" getter="">
			If [code]true[/code], the Scene dock will display buttons to quickly add a root node to a newly created scene.
		</member>
		<member name="interface/inspector/auto_unfold_foreign_scenes" type="bool" setter="" getter="">
			If [code]true[/code], automatically expands property groups in the Inspector dock when opening a scene that hasn't been opened previously. If [code]false[/code], all groups remain collapsed by default.
		</member>
		<member name="interface/inspector/default_color_picker_mode" type="int" setter="" getter="">
			The default color picker mode to use when opening [ColorPicker]s in the editor. This mode can be temporarily adjusted on the color picker itself.
		</member>
		<member name="interface/inspector/default_color_picker_shape" type="int" setter="" getter="">
			The default color picker shape to use when opening [ColorPicker]s in the editor. This shape can be temporarily adjusted on the color picker itself.
		</member>
		<member name="interface/inspector/default_float_step" type="float" setter="" getter="">
			The floating-point precision to use for properties that don't define an explicit precision step. Lower values allow entering more precise values.
		</member>
		<member name="interface/inspector/default_property_name_style" type="int" setter="" getter="">
			The default property name style to display in the Inspector dock. This style can be temporarily adjusted in the Inspector dock's menu.
			- [b]Raw:[/b] Displays properties in [code]snake_case[/code].
			- [b]Capitalized:[/b] Displays properties capitalized.
			- [b]Localized:[/b] Displays the localized string for the current editor language if a translation is available for the given property. If no translation is available, falls back to [b]Capitalized[/b].
			[b]Note:[/b] To display translated setting names in Project Settings and Editor Settings, use [member interface/editor/localize_settings] instead.
		</member>
		<member name="interface/inspector/delimitate_all_container_and_resources" type="bool" setter="" getter="">
			If [code]true[/code], add a margin around Array, Dictionary, and Resource Editors that are not already colored.
			[b]Note:[/b] If [member interface/inspector/nested_color_mode] is set to [b]Containers &amp; Resources[/b] this parameter will have no effect since those editors will already be colored.
		</member>
		<member name="interface/inspector/disable_folding" type="bool" setter="" getter="">
			If [code]true[/code], forces all property groups to be expanded in the Inspector dock and prevents collapsing them.
		</member>
		<member name="interface/inspector/float_drag_speed" type="float" setter="" getter="">
			Base speed for increasing/decreasing float values by dragging them in the inspector.
		</member>
		<member name="interface/inspector/horizontal_vector2_editing" type="bool" setter="" getter="">
			If [code]true[/code], [Vector2] and [Vector2i] properties are shown on a single line in the inspector instead of two lines. This is overall more compact, but it can be harder to view and edit large values without expanding the inspector horizontally.
		</member>
		<member name="interface/inspector/horizontal_vector_types_editing" type="bool" setter="" getter="">
			If [code]true[/code], [Vector3], [Vector3i], [Vector4], [Vector4i], [Rect2], [Rect2i], [Plane], and [Quaternion] properties are shown on a single line in the inspector instead of multiple lines. This is overall more compact, but it can be harder to view and edit large values without expanding the inspector horizontally.
		</member>
		<member name="interface/inspector/max_array_dictionary_items_per_page" type="int" setter="" getter="">
			The number of [Array] or [Dictionary] items to display on each "page" in the inspector. Higher values allow viewing more values per page, but take more time to load. This increased load time is noticeable when selecting nodes that have array or dictionary properties in the editor.
		</member>
		<member name="interface/inspector/nested_color_mode" type="int" setter="" getter="">
			Control which property editors are colored when they are opened.
			- [b]Containers &amp; Resources:[/b] Color all Array, Dictionary, and Resource Editors.
			- [b]Resources:[/b] Color all Resource Editors.
			- [b]External Resources:[/b] Color Resource Editors that edits an external resource.
		</member>
		<member name="interface/inspector/open_resources_in_current_inspector" type="bool" setter="" getter="">
			If [code]true[/code], subresources can be edited in the current inspector view. If the resource type is defined in [member interface/inspector/resources_to_open_in_new_inspector] or if this setting is [code]false[/code], attempting to edit a subresource always opens a new inspector view.
		</member>
		<member name="interface/inspector/resources_to_open_in_new_inspector" type="PackedStringArray" setter="" getter="">
			List of resources that should always be opened in a new inspector view, even if [member interface/inspector/open_resources_in_current_inspector] is [code]true[/code].
		</member>
		<member name="interface/inspector/show_low_level_opentype_features" type="bool" setter="" getter="">
			If [code]true[/code], display OpenType features marked as [code]hidden[/code] by the font file in the [Font] editor.
		</member>
		<member name="interface/multi_window/enable" type="bool" setter="" getter="">
			If [code]true[/code], multiple window support in editor is enabled. The following panels can become dedicated windows (i.e. made floating): Docks, Script editor, and Shader editor.
			[b]Note:[/b] When [member interface/editor/single_window_mode] is [code]true[/code], the multi window support is always disabled.
			[b]Note:[/b] To query whether the editor can use multiple windows in an editor plugin, use [method EditorInterface.is_multi_window_enabled] instead of querying the value of this editor setting.
		</member>
		<member name="interface/multi_window/maximize_window" type="bool" setter="" getter="">
			If [code]true[/code], when panels are made floating they will be maximized.
			If [code]false[/code], when panels are made floating their position and size will match the ones when they are attached (excluding window border) to the editor window.
		</member>
		<member name="interface/multi_window/restore_windows_on_load" type="bool" setter="" getter="">
			If [code]true[/code], the floating panel position, size, and screen will be saved on editor exit. On next launch the panels that were floating will be made floating in the saved positions, sizes and screens, if possible.
		</member>
		<member name="interface/scene_tabs/display_close_button" type="int" setter="" getter="">
			Controls when the Close (X) button is displayed on scene tabs at the top of the editor.
		</member>
		<member name="interface/scene_tabs/maximum_width" type="int" setter="" getter="">
			The maximum width of each scene tab at the top editor (in pixels).
		</member>
		<member name="interface/scene_tabs/restore_scenes_on_load" type="bool" setter="" getter="">
			If [code]true[/code], when a project is loaded, restores scenes that were opened on the last editor session.
			[b]Note:[/b] With many opened scenes, the editor may take longer to become usable. If starting the editor quickly is necessary, consider setting this to [code]false[/code].
		</member>
		<member name="interface/scene_tabs/show_script_button" type="bool" setter="" getter="">
			If [code]true[/code], show a button next to each scene tab that opens the scene's "dominant" script when clicked. The "dominant" script is the one that is at the highest level in the scene's hierarchy.
		</member>
		<member name="interface/scene_tabs/show_thumbnail_on_hover" type="bool" setter="" getter="">
			If [code]true[/code], display an automatically-generated thumbnail when hovering scene tabs with the mouse. Scene thumbnails are generated when saving the scene.
		</member>
		<member name="interface/theme/accent_color" type="Color" setter="" getter="">
			The color to use for "highlighted" user interface elements in the editor (pressed and hovered items).
		</member>
		<member name="interface/theme/additional_spacing" type="int" setter="" getter="">
			The extra spacing to add to various GUI elements in the editor (in pixels). Increasing this value is useful to improve usability on touch screens, at the cost of reducing the amount of usable screen real estate.
			See also [member interface/theme/spacing_preset].
		</member>
		<member name="interface/theme/base_color" type="Color" setter="" getter="">
			The base color to use for user interface elements in the editor. Secondary colors (such as darker/lighter variants) are derived from this color.
		</member>
		<member name="interface/theme/base_spacing" type="int" setter="" getter="">
			The base spacing used by various GUI elements in the editor (in pixels). See also [member interface/theme/spacing_preset].
		</member>
		<member name="interface/theme/border_size" type="int" setter="" getter="">
			The border size to use for interface elements (in pixels).
		</member>
		<member name="interface/theme/contrast" type="float" setter="" getter="">
			The contrast factor to use when deriving the editor theme's base color (see [member interface/theme/base_color]). When using a positive values, the derived colors will be [i]darker[/i] than the base color. This contrast factor can be set to a negative value, which will make the derived colors [i]brighter[/i] than the base color. Negative contrast rates often look better for light themes.
		</member>
		<member name="interface/theme/corner_radius" type="int" setter="" getter="">
			The corner radius to use for interface elements (in pixels). [code]0[/code] is square.
		</member>
		<member name="interface/theme/custom_theme" type="String" setter="" getter="">
			The custom theme resource to use for the editor. Must be a Redot theme resource in [code].tres[/code] or [code].res[/code] format.
		</member>
		<member name="interface/theme/draw_extra_borders" type="bool" setter="" getter="">
			If [code]true[/code], draws additional borders around interactive UI elements in the editor. This is automatically enabled when using the [b]Black (OLED)[/b] theme preset, as this theme preset uses a fully black background.
		</member>
		<member name="interface/theme/follow_system_theme" type="bool" setter="" getter="">
			If [code]true[/code], the editor theme preset will attempt to automatically match the system theme.
		</member>
		<member name="interface/theme/icon_and_font_color" type="int" setter="" getter="">
			The icon and font color scheme to use in the editor.
			- [b]Auto[/b] determines the color scheme to use automatically based on [member interface/theme/base_color].
			- [b]Dark[/b] makes fonts and icons dark (suitable for light themes). Icon colors are automatically converted by the editor following the set of rules defined in [url=https://github.com/redot-engine/redot-engine/blob/master/editor/themes/editor_theme_manager.cpp]this file[/url].
			- [b]Light[/b] makes fonts and icons light (suitable for dark themes).
		</member>
		<member name="interface/theme/icon_saturation" type="float" setter="" getter="">
			The saturation to use for editor icons. Higher values result in more vibrant colors.
			[b]Note:[/b] The default editor icon saturation was increased by 30% in Godot 4.0 and later. To get Godot 3.x's icon saturation back, set [member interface/theme/icon_saturation] to [code]0.77[/code].
		</member>
		<member name="interface/theme/preset" type="String" setter="" getter="">
			The editor theme preset to use.
		</member>
		<member name="interface/theme/relationship_line_opacity" type="float" setter="" getter="">
			The opacity to use when drawing relationship lines in the editor's [Tree]-based GUIs (such as the Scene tree dock).
		</member>
		<member name="interface/theme/spacing_preset" type="String" setter="" getter="">
			The editor theme spacing preset to use. See also [member interface/theme/base_spacing] and [member interface/theme/additional_spacing].
		</member>
		<member name="interface/theme/use_system_accent_color" type="bool" setter="" getter="">
			If [code]true[/code], set accent color based on system settings.
			[b]Note:[/b] This setting is only effective on Windows and MacOS.
		</member>
		<member name="interface/touchscreen/enable_long_press_as_right_click" type="bool" setter="" getter="">
			If [code]true[/code], long press on touchscreen is treated as right click.
			[b]Note:[/b] Defaults to [code]true[/code] on touchscreen devices.
		</member>
		<member name="interface/touchscreen/enable_pan_and_scale_gestures" type="bool" setter="" getter="">
			If [code]true[/code], enable two finger pan and scale gestures on touchscreen devices.
			[b]Note:[/b] Defaults to [code]true[/code] on touchscreen devices.
		</member>
		<member name="interface/touchscreen/increase_scrollbar_touch_area" type="bool" setter="" getter="">
			If [code]true[/code], increases the scrollbar touch area to improve usability on touchscreen devices.
			[b]Note:[/b] Defaults to [code]true[/code] on touchscreen devices.
		</member>
		<member name="interface/touchscreen/scale_gizmo_handles" type="float" setter="" getter="">
			Specify the multiplier to apply to the scale for the editor gizmo handles to improve usability on touchscreen devices.
			[b]Note:[/b] Defaults to [code]1[/code] on non-touchscreen devices.
		</member>
		<member name="network/connection/engine_version_update_mode" type="int" setter="" getter="">
			Specifies how the engine should check for updates.
			- [b]Disable Update Checks[/b] will block the engine from checking updates (see also [member network/connection/network_mode]).
			- [b]Check Newest Preview[/b] (default for preview versions) will check for the newest available development snapshot.
			- [b]Check Newest Stable[/b] (default for stable versions) will check for the newest available stable version.
			- [b]Check Newest Patch[/b] will check for the latest available stable version, but only within the same minor version. E.g. if your version is [code]4.3.stable[/code], you will be notified about [code]4.3.1.stable[/code], but not [code]4.4.stable[/code].
			All update modes will ignore builds with different major versions (e.g. Redot 4 -&gt; Redot 5).
		</member>
		<member name="network/connection/network_mode" type="int" setter="" getter="">
			Determines whether online features are enabled in the editor, such as the Asset Library or update checks. Disabling these online features helps alleviate privacy concerns by preventing the editor from making HTTP requests to the Redot website or third-party platforms hosting assets from the Asset Library.
		</member>
		<member name="network/debug/remote_host" type="String" setter="" getter="">
			The address to listen to when starting the remote debugger. This can be set to this device's local IP address to allow external clients to connect to the remote debugger (instead of restricting the remote debugger to connections from [code]localhost[/code]).
		</member>
		<member name="network/debug/remote_port" type="int" setter="" getter="">
			The port to listen to when starting the remote debugger. Redot will try to use port numbers above the configured number if the configured number is already taken by another application.
		</member>
		<member name="network/http_proxy/host" type="String" setter="" getter="">
			The host to use to contact the HTTP and HTTPS proxy in the editor (for the asset library and export template downloads). See also [member network/http_proxy/port].
			[b]Note:[/b] Redot currently doesn't automatically use system proxy settings, so you have to enter them manually here if needed.
		</member>
		<member name="network/http_proxy/port" type="int" setter="" getter="">
			The port number to use to contact the HTTP and HTTPS proxy in the editor (for the asset library and export template downloads). See also [member network/http_proxy/host].
			[b]Note:[/b] Redot currently doesn't automatically use system proxy settings, so you have to enter them manually here if needed.
		</member>
		<member name="network/tls/editor_tls_certificates" type="String" setter="" getter="">
			The TLS certificate bundle to use for HTTP requests made within the editor (e.g. from the AssetLib tab). If left empty, the [url=https://github.com/redot-engine/redot-engine/blob/master/thirdparty/certs/ca-certificates.crt]included Mozilla certificate bundle[/url] will be used.
		</member>
		<member name="project_manager/default_renderer" type="String" setter="" getter="">
			The renderer type that will be checked off by default when creating a new project. Accepted strings are "forward_plus", "mobile" or "gl_compatibility".
		</member>
		<member name="project_manager/directory_naming_convention" type="int" setter="" getter="">
			Directory naming convention for the project manager. Options are "No convention" (project name is directory name), "kebab-case" (default), "snake_case", "camelCase", "PascalCase", or "Title Case".
		</member>
		<member name="project_manager/sorting_order" type="int" setter="" getter="">
			The sorting order to use in the project manager. When changing the sorting order in the project manager, this setting is set permanently in the editor settings.
		</member>
		<member name="run/auto_save/save_before_running" type="bool" setter="" getter="">
			If [code]true[/code], saves all scenes and scripts automatically before running the project. Setting this to [code]false[/code] prevents the editor from saving if there are no changes which can speed up the project startup slightly, but it makes it possible to run a project that has unsaved changes. (Unsaved changes will not be visible in the running project.)
		</member>
		<member name="run/bottom_panel/action_on_play" type="int" setter="" getter="">
			The action to execute on the bottom panel when running the project.
			[b]Note:[/b] This option won't do anything if the bottom panel switching is locked using the pin button in the corner of the bottom panel.
		</member>
		<member name="run/bottom_panel/action_on_stop" type="int" setter="" getter="">
			The action to execute on the bottom panel when stopping the project.
			[b]Note:[/b] This option won't do anything if the bottom panel switching is locked using the pin button in the corner of the bottom panel.
		</member>
		<member name="run/output/always_clear_output_on_play" type="bool" setter="" getter="">
			If [code]true[/code], the editor will clear the Output panel when running the project.
		</member>
		<member name="run/output/font_size" type="int" setter="" getter="">
			The size of the font in the [b]Output[/b] panel at the bottom of the editor. This setting does not impact the font size of the script editor (see [member interface/editor/code_font_size]).
		</member>
		<member name="run/output/max_lines" type="int" setter="" getter="">
			Maximum number of lines to show at any one time in the Output panel.
		</member>
		<member name="run/platforms/linuxbsd/prefer_wayland" type="bool" setter="" getter="">
			If [code]true[/code], on Linux/BSD, the editor will check for Wayland first instead of X11 (if available).
		</member>
		<member name="run/window_placement/android_window" type="int" setter="" getter="">
			Specifies how the Play window is launched relative to the Android editor.
			- [b]Auto (based on screen size)[/b] (default) will automatically choose how to launch the Play window based on the device and screen metrics. Defaults to [b]Same as Editor[/b] on phones and [b]Side-by-side with Editor[/b] on tablets.
			- [b]Same as Editor[/b] will launch the Play window in the same window as the Editor.
			- [b]Side-by-side with Editor[/b] will launch the Play window side-by-side with the Editor window.
			- [b]Launch in PiP mode[/b] will launch the Play window directly in picture-in-picture (PiP) mode if PiP mode is supported and enabled. When maximized, the Play window will occupy the same window as the Editor.
			[b]Note:[/b] Only available in the Android editor.
		</member>
		<member name="run/window_placement/play_window_pip_mode" type="int" setter="" getter="">
			Specifies the picture-in-picture (PiP) mode for the Play window.
			- [b]Disabled:[/b] PiP is disabled for the Play window.
			- [b]Enabled:[/b] If the device supports it, PiP is always enabled for the Play window. The Play window will contain a button to enter PiP mode.
			- [b]Enabled when Play window is same as Editor[/b] (default for Android editor): If the device supports it, PiP is enabled when the Play window is the same as the Editor. The Play window will contain a button to enter PiP mode.
			[b]Note:[/b] Only available in the Android editor.
		</member>
		<member name="run/window_placement/rect" type="int" setter="" getter="">
			The window mode to use to display the project when starting the project from the editor.
		</member>
		<member name="run/window_placement/rect_custom_position" type="Vector2" setter="" getter="">
			The custom position to use when starting the project from the editor (in pixels from the top-left corner). Only effective if [member run/window_placement/rect] is set to [b]Custom Position[/b].
		</member>
		<member name="run/window_placement/screen" type="int" setter="" getter="">
			The monitor to display the project on when starting the project from the editor.
		</member>
		<member name="text_editor/appearance/caret/caret_blink" type="bool" setter="" getter="">
			If [code]true[/code], makes the caret blink according to [member text_editor/appearance/caret/caret_blink_interval]. Disabling this setting can improve battery life on laptops if you spend long amounts of time in the script editor, since it will reduce the frequency at which the editor needs to be redrawn.
		</member>
		<member name="text_editor/appearance/caret/caret_blink_interval" type="float" setter="" getter="">
			The interval at which the caret will blink (in seconds). See also [member text_editor/appearance/caret/caret_blink].
		</member>
		<member name="text_editor/appearance/caret/highlight_all_occurrences" type="bool" setter="" getter="">
			If [code]true[/code], highlights all occurrences of the currently selected text in the script editor. See also [member text_editor/theme/highlighting/word_highlighted_color].
		</member>
		<member name="text_editor/appearance/caret/highlight_current_line" type="bool" setter="" getter="">
			If [code]true[/code], colors the background of the line the caret is currently on with [member text_editor/theme/highlighting/current_line_color].
		</member>
		<member name="text_editor/appearance/caret/type" type="int" setter="" getter="">
			The shape of the caret to use in the script editor. [b]Line[/b] displays a vertical line to the left of the current character, whereas [b]Block[/b] displays an outline over the current character.
		</member>
		<member name="text_editor/appearance/guidelines/line_length_guideline_hard_column" type="int" setter="" getter="">
			The column at which to display a subtle line as a line length guideline for scripts. This should generally be greater than [member text_editor/appearance/guidelines/line_length_guideline_soft_column].
		</member>
		<member name="text_editor/appearance/guidelines/line_length_guideline_soft_column" type="int" setter="" getter="">
			The column at which to display a [i]very[/i] subtle line as a line length guideline for scripts. This should generally be lower than [member text_editor/appearance/guidelines/line_length_guideline_hard_column].
		</member>
		<member name="text_editor/appearance/guidelines/show_line_length_guidelines" type="bool" setter="" getter="">
			If [code]true[/code], displays line length guidelines to help you keep line lengths in check. See also [member text_editor/appearance/guidelines/line_length_guideline_soft_column] and [member text_editor/appearance/guidelines/line_length_guideline_hard_column].
		</member>
		<member name="text_editor/appearance/gutters/highlight_type_safe_lines" type="bool" setter="" getter="">
			If [code]true[/code], highlights type-safe lines by displaying their line number color with [member text_editor/theme/highlighting/safe_line_number_color] instead of [member text_editor/theme/highlighting/line_number_color]. Type-safe lines are lines of code where the type of all variables is known at compile-time. These type-safe lines may run faster thanks to typed instructions.
		</member>
		<member name="text_editor/appearance/gutters/line_numbers_zero_padded" type="bool" setter="" getter="">
			If [code]true[/code], displays line numbers with zero padding (e.g. [code]007[/code] instead of [code]7[/code]).
		</member>
		<member name="text_editor/appearance/gutters/show_info_gutter" type="bool" setter="" getter="">
			If [code]true[/code], displays a gutter at the left containing icons for methods with signal connections and for overridden methods.
		</member>
		<member name="text_editor/appearance/gutters/show_line_numbers" type="bool" setter="" getter="">
			If [code]true[/code], displays line numbers in a gutter at the left.
		</member>
		<member name="text_editor/appearance/lines/autowrap_mode" type="int" setter="" getter="">
			If [member text_editor/appearance/lines/word_wrap] is set to [code]1[/code], sets text wrapping mode. To see how each mode behaves, see [enum TextServer.AutowrapMode].
		</member>
		<member name="text_editor/appearance/lines/code_folding" type="bool" setter="" getter="">
			If [code]true[/code], displays the folding arrows next to indented code sections and allows code folding. If [code]false[/code], hides the folding arrows next to indented code sections and disallows code folding.
		</member>
		<member name="text_editor/appearance/lines/word_wrap" type="int" setter="" getter="">
			If [code]true[/code], wraps long lines over multiple lines to avoid horizontal scrolling. This is a display-only feature; it does not actually insert line breaks in your scripts.
		</member>
		<member name="text_editor/appearance/minimap/minimap_width" type="int" setter="" getter="">
			The width of the minimap in the script editor (in pixels).
		</member>
		<member name="text_editor/appearance/minimap/show_minimap" type="bool" setter="" getter="">
			If [code]true[/code], draws an overview of the script near the scroll bar. The minimap can be left-clicked to scroll directly to a location in an "absolute" manner.
		</member>
		<member name="text_editor/appearance/whitespace/draw_spaces" type="bool" setter="" getter="">
			If [code]true[/code], draws space characters as centered points.
		</member>
		<member name="text_editor/appearance/whitespace/draw_tabs" type="bool" setter="" getter="">
			If [code]true[/code], draws tab characters as chevrons.
		</member>
		<member name="text_editor/appearance/whitespace/line_spacing" type="int" setter="" getter="">
			The space to add between lines (in pixels). Greater line spacing can help improve readability at the cost of displaying fewer lines on screen.
		</member>
		<member name="text_editor/behavior/files/auto_reload_and_parse_scripts_on_save" type="bool" setter="" getter="">
			If [code]true[/code], tool scripts will be automatically soft-reloaded after they are saved.
		</member>
		<member name="text_editor/behavior/files/auto_reload_scripts_on_external_change" type="bool" setter="" getter="">
			If [code]true[/code], automatically reloads scripts in the editor when they have been modified and saved by external editors.
		</member>
		<member name="text_editor/behavior/files/autosave_interval_secs" type="int" setter="" getter="">
			If set to a value greater than [code]0[/code], automatically saves the current script following the specified interval (in seconds). This can be used to prevent data loss if the editor crashes.
		</member>
		<member name="text_editor/behavior/files/convert_indent_on_save" type="bool" setter="" getter="">
			If [code]true[/code], converts indentation to match the script editor's indentation settings when saving a script. See also [member text_editor/behavior/indent/type].
		</member>
		<member name="text_editor/behavior/files/open_dominant_script_on_scene_change" type="bool" setter="" getter="">
			If [code]true[/code], opening a scene automatically opens the script attached to the root node, or the topmost node if the root has no script.
		</member>
		<member name="text_editor/behavior/files/restore_scripts_on_load" type="bool" setter="" getter="">
			If [code]true[/code], reopens scripts that were opened in the last session when the editor is reopened on a given project.
		</member>
		<member name="text_editor/behavior/files/trim_final_newlines_on_save" type="bool" setter="" getter="">
			If [code]true[/code], trims all empty newlines after the final newline when saving a script. Final newlines refer to the empty newlines found at the end of files. Since these serve no practical purpose, they can and should be removed to make version control diffs less noisy.
		</member>
		<member name="text_editor/behavior/files/trim_trailing_whitespace_on_save" type="bool" setter="" getter="">
			If [code]true[/code], trims trailing whitespace when saving a script. Trailing whitespace refers to tab and space characters placed at the end of lines. Since these serve no practical purpose, they can and should be removed to make version control diffs less noisy.
		</member>
		<member name="text_editor/behavior/general/empty_selection_clipboard" type="bool" setter="" getter="">
			If [code]true[/code], copying or cutting without a selection is performed on all lines with a caret. Otherwise, copy and cut require a selection.
		</member>
		<member name="text_editor/behavior/indent/auto_indent" type="bool" setter="" getter="">
			If [code]true[/code], automatically indents code when pressing the [kbd]Enter[/kbd] key based on blocks above the new line.
		</member>
		<member name="text_editor/behavior/indent/indent_wrapped_lines" type="bool" setter="" getter="">
			If [code]true[/code], all wrapped lines are indented to the same amount as the unwrapped line.
		</member>
		<member name="text_editor/behavior/indent/size" type="int" setter="" getter="">
			When using tab indentation, determines the length of each tab. When using space indentation, determines how many spaces are inserted when pressing [kbd]Tab[/kbd] and when automatic indentation is performed.
		</member>
		<member name="text_editor/behavior/indent/type" type="int" setter="" getter="">
			The indentation style to use (tabs or spaces).
			[b]Note:[/b] The [url=$DOCS_URL/tutorials/scripting/gdscript/gdscript_styleguide.html]GDScript style guide[/url] recommends using tabs for indentation. It is advised to change this setting only if you need to work on a project that currently uses spaces for indentation.
		</member>
		<member name="text_editor/behavior/navigation/custom_word_separators" type="String" setter="" getter="">
			The characters to consider as word delimiters if [member text_editor/behavior/navigation/use_custom_word_separators] is [code]true[/code]. This is in addition to default characters if [member text_editor/behavior/navigation/use_default_word_separators] is [code]true[/code]. The characters should be defined without separation, for example [code]_♥=[/code].
		</member>
		<member name="text_editor/behavior/navigation/drag_and_drop_selection" type="bool" setter="" getter="">
			If [code]true[/code], allows drag-and-dropping text in the script editor to move text. Disable this if you find yourself accidentally drag-and-dropping text in the script editor.
		</member>
		<member name="text_editor/behavior/navigation/move_caret_on_right_click" type="bool" setter="" getter="">
			If [code]true[/code], the caret will be moved when right-clicking somewhere in the script editor (like when left-clicking or middle-clicking). If [code]false[/code], the caret will only be moved when left-clicking or middle-clicking somewhere.
		</member>
		<member name="text_editor/behavior/navigation/open_script_when_connecting_signal_to_existing_method" type="bool" setter="" getter="">
			If [code]true[/code], opens the script editor when connecting a signal to an existing script method from the Node dock.
		</member>
		<member name="text_editor/behavior/navigation/scroll_past_end_of_file" type="bool" setter="" getter="">
			If [code]true[/code], allows scrolling past the end of the file.
		</member>
		<member name="text_editor/behavior/navigation/smooth_scrolling" type="bool" setter="" getter="">
			If [code]true[/code], enables a smooth scrolling animation when using the mouse wheel to scroll. See [member text_editor/behavior/navigation/v_scroll_speed] for the speed of this animation.
			[b]Note:[/b] [member text_editor/behavior/navigation/smooth_scrolling] currently behaves poorly in projects where [member ProjectSettings.physics/common/physics_ticks_per_second] has been increased significantly from its default value ([code]60[/code]). In this case, it is recommended to disable this setting.
		</member>
		<member name="text_editor/behavior/navigation/stay_in_script_editor_on_node_selected" type="bool" setter="" getter="">
			If [code]true[/code], prevents automatically switching between the Script and 2D/3D screens when selecting a node in the Scene tree dock.
		</member>
		<member name="text_editor/behavior/navigation/use_custom_word_separators" type="bool" setter="" getter="">
			If [code]true[/code], uses the characters in [member text_editor/behavior/navigation/custom_word_separators] as word separators for word navigation and operations. This is in addition to the default characters if [member text_editor/behavior/navigation/use_default_word_separators] is also enabled. Word navigation and operations include double-clicking on a word or holding [kbd]Ctrl[/kbd] ([kbd]Cmd[/kbd] on macOS) while pressing [kbd]left[/kbd], [kbd]right[/kbd], [kbd]backspace[/kbd], or [kbd]delete[/kbd].
		</member>
		<member name="text_editor/behavior/navigation/use_default_word_separators" type="bool" setter="" getter="">
			If [code]true[/code], uses the characters in [code]`!"#$%&amp;'()*+,-./:;&lt;=&gt;?@[\]^`{|}~[/code], the Unicode General Punctuation table, and the Unicode CJK Punctuation table as word separators for word navigation and operations. If [code]false[/code], a subset of these characters are used and does not include the characters [code]&lt;&gt;$~^=+|[/code]. This is in addition to custom characters if [member text_editor/behavior/navigation/use_custom_word_separators] is also enabled. These characters are used to determine where a word stops. Word navigation and operations include double-clicking on a word or holding [kbd]Ctrl[/kbd] ([kbd]Cmd[/kbd] on macOS) while pressing [kbd]left[/kbd], [kbd]right[/kbd], [kbd]backspace[/kbd], or [kbd]delete[/kbd].
		</member>
		<member name="text_editor/behavior/navigation/v_scroll_speed" type="int" setter="" getter="">
			The speed of scrolling in lines per second when [member text_editor/behavior/navigation/smooth_scrolling] is [code]true[/code]. Higher values make the script scroll by faster when using the mouse wheel.
			[b]Note:[/b] You can hold down [kbd]Alt[/kbd] while using the mouse wheel to temporarily scroll 5 times faster.
		</member>
		<member name="text_editor/completion/add_node_path_literals" type="bool" setter="" getter="">
			If [code]true[/code], uses [NodePath] instead of [String] when appropriate for code autocompletion or for drag and dropping object properties into the script editor.
		</member>
		<member name="text_editor/completion/add_string_name_literals" type="bool" setter="" getter="">
			If [code]true[/code], uses [StringName] instead of [String] when appropriate for code autocompletion.
		</member>
		<member name="text_editor/completion/add_type_hints" type="bool" setter="" getter="">
			If [code]true[/code], adds [url=$DOCS_URL/tutorials/scripting/gdscript/static_typing.html]GDScript static typing[/url] hints such as [code]-&gt; void[/code] and [code]: int[/code] when using code autocompletion or when creating onready variables by drag and dropping nodes into the script editor while pressing the [kbd]Ctrl[/kbd] key. If [code]true[/code], newly created scripts will also automatically have type hints added to their method parameters and return types.
		</member>
		<member name="text_editor/completion/auto_brace_complete" type="bool" setter="" getter="">
			If [code]true[/code], automatically completes braces when making use of code completion.
		</member>
		<member name="text_editor/completion/code_complete_delay" type="float" setter="" getter="">
			The delay in seconds after which autocompletion suggestions should be displayed when the user stops typing.
		</member>
		<member name="text_editor/completion/code_complete_enabled" type="bool" setter="" getter="">
			If [code]true[/code], code completion will be triggered automatically after [member text_editor/completion/code_complete_delay]. Even if [code]false[/code], code completion can be triggered manually with the [code]ui_text_completion_query[/code] action (by default [kbd]Ctrl + Space[/kbd] or [kbd]Cmd + Space[/kbd] on macOS).
		</member>
		<member name="text_editor/completion/colorize_suggestions" type="bool" setter="" getter="">
			If [code]true[/code] enables the coloring for some items in the autocompletion suggestions, like vector components.
		</member>
		<member name="text_editor/completion/complete_file_paths" type="bool" setter="" getter="">
			If [code]true[/code], provides autocompletion suggestions for file paths in methods such as [code]load()[/code] and [code]preload()[/code].
		</member>
		<member name="text_editor/completion/idle_parse_delay" type="float" setter="" getter="">
			The delay in seconds after which the script editor should check for errors when the user stops typing.
		</member>
		<member name="text_editor/completion/put_callhint_tooltip_below_current_line" type="bool" setter="" getter="">
			If [code]true[/code], the code completion tooltip will appear below the current line unless there is no space on screen below the current line. If [code]false[/code], the code completion tooltip will appear above the current line.
		</member>
		<member name="text_editor/completion/use_single_quotes" type="bool" setter="" getter="">
			If [code]true[/code], performs string autocompletion with single quotes. If [code]false[/code], performs string autocompletion with double quotes (which matches the [url=$DOCS_URL/tutorials/scripting/gdscript/gdscript_styleguide.html]GDScript style guide[/url]).
		</member>
		<member name="text_editor/external/exec_flags" type="String" setter="" getter="">
			The command-line arguments to pass to the external text editor that is run when [member text_editor/external/use_external_editor] is [code]true[/code]. See also [member text_editor/external/exec_path].
		</member>
		<member name="text_editor/external/exec_path" type="String" setter="" getter="">
			The path to the text editor executable used to edit text files if [member text_editor/external/use_external_editor] is [code]true[/code].
		</member>
		<member name="text_editor/external/use_external_editor" type="bool" setter="" getter="">
			If [code]true[/code], uses an external editor instead of the built-in Script Editor. See also [member text_editor/external/exec_path] and [member text_editor/external/exec_flags].
		</member>
		<member name="text_editor/help/class_reference_examples" type="int" setter="" getter="">
			Controls which multi-line code blocks should be displayed in the editor help. This setting does not affect single-line code literals in the editor help.
		</member>
		<member name="text_editor/help/help_font_size" type="int" setter="" getter="">
			The font size to use for the editor help (built-in class reference).
		</member>
		<member name="text_editor/help/help_source_font_size" type="int" setter="" getter="">
			The font size to use for code samples in the editor help (built-in class reference).
		</member>
		<member name="text_editor/help/help_title_font_size" type="int" setter="" getter="">
			The font size to use for headings in the editor help (built-in class reference).
		</member>
		<member name="text_editor/help/show_help_index" type="bool" setter="" getter="">
			If [code]true[/code], displays a table of contents at the left of the editor help (at the location where the members overview would appear when editing a script).
		</member>
		<member name="text_editor/help/sort_functions_alphabetically" type="bool" setter="" getter="">
			If [code]true[/code], the script's method list in the Script Editor is sorted alphabetically.
		</member>
		<member name="text_editor/script_list/group_help_pages" type="bool" setter="" getter="">
			If [code]true[/code], class reference pages are grouped together at the bottom of the Script Editor's script list.
		</member>
		<member name="text_editor/script_list/highlight_scene_scripts" type="bool" setter="" getter="">
			If [code]true[/code], the scripts that are used by the current scene are highlighted in the Script Editor's script list.
		</member>
		<member name="text_editor/script_list/list_script_names_as" type="int" setter="" getter="">
			Specifies how script paths should be displayed in Script Editor's script list. If using the "Name" option and some scripts share the same file name, more parts of their paths are revealed to avoid conflicts.
		</member>
		<member name="text_editor/script_list/script_temperature_enabled" type="bool" setter="" getter="">
			If [code]true[/code], the names of recently opened scripts in the Script Editor are highlighted with the accent color, with its intensity based on how recently they were opened.
		</member>
		<member name="text_editor/script_list/script_temperature_history_size" type="int" setter="" getter="">
			How many script names can be highlighted at most, if [member text_editor/script_list/script_temperature_enabled] is [code]true[/code]. Scripts older than this value use the default font color.
		</member>
		<member name="text_editor/script_list/show_members_overview" type="bool" setter="" getter="">
			If [code]true[/code], displays an overview of the current script's member variables and functions at the left of the script editor. See also [member text_editor/script_list/sort_members_outline_alphabetically].
		</member>
		<member name="text_editor/script_list/sort_members_outline_alphabetically" type="bool" setter="" getter="">
			If [code]true[/code], sorts the members outline (located at the left of the script editor) using alphabetical order. If [code]false[/code], sorts the members outline depending on the order in which members are found in the script.
			[b]Note:[/b] Only effective if [member text_editor/script_list/show_members_overview] is [code]true[/code].
		</member>
		<member name="text_editor/script_list/sort_scripts_by" type="int" setter="" getter="">
			Specifies sorting used for Script Editor's open script list.
		</member>
		<member name="text_editor/theme/color_theme" type="String" setter="" getter="">
			The syntax theme to use in the script editor.
			You can save your own syntax theme from your current settings by using [b]File &gt; Theme &gt; Save As...[/b] at the top of the script editor. The syntax theme will then be available locally in the list of color themes.
			You can find additional syntax themes to install in the [url=https://github.com/godotengine/godot-syntax-themes]godot-syntax-themes[/url] repository.
		</member>
		<member name="text_editor/theme/highlighting/background_color" type="Color" setter="" getter="">
			The script editor's background color. If set to a translucent color, the editor theme's base color will be visible behind.
		</member>
		<member name="text_editor/theme/highlighting/base_type_color" type="Color" setter="" getter="">
			The script editor's base type color (used for types like [Vector2], [Vector3], [Color], ...).
		</member>
		<member name="text_editor/theme/highlighting/bookmark_color" type="Color" setter="" getter="">
			The script editor's bookmark icon color (displayed in the gutter).
		</member>
		<member name="text_editor/theme/highlighting/brace_mismatch_color" type="Color" setter="" getter="">
			The script editor's brace mismatch color. Used when the caret is currently on a mismatched brace, parenthesis or bracket character.
		</member>
		<member name="text_editor/theme/highlighting/breakpoint_color" type="Color" setter="" getter="">
			The script editor's breakpoint icon color (displayed in the gutter).
		</member>
		<member name="text_editor/theme/highlighting/caret_background_color" type="Color" setter="" getter="">
			The script editor's caret background color.
			[b]Note:[/b] This setting has no effect as it's currently unused.
		</member>
		<member name="text_editor/theme/highlighting/caret_color" type="Color" setter="" getter="">
			The script editor's caret color.
		</member>
		<member name="text_editor/theme/highlighting/code_folding_color" type="Color" setter="" getter="">
			The script editor's color for the code folding icon (displayed in the gutter).
		</member>
		<member name="text_editor/theme/highlighting/comment_color" type="Color" setter="" getter="">
			The script editor's comment color.
			[b]Note:[/b] In GDScript, unlike Python, multiline strings are not considered to be comments, and will use the string highlighting color instead.
		</member>
		<member name="text_editor/theme/highlighting/completion_background_color" type="Color" setter="" getter="">
			The script editor's autocompletion box background color.
		</member>
		<member name="text_editor/theme/highlighting/completion_existing_color" type="Color" setter="" getter="">
			The script editor's autocompletion box background color to highlight existing characters in the completion results. This should be a translucent color so that [member text_editor/theme/highlighting/completion_selected_color] can be seen behind.
		</member>
		<member name="text_editor/theme/highlighting/completion_font_color" type="Color" setter="" getter="">
			The script editor's autocompletion box text color.
		</member>
		<member name="text_editor/theme/highlighting/completion_scroll_color" type="Color" setter="" getter="">
			The script editor's autocompletion box scroll bar color.
		</member>
		<member name="text_editor/theme/highlighting/completion_scroll_hovered_color" type="Color" setter="" getter="">
			The script editor's autocompletion box scroll bar color when hovered or pressed with the mouse.
		</member>
		<member name="text_editor/theme/highlighting/completion_selected_color" type="Color" setter="" getter="">
			The script editor's autocompletion box background color for the currently selected line.
		</member>
		<member name="text_editor/theme/highlighting/control_flow_keyword_color" type="Color" setter="" getter="">
			The script editor's control flow keyword color (used for keywords like [code]if[/code], [code]for[/code], [code]return[/code], ...).
		</member>
		<member name="text_editor/theme/highlighting/current_line_color" type="Color" setter="" getter="">
			The script editor's background color for the line the caret is currently on. This should be set to a translucent color so that it can display on top of other line color modifiers such as [member text_editor/theme/highlighting/mark_color].
		</member>
		<member name="text_editor/theme/highlighting/doc_comment_color" type="Color" setter="" getter="">
			The script editor's documentation comment color. In GDScript, this is used for comments starting with [code]##[/code]. In C#, this is used for comments starting with [code]///[/code] or [code]/**[/code].
		</member>
		<member name="text_editor/theme/highlighting/engine_type_color" type="Color" setter="" getter="">
			The script editor's engine type color ([Object], [Mesh], [Node], ...).
		</member>
		<member name="text_editor/theme/highlighting/executing_line_color" type="Color" setter="" getter="">
			The script editor's color for the debugger's executing line icon (displayed in the gutter).
		</member>
		<member name="text_editor/theme/highlighting/folded_code_region_color" type="Color" setter="" getter="">
			The script editor's background line highlighting color for folded code region.
		</member>
		<member name="text_editor/theme/highlighting/function_color" type="Color" setter="" getter="">
			The script editor's function call color.
			[b]Note:[/b] When using the GDScript syntax highlighter, this is replaced by the function definition color configured in the syntax theme for function definitions (e.g. [code]func _ready():[/code]).
		</member>
		<member name="text_editor/theme/highlighting/keyword_color" type="Color" setter="" getter="">
			The script editor's non-control flow keyword color (used for keywords like [code]var[/code], [code]func[/code], [code]extends[/code], ...).
		</member>
		<member name="text_editor/theme/highlighting/line_length_guideline_color" type="Color" setter="" getter="">
			The script editor's color for the line length guideline. The "hard" line length guideline will be drawn with this color, whereas the "soft" line length guideline will be drawn with half of its opacity.
		</member>
		<member name="text_editor/theme/highlighting/line_number_color" type="Color" setter="" getter="">
			The script editor's color for line numbers. See also [member text_editor/theme/highlighting/safe_line_number_color].
		</member>
		<member name="text_editor/theme/highlighting/mark_color" type="Color" setter="" getter="">
			The script editor's background color for lines with errors. This should be set to a translucent color so that it can display on top of other line color modifiers such as [member text_editor/theme/highlighting/current_line_color].
		</member>
		<member name="text_editor/theme/highlighting/member_variable_color" type="Color" setter="" getter="">
			The script editor's color for member variables on objects (e.g. [code]self.some_property[/code]).
			[b]Note:[/b] This color is not used for local variable declaration and access.
		</member>
		<member name="text_editor/theme/highlighting/number_color" type="Color" setter="" getter="">
			The script editor's color for numbers (integer and floating-point).
		</member>
		<member name="text_editor/theme/highlighting/safe_line_number_color" type="Color" setter="" getter="">
			The script editor's color for type-safe line numbers. See also [member text_editor/theme/highlighting/line_number_color].
			[b]Note:[/b] Only displayed if [member text_editor/appearance/gutters/highlight_type_safe_lines] is [code]true[/code].
		</member>
		<member name="text_editor/theme/highlighting/search_result_border_color" type="Color" setter="" getter="">
			The script editor's color for the border of search results. This border helps bring further attention to the search result. Set this color's opacity to 0 to disable the border.
		</member>
		<member name="text_editor/theme/highlighting/search_result_color" type="Color" setter="" getter="">
			The script editor's background color for search results.
		</member>
		<member name="text_editor/theme/highlighting/selection_color" type="Color" setter="" getter="">
			The script editor's background color for the currently selected text.
		</member>
		<member name="text_editor/theme/highlighting/string_color" type="Color" setter="" getter="">
			The script editor's color for strings (single-line and multi-line).
		</member>
		<member name="text_editor/theme/highlighting/symbol_color" type="Color" setter="" getter="">
			The script editor's color for operators ([code]( ) [ ] { } + - * /[/code], ...).
		</member>
		<member name="text_editor/theme/highlighting/text_color" type="Color" setter="" getter="">
			The script editor's color for text not highlighted by any syntax highlighting rule.
		</member>
		<member name="text_editor/theme/highlighting/text_selected_color" type="Color" setter="" getter="">
			The script editor's background color for text. This should be set to a translucent color so that it can display on top of other line color modifiers such as [member text_editor/theme/highlighting/current_line_color].
		</member>
		<member name="text_editor/theme/highlighting/user_type_color" type="Color" setter="" getter="">
			The script editor's color for user-defined types (using [code]class_name[/code]).
		</member>
		<member name="text_editor/theme/highlighting/word_highlighted_color" type="Color" setter="" getter="">
			The script editor's color for words highlighted by selecting them. Only visible if [member text_editor/appearance/caret/highlight_all_occurrences] is [code]true[/code].
		</member>
		<member name="text_editor/theme/line_spacing" type="int" setter="" getter="">
			The vertical line separation used in text editors, in pixels.
		</member>
		<member name="version_control/ssh_private_key_path" type="String" setter="" getter="">
			Path to private SSH key file for the editor's Version Control integration credentials.
		</member>
		<member name="version_control/ssh_public_key_path" type="String" setter="" getter="">
			Path to public SSH key file for the editor's Version Control integration credentials.
		</member>
		<member name="version_control/username" type="String" setter="" getter="">
			Default username for editor's Version Control integration.
		</member>
	</members>
	<signals>
		<signal name="settings_changed">
			<description>
				Emitted after any editor setting has changed.
			</description>
		</signal>
	</signals>
	<constants>
		<constant name="NOTIFICATION_EDITOR_SETTINGS_CHANGED" value="10000">
			Emitted after any editor setting has changed. It's used by various editor plugins to update their visuals on theme changes or logic on configuration changes.
		</constant>
	</constants>
</class><|MERGE_RESOLUTION|>--- conflicted
+++ resolved
@@ -359,11 +359,7 @@
 		<member name="editors/3d/navigation/navigation_scheme" type="int" setter="" getter="">
 			The navigation scheme preset to use in the 3D editor. Changing this setting will affect the mouse button and modifier controls used to navigate the 3D editor viewport.
 			All schemes can use [kbd]Mouse wheel[/kbd] to zoom.
-<<<<<<< HEAD
-			- [b]Redot:[/b] [kbd]Middle mouse button[/kbd] to orbit. [kbd]Shift + Middle mouse button[/kbd] to pan. [kbd]Ctrl + Shift + Middle mouse button[/kbd] to zoom.
-=======
-			- [b]Godot:[/b] [kbd]Middle mouse button[/kbd] to orbit. [kbd]Shift + Middle mouse button[/kbd] to pan. [kbd]Ctrl + Middle mouse button[/kbd] to zoom.
->>>>>>> cb411fa9
+			- [b]Redot:[/b] [kbd]Middle mouse button[/kbd] to orbit. [kbd]Shift + Middle mouse button[/kbd] to pan. [kbd]Ctrl + Middle mouse button[/kbd] to zoom.
 			- [b]Maya:[/b] [kbd]Alt + Left mouse button[/kbd] to orbit. [kbd]Middle mouse button[/kbd] to pan, [kbd]Shift + Middle mouse button[/kbd] to pan 10 times faster. [kbd]Alt + Right mouse button[/kbd] to zoom.
 			- [b]Modo:[/b] [kbd]Alt + Left mouse button[/kbd] to orbit. [kbd]Alt + Shift + Left mouse button[/kbd] to pan. [kbd]Ctrl + Alt + Left mouse button[/kbd] to zoom.
 			See also [member editors/3d/navigation/orbit_mouse_button], [member editors/3d/navigation/pan_mouse_button], [member editors/3d/navigation/zoom_mouse_button], and [member editors/3d/freelook/freelook_navigation_scheme].
