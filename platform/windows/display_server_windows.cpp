/**************************************************************************/
/*  display_server_windows.cpp                                            */
/**************************************************************************/
/*                         This file is part of:                          */
/*                             REDOT ENGINE                               */
/*                        https://redotengine.org                         */
/**************************************************************************/
/* Copyright (c) 2024-present Redot Engine contributors                   */
/*                                          (see REDOT_AUTHORS.md)        */
/* Copyright (c) 2014-present Godot Engine contributors (see AUTHORS.md). */
/* Copyright (c) 2007-2014 Juan Linietsky, Ariel Manzur.                  */
/*                                                                        */
/* Permission is hereby granted, free of charge, to any person obtaining  */
/* a copy of this software and associated documentation files (the        */
/* "Software"), to deal in the Software without restriction, including    */
/* without limitation the rights to use, copy, modify, merge, publish,    */
/* distribute, sublicense, and/or sell copies of the Software, and to     */
/* permit persons to whom the Software is furnished to do so, subject to  */
/* the following conditions:                                              */
/*                                                                        */
/* The above copyright notice and this permission notice shall be         */
/* included in all copies or substantial portions of the Software.        */
/*                                                                        */
/* THE SOFTWARE IS PROVIDED "AS IS", WITHOUT WARRANTY OF ANY KIND,        */
/* EXPRESS OR IMPLIED, INCLUDING BUT NOT LIMITED TO THE WARRANTIES OF     */
/* MERCHANTABILITY, FITNESS FOR A PARTICULAR PURPOSE AND NONINFRINGEMENT. */
/* IN NO EVENT SHALL THE AUTHORS OR COPYRIGHT HOLDERS BE LIABLE FOR ANY   */
/* CLAIM, DAMAGES OR OTHER LIABILITY, WHETHER IN AN ACTION OF CONTRACT,   */
/* TORT OR OTHERWISE, ARISING FROM, OUT OF OR IN CONNECTION WITH THE      */
/* SOFTWARE OR THE USE OR OTHER DEALINGS IN THE SOFTWARE.                 */
/**************************************************************************/

#include "display_server_windows.h"

#include "drop_target_windows.h"
#include "os_windows.h"
#include "scene/main/window.h"
#include "wgl_detect_version.h"

#include "core/config/project_settings.h"
#include "core/io/marshalls.h"
#include "core/io/xml_parser.h"
#include "core/version.h"
#include "drivers/png/png_driver_common.h"
#include "main/main.h"
#include "scene/resources/texture.h"

#include "servers/rendering/dummy/rasterizer_dummy.h"

#if defined(VULKAN_ENABLED)
#include "rendering_context_driver_vulkan_windows.h"
#endif
#if defined(D3D12_ENABLED)
#include "drivers/d3d12/rendering_context_driver_d3d12.h"
#endif
#if defined(GLES3_ENABLED)
#include "drivers/gles3/rasterizer_gles3.h"
#endif

#if defined(ACCESSKIT_ENABLED)
#include "drivers/accesskit/accessibility_driver_accesskit.h"
#endif

#include <avrt.h>
#include <dwmapi.h>
#include <propkey.h>
#include <propvarutil.h>
#include <shellapi.h>
#include <shlwapi.h>
#include <shobjidl.h>
#include <wbemcli.h>

#ifndef DWMWA_USE_IMMERSIVE_DARK_MODE
#define DWMWA_USE_IMMERSIVE_DARK_MODE 20
#endif

#ifndef DWMWA_USE_IMMERSIVE_DARK_MODE_BEFORE_20H1
#define DWMWA_USE_IMMERSIVE_DARK_MODE_BEFORE_20H1 19
#endif

#ifndef DWMWA_WINDOW_CORNER_PREFERENCE
#define DWMWA_WINDOW_CORNER_PREFERENCE 33
#endif

#ifndef DWMWCP_DEFAULT
#define DWMWCP_DEFAULT 0
#endif

#ifndef DWMWCP_DONOTROUND
#define DWMWCP_DONOTROUND 1
#endif

#define WM_INDICATOR_CALLBACK_MESSAGE (WM_USER + 1)

int constexpr FS_TRANSP_BORDER = 2;

static String format_error_message(DWORD id) {
	LPWSTR messageBuffer = nullptr;
	size_t size = FormatMessageW(FORMAT_MESSAGE_ALLOCATE_BUFFER | FORMAT_MESSAGE_FROM_SYSTEM | FORMAT_MESSAGE_IGNORE_INSERTS,
			nullptr, id, MAKELANGID(LANG_NEUTRAL, SUBLANG_DEFAULT), (LPWSTR)&messageBuffer, 0, nullptr);

	String msg = "Error " + itos(id) + ": " + String::utf16((const char16_t *)messageBuffer, size);

	LocalFree(messageBuffer);

	return msg;
}

static void track_mouse_leave_event(HWND hWnd) {
	TRACKMOUSEEVENT tme;
	tme.cbSize = sizeof(TRACKMOUSEEVENT);
	tme.dwFlags = TME_LEAVE;
	tme.hwndTrack = hWnd;
	tme.dwHoverTime = HOVER_DEFAULT;
	TrackMouseEvent(&tme);
}

bool DisplayServerWindows::has_feature(Feature p_feature) const {
	switch (p_feature) {
#ifndef DISABLE_DEPRECATED
		case FEATURE_GLOBAL_MENU: {
			return (native_menu && native_menu->has_feature(NativeMenu::FEATURE_GLOBAL_MENU));
		} break;
#endif
		case FEATURE_SUBWINDOWS:
		case FEATURE_TOUCHSCREEN:
		case FEATURE_MOUSE:
		case FEATURE_MOUSE_WARP:
		case FEATURE_CLIPBOARD:
		case FEATURE_CURSOR_SHAPE:
		case FEATURE_CUSTOM_CURSOR_SHAPE:
		case FEATURE_IME:
		case FEATURE_WINDOW_TRANSPARENCY:
		case FEATURE_HIDPI:
		case FEATURE_ICON:
		case FEATURE_NATIVE_ICON:
		case FEATURE_NATIVE_DIALOG:
		case FEATURE_NATIVE_DIALOG_INPUT:
		case FEATURE_NATIVE_DIALOG_FILE:
		case FEATURE_NATIVE_DIALOG_FILE_EXTRA:
		//case FEATURE_NATIVE_DIALOG_FILE_MIME:
		case FEATURE_SWAP_BUFFERS:
		case FEATURE_KEEP_SCREEN_ON:
		case FEATURE_TEXT_TO_SPEECH:
		case FEATURE_SCREEN_CAPTURE:
		case FEATURE_STATUS_INDICATOR:
		case FEATURE_WINDOW_EMBEDDING:
		case FEATURE_WINDOW_DRAG:
		case FEATURE_SCREEN_EXCLUDE_FROM_CAPTURE:
			return true;
		case FEATURE_EMOJI_AND_SYMBOL_PICKER:
			return (os_ver.dwBuildNumber >= 17134); // Windows 10 Redstone 4 (1803)+ only.
#ifdef ACCESSKIT_ENABLED
		case FEATURE_ACCESSIBILITY_SCREEN_READER: {
			return (accessibility_driver != nullptr);
		} break;
#endif
		default:
			return false;
	}
}

String DisplayServerWindows::get_name() const {
	return "Windows";
}

void DisplayServerWindows::_set_mouse_mode_impl(MouseMode p_mode) {
	if (p_mode == MOUSE_MODE_HIDDEN || p_mode == MOUSE_MODE_CAPTURED || p_mode == MOUSE_MODE_CONFINED_HIDDEN) {
		// Hide cursor before moving.
		if (hCursor == nullptr) {
			hCursor = SetCursor(nullptr);
		} else {
			SetCursor(nullptr);
		}
	}

	if (windows.has(MAIN_WINDOW_ID) && (p_mode == MOUSE_MODE_CAPTURED || p_mode == MOUSE_MODE_CONFINED || p_mode == MOUSE_MODE_CONFINED_HIDDEN)) {
		// Mouse is grabbed (captured or confined).
		WindowID window_id = _get_focused_window_or_popup();
		if (!windows.has(window_id)) {
			window_id = MAIN_WINDOW_ID;
		}

		WindowData &wd = windows[window_id];

		int off_x = (wd.multiwindow_fs || (!wd.fullscreen && wd.borderless && wd.maximized)) ? FS_TRANSP_BORDER : 0;

		RECT clipRect;
		GetClientRect(wd.hWnd, &clipRect);
		clipRect.right -= off_x;
		ClientToScreen(wd.hWnd, (POINT *)&clipRect.left);
		ClientToScreen(wd.hWnd, (POINT *)&clipRect.right);
		ClipCursor(&clipRect);
		if (p_mode == MOUSE_MODE_CAPTURED) {
			center = window_get_size() / 2;
			POINT pos = { (int)center.x, (int)center.y };
			ClientToScreen(wd.hWnd, &pos);
			SetCursorPos(pos.x, pos.y);
			SetCapture(wd.hWnd);

			_register_raw_input_devices(window_id);
		}
	} else {
		// Mouse is free to move around (not captured or confined).
		// When the user is moving a window, it's important to not ReleaseCapture because it will cause
		// the window movement to stop and if the user tries to move the Windows when it's not activated,
		// it will prevent the window movement. It's probably impossible to move the Window while it's captured anyway.
		if (!_has_moving_window()) {
			ReleaseCapture();
		}
		ClipCursor(nullptr);

		_register_raw_input_devices(INVALID_WINDOW_ID);
	}

	if (p_mode == MOUSE_MODE_VISIBLE || p_mode == MOUSE_MODE_CONFINED) {
		// Show cursor.
		CursorShape c = cursor_shape;
		cursor_shape = CURSOR_MAX;
		cursor_set_shape(c);
	}
}

DisplayServer::WindowID DisplayServerWindows::_get_focused_window_or_popup() const {
	const List<WindowID>::Element *E = popup_list.back();
	if (E) {
		return E->get();
	}

	return last_focused_window;
}

bool DisplayServerWindows::_has_moving_window() const {
	for (const KeyValue<WindowID, WindowData> &E : windows) {
		if (E.value.move_timer_id) {
			return true;
		}
	}
	return false;
}

void DisplayServerWindows::_register_raw_input_devices(WindowID p_target_window) {
	use_raw_input = true;

	RAWINPUTDEVICE rid[2] = {};
	rid[0].usUsagePage = 0x01; // HID_USAGE_PAGE_GENERIC
	rid[0].usUsage = 0x02; // HID_USAGE_GENERIC_MOUSE
	rid[0].dwFlags = 0;

	rid[1].usUsagePage = 0x01; // HID_USAGE_PAGE_GENERIC
	rid[1].usUsage = 0x06; // HID_USAGE_GENERIC_KEYBOARD
	rid[1].dwFlags = 0;

	if (p_target_window != INVALID_WINDOW_ID && windows.has(p_target_window)) {
		// Follow the defined window
		rid[0].hwndTarget = windows[p_target_window].hWnd;
		rid[1].hwndTarget = windows[p_target_window].hWnd;
	} else {
		// Follow the keyboard focus
		rid[0].hwndTarget = nullptr;
		rid[1].hwndTarget = nullptr;
	}

	if (RegisterRawInputDevices(rid, 2, sizeof(rid[0])) == FALSE) {
		// Registration failed.
		use_raw_input = false;
	}
}

void DisplayServerWindows::initialize_tts() const {
	const_cast<DisplayServerWindows *>(this)->tts = memnew(TTS_Windows);
}

bool DisplayServerWindows::tts_is_speaking() const {
	if (unlikely(!tts)) {
		initialize_tts();
	}
	ERR_FAIL_NULL_V(tts, false);
	return tts->is_speaking();
}

bool DisplayServerWindows::tts_is_paused() const {
	if (unlikely(!tts)) {
		initialize_tts();
	}
	ERR_FAIL_NULL_V(tts, false);
	return tts->is_paused();
}

TypedArray<Dictionary> DisplayServerWindows::tts_get_voices() const {
	if (unlikely(!tts)) {
		initialize_tts();
	}
	ERR_FAIL_NULL_V(tts, TypedArray<Dictionary>());
	return tts->get_voices();
}

void DisplayServerWindows::tts_speak(const String &p_text, const String &p_voice, int p_volume, float p_pitch, float p_rate, int p_utterance_id, bool p_interrupt) {
	if (unlikely(!tts)) {
		initialize_tts();
	}
	ERR_FAIL_NULL(tts);
	tts->speak(p_text, p_voice, p_volume, p_pitch, p_rate, p_utterance_id, p_interrupt);
}

void DisplayServerWindows::tts_pause() {
	if (unlikely(!tts)) {
		initialize_tts();
	}
	ERR_FAIL_NULL(tts);
	tts->pause();
}

void DisplayServerWindows::tts_resume() {
	if (unlikely(!tts)) {
		initialize_tts();
	}
	ERR_FAIL_NULL(tts);
	tts->resume();
}

void DisplayServerWindows::tts_stop() {
	if (unlikely(!tts)) {
		initialize_tts();
	}
	ERR_FAIL_NULL(tts);
	tts->stop();
}

Error DisplayServerWindows::file_dialog_show(const String &p_title, const String &p_current_directory, const String &p_filename, bool p_show_hidden, FileDialogMode p_mode, const Vector<String> &p_filters, const Callable &p_callback, WindowID p_window_id) {
	return _file_dialog_with_options_show(p_title, p_current_directory, String(), p_filename, p_show_hidden, p_mode, p_filters, TypedArray<Dictionary>(), p_callback, false, p_window_id);
}

Error DisplayServerWindows::file_dialog_with_options_show(const String &p_title, const String &p_current_directory, const String &p_root, const String &p_filename, bool p_show_hidden, FileDialogMode p_mode, const Vector<String> &p_filters, const TypedArray<Dictionary> &p_options, const Callable &p_callback, WindowID p_window_id) {
	return _file_dialog_with_options_show(p_title, p_current_directory, p_root, p_filename, p_show_hidden, p_mode, p_filters, p_options, p_callback, true, p_window_id);
}

GODOT_GCC_WARNING_PUSH_AND_IGNORE("-Wnon-virtual-dtor") // Silence warning due to a COM API weirdness.

class FileDialogEventHandler : public IFileDialogEvents, public IFileDialogControlEvents {
	LONG ref_count = 1;
	int ctl_id = 1;

	HashMap<int, String> ctls;
	Dictionary selected;
	String root;

public:
	// IUnknown methods
	HRESULT STDMETHODCALLTYPE QueryInterface(REFIID riid, void **ppv) {
		static const QITAB qit[] = {
#ifdef __MINGW32__
			{ &__uuidof(IFileDialogEvents), static_cast<decltype(qit[0].dwOffset)>(OFFSETOFCLASS(IFileDialogEvents, FileDialogEventHandler)) },
			{ &__uuidof(IFileDialogControlEvents), static_cast<decltype(qit[0].dwOffset)>(OFFSETOFCLASS(IFileDialogControlEvents, FileDialogEventHandler)) },
#else
			QITABENT(FileDialogEventHandler, IFileDialogEvents),
			QITABENT(FileDialogEventHandler, IFileDialogControlEvents),
#endif
			{ nullptr, 0 },
		};
		return QISearch(this, qit, riid, ppv);
	}

	ULONG STDMETHODCALLTYPE AddRef() {
		return InterlockedIncrement(&ref_count);
	}

	ULONG STDMETHODCALLTYPE Release() {
		long ref = InterlockedDecrement(&ref_count);
		if (!ref) {
			delete this;
		}
		return ref;
	}

	// IFileDialogEvents methods
	HRESULT STDMETHODCALLTYPE OnFileOk(IFileDialog *) { return S_OK; }
	HRESULT STDMETHODCALLTYPE OnFolderChange(IFileDialog *) { return S_OK; }

	HRESULT STDMETHODCALLTYPE OnFolderChanging(IFileDialog *p_pfd, IShellItem *p_item) {
		if (root.is_empty()) {
			return S_OK;
		}

		LPWSTR lpw_path = nullptr;
		p_item->GetDisplayName(SIGDN_FILESYSPATH, &lpw_path);
		if (!lpw_path) {
			return S_FALSE;
		}
		String path = String::utf16((const char16_t *)lpw_path).replace_char('\\', '/').trim_prefix(R"(\\?\)").simplify_path();
		if (!path.begins_with(root.simplify_path())) {
			return S_FALSE;
		}
		return S_OK;
	}

	HRESULT STDMETHODCALLTYPE OnHelp(IFileDialog *) { return S_OK; }
	HRESULT STDMETHODCALLTYPE OnSelectionChange(IFileDialog *) { return S_OK; }
	HRESULT STDMETHODCALLTYPE OnShareViolation(IFileDialog *, IShellItem *, FDE_SHAREVIOLATION_RESPONSE *) { return S_OK; }
	HRESULT STDMETHODCALLTYPE OnTypeChange(IFileDialog *pfd) { return S_OK; }
	HRESULT STDMETHODCALLTYPE OnOverwrite(IFileDialog *, IShellItem *, FDE_OVERWRITE_RESPONSE *) { return S_OK; }

	// IFileDialogControlEvents methods
	HRESULT STDMETHODCALLTYPE OnItemSelected(IFileDialogCustomize *p_pfdc, DWORD p_ctl_id, DWORD p_item_idx) {
		if (ctls.has(p_ctl_id)) {
			selected[ctls[p_ctl_id]] = (int)p_item_idx;
		}
		return S_OK;
	}

	HRESULT STDMETHODCALLTYPE OnButtonClicked(IFileDialogCustomize *, DWORD) { return S_OK; }
	HRESULT STDMETHODCALLTYPE OnCheckButtonToggled(IFileDialogCustomize *p_pfdc, DWORD p_ctl_id, BOOL p_checked) {
		if (ctls.has(p_ctl_id)) {
			selected[ctls[p_ctl_id]] = (bool)p_checked;
		}
		return S_OK;
	}
	HRESULT STDMETHODCALLTYPE OnControlActivating(IFileDialogCustomize *, DWORD) { return S_OK; }

	Dictionary get_selected() {
		return selected;
	}

	void set_root(const String &p_root) {
		root = p_root;
	}

	void add_option(IFileDialogCustomize *p_pfdc, const String &p_name, const Vector<String> &p_options, int p_default) {
		int gid = ctl_id++;
		int cid = ctl_id++;

		if (p_options.is_empty()) {
			// Add check box.
			p_pfdc->StartVisualGroup(gid, L"");
			p_pfdc->AddCheckButton(cid, (LPCWSTR)p_name.utf16().get_data(), p_default);
			p_pfdc->SetControlState(cid, CDCS_VISIBLE | CDCS_ENABLED);
			p_pfdc->EndVisualGroup();
			selected[p_name] = (bool)p_default;
		} else {
			// Add combo box.
			p_pfdc->StartVisualGroup(gid, (LPCWSTR)p_name.utf16().get_data());
			p_pfdc->AddComboBox(cid);
			p_pfdc->SetControlState(cid, CDCS_VISIBLE | CDCS_ENABLED);
			for (int i = 0; i < p_options.size(); i++) {
				p_pfdc->AddControlItem(cid, i, (LPCWSTR)p_options[i].utf16().get_data());
			}
			p_pfdc->SetSelectedControlItem(cid, p_default);
			p_pfdc->EndVisualGroup();
			selected[p_name] = p_default;
		}
		ctls[cid] = p_name;
	}

	virtual ~FileDialogEventHandler() {}
};

GODOT_GCC_WARNING_POP

LRESULT CALLBACK WndProcFileDialog(HWND hWnd, UINT uMsg, WPARAM wParam, LPARAM lParam) {
	DisplayServerWindows *ds_win = static_cast<DisplayServerWindows *>(DisplayServer::get_singleton());
	if (ds_win) {
		return ds_win->WndProcFileDialog(hWnd, uMsg, wParam, lParam);
	} else {
		return DefWindowProcW(hWnd, uMsg, wParam, lParam);
	}
}

LRESULT DisplayServerWindows::WndProcFileDialog(HWND hWnd, UINT uMsg, WPARAM wParam, LPARAM lParam) {
	MutexLock lock(file_dialog_mutex);
	if (file_dialog_wnd.has(hWnd)) {
		if (file_dialog_wnd[hWnd]->close_requested.is_set()) {
			IPropertyStore *prop_store;
			HRESULT hr = SHGetPropertyStoreForWindow(hWnd, IID_IPropertyStore, (void **)&prop_store);
			if (hr == S_OK) {
				PROPVARIANT val;
				PropVariantInit(&val);
				prop_store->SetValue(PKEY_AppUserModel_ID, val);
				prop_store->Release();
			}
			DestroyWindow(hWnd);
			file_dialog_wnd.erase(hWnd);
		}
	}
	return DefWindowProcW(hWnd, uMsg, wParam, lParam);
}

void DisplayServerWindows::_thread_fd_monitor(void *p_ud) {
	DisplayServerWindows *ds = static_cast<DisplayServerWindows *>(get_singleton());
	FileDialogData *fd = (FileDialogData *)p_ud;

	if (fd->mode < 0 && fd->mode >= DisplayServer::FILE_DIALOG_MODE_SAVE_MAX) {
		fd->finished.set();
		return;
	}
	CoInitializeEx(nullptr, COINIT_APARTMENTTHREADED);

	int64_t x = fd->wrect.position.x;
	int64_t y = fd->wrect.position.y;
	int64_t w = fd->wrect.size.x;
	int64_t h = fd->wrect.size.y;

	WNDCLASSW wc = {};
	wc.lpfnWndProc = (WNDPROC)::WndProcFileDialog;
	wc.hInstance = GetModuleHandle(nullptr);
	wc.lpszClassName = L"Engine File Dialog";
	RegisterClassW(&wc);

	HWND hwnd_dialog = CreateWindowExW(WS_EX_APPWINDOW, L"Engine File Dialog", L"", WS_OVERLAPPEDWINDOW, x, y, w, h, nullptr, nullptr, GetModuleHandle(nullptr), nullptr);
	if (hwnd_dialog) {
		{
			MutexLock lock(ds->file_dialog_mutex);
			ds->file_dialog_wnd[hwnd_dialog] = fd;
		}

		HICON mainwindow_icon = (HICON)SendMessage(fd->hwnd_owner, WM_GETICON, ICON_SMALL, 0);
		if (mainwindow_icon) {
			SendMessage(hwnd_dialog, WM_SETICON, ICON_SMALL, (LPARAM)mainwindow_icon);
		}
		mainwindow_icon = (HICON)SendMessage(fd->hwnd_owner, WM_GETICON, ICON_BIG, 0);
		if (mainwindow_icon) {
			SendMessage(hwnd_dialog, WM_SETICON, ICON_BIG, (LPARAM)mainwindow_icon);
		}
		IPropertyStore *prop_store;
		HRESULT hr = SHGetPropertyStoreForWindow(hwnd_dialog, IID_IPropertyStore, (void **)&prop_store);
		if (hr == S_OK) {
			PROPVARIANT val;
			InitPropVariantFromString((PCWSTR)fd->appid.utf16().get_data(), &val);
			prop_store->SetValue(PKEY_AppUserModel_ID, val);
			prop_store->Release();
		}
	}

	SetCurrentProcessExplicitAppUserModelID((PCWSTR)fd->appid.utf16().get_data());

	Vector<Char16String> filter_names;
	Vector<Char16String> filter_exts;
	for (const String &E : fd->filters) {
		Vector<String> tokens = E.split(";");
		if (tokens.size() >= 1) {
			String flt = tokens[0].strip_edges();
			int filter_slice_count = flt.get_slice_count(",");
			Vector<String> exts;
			for (int j = 0; j < filter_slice_count; j++) {
				String str = (flt.get_slicec(',', j).strip_edges());
				if (!str.is_empty()) {
					exts.push_back(str);
				}
			}
			if (!exts.is_empty()) {
				String str = String(";").join(exts);
				filter_exts.push_back(str.utf16());
				if (tokens.size() == 2) {
					filter_names.push_back(tokens[1].strip_edges().utf16());
				} else {
					filter_names.push_back(str.utf16());
				}
			}
		}
	}
	if (filter_names.is_empty()) {
		filter_exts.push_back(String("*.*").utf16());
		filter_names.push_back((RTR("All Files") + " (*.*)").utf16());
	}

	Vector<COMDLG_FILTERSPEC> filters;
	for (int i = 0; i < filter_names.size(); i++) {
		filters.push_back({ (LPCWSTR)filter_names[i].ptr(), (LPCWSTR)filter_exts[i].ptr() });
	}

	HRESULT hr = S_OK;
	IFileDialog *pfd = nullptr;
	if (fd->mode == DisplayServer::FILE_DIALOG_MODE_SAVE_FILE) {
		hr = CoCreateInstance(CLSID_FileSaveDialog, nullptr, CLSCTX_INPROC_SERVER, IID_IFileSaveDialog, (void **)&pfd);
	} else {
		hr = CoCreateInstance(CLSID_FileOpenDialog, nullptr, CLSCTX_INPROC_SERVER, IID_IFileOpenDialog, (void **)&pfd);
	}
	if (SUCCEEDED(hr)) {
		IFileDialogEvents *pfde = nullptr;
		FileDialogEventHandler *event_handler = new FileDialogEventHandler();
		hr = event_handler->QueryInterface(IID_PPV_ARGS(&pfde));

		DWORD cookie = 0;
		hr = pfd->Advise(pfde, &cookie);

		IFileDialogCustomize *pfdc = nullptr;
		hr = pfd->QueryInterface(IID_PPV_ARGS(&pfdc));

		for (int i = 0; i < fd->options.size(); i++) {
			const Dictionary &item = fd->options[i];
			if (!item.has("name") || !item.has("values") || !item.has("default")) {
				continue;
			}
			event_handler->add_option(pfdc, item["name"], item["values"], item["default"]);
		}
		event_handler->set_root(fd->root);

		pfdc->Release();

		DWORD flags;
		pfd->GetOptions(&flags);
		if (fd->mode == DisplayServer::FILE_DIALOG_MODE_OPEN_FILES) {
			flags |= FOS_ALLOWMULTISELECT;
		}
		if (fd->mode == DisplayServer::FILE_DIALOG_MODE_OPEN_DIR) {
			flags |= FOS_PICKFOLDERS;
		}
		if (fd->show_hidden) {
			flags |= FOS_FORCESHOWHIDDEN;
		}
		pfd->SetOptions(flags | FOS_FORCEFILESYSTEM);
		pfd->SetTitle((LPCWSTR)fd->title.utf16().get_data());

		String dir = ProjectSettings::get_singleton()->globalize_path(fd->current_directory);
		if (dir == ".") {
			dir = OS::get_singleton()->get_executable_path().get_base_dir();
		}
		if (dir.is_relative_path() || dir == ".") {
			Char16String current_dir_name;
			size_t str_len = GetCurrentDirectoryW(0, nullptr);
			current_dir_name.resize(str_len + 1);
			GetCurrentDirectoryW(current_dir_name.size(), (LPWSTR)current_dir_name.ptrw());
			if (dir == ".") {
				dir = String::utf16((const char16_t *)current_dir_name.get_data()).trim_prefix(R"(\\?\)").replace_char('\\', '/');
			} else {
				dir = String::utf16((const char16_t *)current_dir_name.get_data()).trim_prefix(R"(\\?\)").replace_char('\\', '/').path_join(dir);
			}
		}
		dir = dir.simplify_path();
		dir = dir.trim_prefix(R"(\\?\)").replace_char('/', '\\');

		IShellItem *shellitem = nullptr;
		hr = SHCreateItemFromParsingName((LPCWSTR)dir.utf16().ptr(), nullptr, IID_IShellItem, (void **)&shellitem);
		if (SUCCEEDED(hr)) {
			pfd->SetDefaultFolder(shellitem);
			pfd->SetFolder(shellitem);
		}

		pfd->SetFileName((LPCWSTR)fd->filename.utf16().get_data());
		pfd->SetFileTypes(filters.size(), filters.ptr());
		pfd->SetFileTypeIndex(0);

		hr = pfd->Show(hwnd_dialog);
		pfd->Unadvise(cookie);

		Dictionary options = event_handler->get_selected();

		pfde->Release();
		event_handler->Release();

		UINT index = 0;
		pfd->GetFileTypeIndex(&index);
		if (index > 0) {
			index = index - 1;
		}

		if (SUCCEEDED(hr)) {
			Vector<String> file_names;

			if (fd->mode == DisplayServer::FILE_DIALOG_MODE_OPEN_FILES) {
				IShellItemArray *results;
				hr = static_cast<IFileOpenDialog *>(pfd)->GetResults(&results);
				if (SUCCEEDED(hr)) {
					DWORD count = 0;
					results->GetCount(&count);
					for (DWORD i = 0; i < count; i++) {
						IShellItem *result;
						results->GetItemAt(i, &result);

						PWSTR file_path = nullptr;
						hr = result->GetDisplayName(SIGDN_FILESYSPATH, &file_path);
						if (SUCCEEDED(hr)) {
							file_names.push_back(String::utf16((const char16_t *)file_path).replace_char('\\', '/').trim_prefix(R"(\\?\)"));
							CoTaskMemFree(file_path);
						}
						result->Release();
					}
					results->Release();
				}
			} else {
				IShellItem *result;
				hr = pfd->GetResult(&result);
				if (SUCCEEDED(hr)) {
					PWSTR file_path = nullptr;
					hr = result->GetDisplayName(SIGDN_FILESYSPATH, &file_path);
					if (SUCCEEDED(hr)) {
						file_names.push_back(String::utf16((const char16_t *)file_path).replace_char('\\', '/').trim_prefix(R"(\\?\)"));
						CoTaskMemFree(file_path);
					}
					result->Release();
				}
			}
			if (fd->callback.is_valid()) {
				MutexLock lock(ds->file_dialog_mutex);
				FileDialogCallback cb;
				cb.callback = fd->callback;
				cb.status = true;
				cb.files = file_names;
				cb.index = index;
				cb.options = options;
				cb.opt_in_cb = fd->options_in_cb;
				ds->pending_cbs.push_back(cb);
			}
		} else {
			if (fd->callback.is_valid()) {
				MutexLock lock(ds->file_dialog_mutex);
				FileDialogCallback cb;
				cb.callback = fd->callback;
				cb.status = false;
				cb.files = Vector<String>();
				cb.index = index;
				cb.options = options;
				cb.opt_in_cb = fd->options_in_cb;
				ds->pending_cbs.push_back(cb);
			}
		}
		pfd->Release();
	} else {
		if (fd->callback.is_valid()) {
			MutexLock lock(ds->file_dialog_mutex);
			FileDialogCallback cb;
			cb.callback = fd->callback;
			cb.status = false;
			cb.files = Vector<String>();
			cb.index = 0;
			cb.options = Dictionary();
			cb.opt_in_cb = fd->options_in_cb;
			ds->pending_cbs.push_back(cb);
		}
	}
	{
		MutexLock lock(ds->file_dialog_mutex);
		if (hwnd_dialog && ds->file_dialog_wnd.has(hwnd_dialog)) {
			IPropertyStore *prop_store;
			hr = SHGetPropertyStoreForWindow(hwnd_dialog, IID_IPropertyStore, (void **)&prop_store);
			if (hr == S_OK) {
				PROPVARIANT val;
				PropVariantInit(&val);
				prop_store->SetValue(PKEY_AppUserModel_ID, val);
				prop_store->Release();
			}
			DestroyWindow(hwnd_dialog);
			ds->file_dialog_wnd.erase(hwnd_dialog);
		}
	}
	UnregisterClassW(L"Engine File Dialog", GetModuleHandle(nullptr));
	CoUninitialize();

	fd->finished.set();

	if (fd->window_id != INVALID_WINDOW_ID) {
		callable_mp(DisplayServer::get_singleton(), &DisplayServer::window_move_to_foreground).call_deferred(fd->window_id);
	}
}

Error DisplayServerWindows::_file_dialog_with_options_show(const String &p_title, const String &p_current_directory, const String &p_root, const String &p_filename, bool p_show_hidden, FileDialogMode p_mode, const Vector<String> &p_filters, const TypedArray<Dictionary> &p_options, const Callable &p_callback, bool p_options_in_cb, WindowID p_window_id) {
	_THREAD_SAFE_METHOD_

	ERR_FAIL_INDEX_V(int(p_mode), FILE_DIALOG_MODE_SAVE_MAX, FAILED);

	String appname;
	if (Engine::get_singleton()->is_editor_hint()) {
<<<<<<< HEAD
		appname = "Redot.ReXEditor." + String(VERSION_BRANCH);
=======
		appname = "Godot.GodotEditor." + String(REDOT_VERSION_BRANCH);
>>>>>>> 11abc0b9
	} else {
		String name = GLOBAL_GET("application/config/name");
		String version = GLOBAL_GET("application/config/version");
		if (version.is_empty()) {
			version = "0";
		}
		String clean_app_name = name.to_pascal_case();
		for (int i = 0; i < clean_app_name.length(); i++) {
			if (!is_ascii_alphanumeric_char(clean_app_name[i]) && clean_app_name[i] != '_' && clean_app_name[i] != '.') {
				clean_app_name[i] = '_';
			}
		}
		clean_app_name = clean_app_name.substr(0, 120 - version.length()).trim_suffix(".");
		appname = "ReX." + clean_app_name + "." + version;
	}

	FileDialogData *fd = memnew(FileDialogData);
	if (windows.has(p_window_id) && !windows[p_window_id].is_popup) {
		fd->hwnd_owner = windows[p_window_id].hWnd;
		RECT crect;
		GetWindowRect(fd->hwnd_owner, &crect);
		fd->wrect = Rect2i(crect.left, crect.top, crect.right - crect.left, crect.bottom - crect.top);
	} else {
		fd->hwnd_owner = nullptr;
		fd->wrect = Rect2i(CW_USEDEFAULT, CW_USEDEFAULT, CW_USEDEFAULT, CW_USEDEFAULT);
	}
	fd->appid = appname;
	fd->title = p_title;
	fd->current_directory = p_current_directory;
	fd->root = p_root;
	fd->filename = p_filename;
	fd->show_hidden = p_show_hidden;
	fd->mode = p_mode;
	fd->window_id = p_window_id;
	fd->filters = p_filters;
	fd->options = p_options;
	fd->callback = p_callback;
	fd->options_in_cb = p_options_in_cb;
	fd->finished.clear();
	fd->close_requested.clear();

	fd->listener_thread.start(DisplayServerWindows::_thread_fd_monitor, fd);

	file_dialogs.push_back(fd);

	return OK;
}

void DisplayServerWindows::process_file_dialog_callbacks() {
	MutexLock lock(file_dialog_mutex);
	while (!pending_cbs.is_empty()) {
		FileDialogCallback cb = pending_cbs.front()->get();
		pending_cbs.pop_front();

		if (cb.opt_in_cb) {
			Variant ret;
			Callable::CallError ce;
			const Variant *args[4] = { &cb.status, &cb.files, &cb.index, &cb.options };

			cb.callback.callp(args, 4, ret, ce);
			if (ce.error != Callable::CallError::CALL_OK) {
				ERR_PRINT(vformat("Failed to execute file dialog callback: %s.", Variant::get_callable_error_text(cb.callback, args, 4, ce)));
			}
		} else {
			Variant ret;
			Callable::CallError ce;
			const Variant *args[3] = { &cb.status, &cb.files, &cb.index };

			cb.callback.callp(args, 3, ret, ce);
			if (ce.error != Callable::CallError::CALL_OK) {
				ERR_PRINT(vformat("Failed to execute file dialog callback: %s.", Variant::get_callable_error_text(cb.callback, args, 3, ce)));
			}
		}
	}
}

void DisplayServerWindows::beep() const {
	MessageBeep(MB_OK);
}

void DisplayServerWindows::_mouse_update_mode() {
	_THREAD_SAFE_METHOD_

	MouseMode wanted_mouse_mode = mouse_mode_override_enabled
			? mouse_mode_override
			: mouse_mode_base;

	if (mouse_mode == wanted_mouse_mode) {
		// Already in the same mode; do nothing.
		return;
	}

	mouse_mode = wanted_mouse_mode;

	_set_mouse_mode_impl(wanted_mouse_mode);
}

void DisplayServerWindows::mouse_set_mode(MouseMode p_mode) {
	ERR_FAIL_INDEX(p_mode, MouseMode::MOUSE_MODE_MAX);
	if (p_mode == mouse_mode_base) {
		return;
	}
	mouse_mode_base = p_mode;
	_mouse_update_mode();
}

DisplayServer::MouseMode DisplayServerWindows::mouse_get_mode() const {
	return mouse_mode;
}

void DisplayServerWindows::mouse_set_mode_override(MouseMode p_mode) {
	ERR_FAIL_INDEX(p_mode, MouseMode::MOUSE_MODE_MAX);
	if (p_mode == mouse_mode_override) {
		return;
	}
	mouse_mode_override = p_mode;
	_mouse_update_mode();
}

DisplayServer::MouseMode DisplayServerWindows::mouse_get_mode_override() const {
	return mouse_mode_override;
}

void DisplayServerWindows::mouse_set_mode_override_enabled(bool p_override_enabled) {
	if (p_override_enabled == mouse_mode_override_enabled) {
		return;
	}
	mouse_mode_override_enabled = p_override_enabled;
	_mouse_update_mode();
}

bool DisplayServerWindows::mouse_is_mode_override_enabled() const {
	return mouse_mode_override_enabled;
}

void DisplayServerWindows::warp_mouse(const Point2i &p_position) {
	_THREAD_SAFE_METHOD_

	WindowID window_id = _get_focused_window_or_popup();

	if (!windows.has(window_id)) {
		return; // No focused window?
	}

	if (mouse_mode == MOUSE_MODE_CAPTURED) {
		old_x = p_position.x;
		old_y = p_position.y;
	} else {
		POINT p;
		p.x = p_position.x;
		p.y = p_position.y;
		ClientToScreen(windows[window_id].hWnd, &p);

		SetCursorPos(p.x, p.y);
	}
}

Point2i DisplayServerWindows::mouse_get_position() const {
	POINT p;
	GetCursorPos(&p);
	return Point2i(p.x, p.y) - _get_screens_origin();
}

BitField<MouseButtonMask> DisplayServerWindows::mouse_get_button_state() const {
	BitField<MouseButtonMask> last_button_state = MouseButtonMask::NONE;

	if (GetKeyState(VK_LBUTTON) & (1 << 15)) {
		last_button_state.set_flag(MouseButtonMask::LEFT);
	}
	if (GetKeyState(VK_RBUTTON) & (1 << 15)) {
		last_button_state.set_flag(MouseButtonMask::RIGHT);
	}
	if (GetKeyState(VK_MBUTTON) & (1 << 15)) {
		last_button_state.set_flag(MouseButtonMask::MIDDLE);
	}
	if (GetKeyState(VK_XBUTTON1) & (1 << 15)) {
		last_button_state.set_flag(MouseButtonMask::MB_XBUTTON1);
	}
	if (GetKeyState(VK_XBUTTON2) & (1 << 15)) {
		last_button_state.set_flag(MouseButtonMask::MB_XBUTTON2);
	}

	return last_button_state;
}

void DisplayServerWindows::clipboard_set(const String &p_text) {
	_THREAD_SAFE_METHOD_

	if (!windows.has(MAIN_WINDOW_ID)) {
		return;
	}

	// Convert LF line endings to CRLF in clipboard content.
	// Otherwise, line endings won't be visible when pasted in other software.
	String text = p_text.replace("\r\n", "\n").replace("\n", "\r\n"); // Avoid \r\r\n.

	if (!OpenClipboard(windows[MAIN_WINDOW_ID].hWnd)) {
		ERR_FAIL_MSG("Unable to open clipboard.");
	}
	EmptyClipboard();

	Char16String utf16 = text.utf16();
	HGLOBAL mem = GlobalAlloc(GMEM_MOVEABLE, (utf16.length() + 1) * sizeof(WCHAR));
	ERR_FAIL_NULL_MSG(mem, "Unable to allocate memory for clipboard contents.");

	LPWSTR lptstrCopy = (LPWSTR)GlobalLock(mem);
	memcpy(lptstrCopy, utf16.get_data(), (utf16.length() + 1) * sizeof(WCHAR));
	GlobalUnlock(mem);

	SetClipboardData(CF_UNICODETEXT, mem);

	// Set the CF_TEXT version (not needed?).
	CharString utf8 = text.utf8();
	mem = GlobalAlloc(GMEM_MOVEABLE, utf8.length() + 1);
	ERR_FAIL_NULL_MSG(mem, "Unable to allocate memory for clipboard contents.");

	LPTSTR ptr = (LPTSTR)GlobalLock(mem);
	memcpy(ptr, utf8.get_data(), utf8.length());
	ptr[utf8.length()] = 0;
	GlobalUnlock(mem);

	SetClipboardData(CF_TEXT, mem);

	CloseClipboard();
}

String DisplayServerWindows::clipboard_get() const {
	_THREAD_SAFE_METHOD_

	if (!windows.has(MAIN_WINDOW_ID)) {
		return String();
	}

	String ret;
	if (!OpenClipboard(windows[MAIN_WINDOW_ID].hWnd)) {
		ERR_FAIL_V_MSG("", "Unable to open clipboard.");
	}

	if (IsClipboardFormatAvailable(CF_UNICODETEXT)) {
		HGLOBAL mem = GetClipboardData(CF_UNICODETEXT);
		if (mem != nullptr) {
			LPWSTR ptr = (LPWSTR)GlobalLock(mem);
			if (ptr != nullptr) {
				ret = String::utf16((const char16_t *)ptr);
				GlobalUnlock(mem);
			}
		}

	} else if (IsClipboardFormatAvailable(CF_TEXT)) {
		HGLOBAL mem = GetClipboardData(CF_UNICODETEXT);
		if (mem != nullptr) {
			LPTSTR ptr = (LPTSTR)GlobalLock(mem);
			if (ptr != nullptr) {
				ret.append_utf8((const char *)ptr);
				GlobalUnlock(mem);
			}
		}
	}

	CloseClipboard();

	return ret;
}

Ref<Image> DisplayServerWindows::clipboard_get_image() const {
	Ref<Image> image;
	if (!windows.has(last_focused_window)) {
		return image; // No focused window?
	}
	if (!OpenClipboard(windows[last_focused_window].hWnd)) {
		ERR_FAIL_V_MSG(image, "Unable to open clipboard.");
	}
	UINT png_format = RegisterClipboardFormatA("PNG");
	if (png_format && IsClipboardFormatAvailable(png_format)) {
		HANDLE png_handle = GetClipboardData(png_format);
		if (png_handle) {
			size_t png_size = GlobalSize(png_handle);
			uint8_t *png_data = (uint8_t *)GlobalLock(png_handle);
			image.instantiate();

			PNGDriverCommon::png_to_image(png_data, png_size, false, image);

			GlobalUnlock(png_handle);
		}
	} else if (IsClipboardFormatAvailable(CF_DIB)) {
		HGLOBAL mem = GetClipboardData(CF_DIB);
		if (mem != nullptr) {
			BITMAPINFO *ptr = static_cast<BITMAPINFO *>(GlobalLock(mem));

			if (ptr != nullptr) {
				BITMAPINFOHEADER *info = &ptr->bmiHeader;
				void *dib_bits = (void *)(ptr->bmiColors);

				// Draw DIB image to temporary DC surface and read it back as BGRA8.
				HDC dc = GetDC(nullptr);
				if (dc) {
					HDC hdc = CreateCompatibleDC(dc);
					if (hdc) {
						HBITMAP hbm = CreateCompatibleBitmap(dc, info->biWidth, std::abs(info->biHeight));
						if (hbm) {
							SelectObject(hdc, hbm);
							SetDIBitsToDevice(hdc, 0, 0, info->biWidth, std::abs(info->biHeight), 0, 0, 0, std::abs(info->biHeight), dib_bits, ptr, DIB_RGB_COLORS);

							BITMAPINFO bmp_info = {};
							bmp_info.bmiHeader.biSize = sizeof(bmp_info.bmiHeader);
							bmp_info.bmiHeader.biWidth = info->biWidth;
							bmp_info.bmiHeader.biHeight = -std::abs(info->biHeight);
							bmp_info.bmiHeader.biPlanes = 1;
							bmp_info.bmiHeader.biBitCount = 32;
							bmp_info.bmiHeader.biCompression = BI_RGB;

							Vector<uint8_t> img_data;
							img_data.resize(info->biWidth * std::abs(info->biHeight) * 4);
							GetDIBits(hdc, hbm, 0, std::abs(info->biHeight), img_data.ptrw(), &bmp_info, DIB_RGB_COLORS);

							uint8_t *wr = (uint8_t *)img_data.ptrw();
							for (int i = 0; i < info->biWidth * std::abs(info->biHeight); i++) {
								SWAP(wr[i * 4 + 0], wr[i * 4 + 2]); // Swap B and R.
								if (info->biBitCount != 32) {
									wr[i * 4 + 3] = 255; // Set A to solid if it's not in the source image.
								}
							}
							image = Image::create_from_data(info->biWidth, std::abs(info->biHeight), false, Image::Format::FORMAT_RGBA8, img_data);

							DeleteObject(hbm);
						}
						DeleteDC(hdc);
					}
					ReleaseDC(nullptr, dc);
				}
				GlobalUnlock(mem);
			}
		}
	}
	CloseClipboard();

	return image;
}

bool DisplayServerWindows::clipboard_has() const {
	return (IsClipboardFormatAvailable(CF_TEXT) ||
			IsClipboardFormatAvailable(CF_UNICODETEXT) ||
			IsClipboardFormatAvailable(CF_OEMTEXT));
}

bool DisplayServerWindows::clipboard_has_image() const {
	UINT png_format = RegisterClipboardFormatA("PNG");
	return ((png_format && IsClipboardFormatAvailable(png_format)) || IsClipboardFormatAvailable(CF_DIB));
}

typedef struct {
	int count;
	int screen;
	HMONITOR monitor;
} EnumScreenData;

static BOOL CALLBACK _MonitorEnumProcPrim(HMONITOR hMonitor, HDC hdcMonitor, LPRECT lprcMonitor, LPARAM dwData) {
	EnumScreenData *data = (EnumScreenData *)dwData;
	if ((lprcMonitor->left == 0) && (lprcMonitor->top == 0)) {
		data->screen = data->count;
		return FALSE;
	}

	data->count++;
	return TRUE;
}

static BOOL CALLBACK _MonitorEnumProcScreen(HMONITOR hMonitor, HDC hdcMonitor, LPRECT lprcMonitor, LPARAM dwData) {
	EnumScreenData *data = (EnumScreenData *)dwData;
	if (data->monitor == hMonitor) {
		data->screen = data->count;
	}

	data->count++;
	return TRUE;
}

static BOOL CALLBACK _MonitorEnumProcCount(HMONITOR hMonitor, HDC hdcMonitor, LPRECT lprcMonitor, LPARAM dwData) {
	int *data = (int *)dwData;
	(*data)++;
	return TRUE;
}

int DisplayServerWindows::get_screen_count() const {
	_THREAD_SAFE_METHOD_

	int data = 0;
	EnumDisplayMonitors(nullptr, nullptr, _MonitorEnumProcCount, (LPARAM)&data);
	return data;
}

int DisplayServerWindows::get_primary_screen() const {
	EnumScreenData data = { 0, 0, nullptr };
	EnumDisplayMonitors(nullptr, nullptr, _MonitorEnumProcPrim, (LPARAM)&data);
	return data.screen;
}

int DisplayServerWindows::get_keyboard_focus_screen() const {
	HWND hwnd = GetForegroundWindow();
	if (hwnd) {
		EnumScreenData data = { 0, 0, MonitorFromWindow(hwnd, MONITOR_DEFAULTTONEAREST) };
		EnumDisplayMonitors(nullptr, nullptr, _MonitorEnumProcScreen, (LPARAM)&data);
		return data.screen;
	} else {
		return get_primary_screen();
	}
}

typedef struct {
	int count;
	int screen;
	Point2 pos;
} EnumPosData;

static BOOL CALLBACK _MonitorEnumProcPos(HMONITOR hMonitor, HDC hdcMonitor, LPRECT lprcMonitor, LPARAM dwData) {
	EnumPosData *data = (EnumPosData *)dwData;
	if (data->count == data->screen) {
		data->pos.x = lprcMonitor->left;
		data->pos.y = lprcMonitor->top;
	}

	data->count++;
	return TRUE;
}

static BOOL CALLBACK _MonitorEnumProcOrigin(HMONITOR hMonitor, HDC hdcMonitor, LPRECT lprcMonitor, LPARAM dwData) {
	EnumPosData *data = (EnumPosData *)dwData;
	data->pos = data->pos.min(Point2(lprcMonitor->left, lprcMonitor->top));

	return TRUE;
}

Point2i DisplayServerWindows::_get_screens_origin() const {
	_THREAD_SAFE_METHOD_

	EnumPosData data = { 0, 0, Point2() };
	EnumDisplayMonitors(nullptr, nullptr, _MonitorEnumProcOrigin, (LPARAM)&data);
	return data.pos;
}

Point2i DisplayServerWindows::screen_get_position(int p_screen) const {
	_THREAD_SAFE_METHOD_

	p_screen = _get_screen_index(p_screen);
	EnumPosData data = { 0, p_screen, Point2() };
	EnumDisplayMonitors(nullptr, nullptr, _MonitorEnumProcPos, (LPARAM)&data);
	return data.pos - _get_screens_origin();
}

typedef struct {
	int count;
	int screen;
	Size2 size;
} EnumSizeData;

typedef struct {
	int count;
	int screen;
	Rect2i rect;
} EnumRectData;

typedef struct {
	Vector<DISPLAYCONFIG_PATH_INFO> paths;
	Vector<DISPLAYCONFIG_MODE_INFO> modes;
	int count;
	int screen;
	float rate;
} EnumRefreshRateData;

static BOOL CALLBACK _MonitorEnumProcSize(HMONITOR hMonitor, HDC hdcMonitor, LPRECT lprcMonitor, LPARAM dwData) {
	EnumSizeData *data = (EnumSizeData *)dwData;
	if (data->count == data->screen) {
		data->size.x = lprcMonitor->right - lprcMonitor->left;
		data->size.y = lprcMonitor->bottom - lprcMonitor->top;
	}

	data->count++;
	return TRUE;
}

Size2i DisplayServerWindows::screen_get_size(int p_screen) const {
	_THREAD_SAFE_METHOD_

	p_screen = _get_screen_index(p_screen);
	EnumSizeData data = { 0, p_screen, Size2() };
	EnumDisplayMonitors(nullptr, nullptr, _MonitorEnumProcSize, (LPARAM)&data);
	return data.size;
}

static BOOL CALLBACK _MonitorEnumProcUsableSize(HMONITOR hMonitor, HDC hdcMonitor, LPRECT lprcMonitor, LPARAM dwData) {
	EnumRectData *data = (EnumRectData *)dwData;
	if (data->count == data->screen) {
		MONITORINFO minfo;
		memset(&minfo, 0, sizeof(MONITORINFO));
		minfo.cbSize = sizeof(MONITORINFO);
		GetMonitorInfoA(hMonitor, &minfo);

		data->rect.position.x = minfo.rcWork.left;
		data->rect.position.y = minfo.rcWork.top;
		data->rect.size.x = minfo.rcWork.right - minfo.rcWork.left;
		data->rect.size.y = minfo.rcWork.bottom - minfo.rcWork.top;
	}

	data->count++;
	return TRUE;
}

static BOOL CALLBACK _MonitorEnumProcRefreshRate(HMONITOR hMonitor, HDC hdcMonitor, LPRECT lprcMonitor, LPARAM dwData) {
	EnumRefreshRateData *data = (EnumRefreshRateData *)dwData;
	if (data->count == data->screen) {
		MONITORINFOEXW minfo;
		memset(&minfo, 0, sizeof(minfo));
		minfo.cbSize = sizeof(minfo);
		GetMonitorInfoW(hMonitor, &minfo);

		bool found = false;
		for (const DISPLAYCONFIG_PATH_INFO &path : data->paths) {
			DISPLAYCONFIG_SOURCE_DEVICE_NAME source_name;
			memset(&source_name, 0, sizeof(source_name));
			source_name.header.type = DISPLAYCONFIG_DEVICE_INFO_GET_SOURCE_NAME;
			source_name.header.size = sizeof(source_name);
			source_name.header.adapterId = path.sourceInfo.adapterId;
			source_name.header.id = path.sourceInfo.id;
			if (DisplayConfigGetDeviceInfo(&source_name.header) == ERROR_SUCCESS) {
				if (wcscmp(minfo.szDevice, source_name.viewGdiDeviceName) == 0 && path.targetInfo.refreshRate.Numerator != 0 && path.targetInfo.refreshRate.Denominator != 0) {
					data->rate = (double)path.targetInfo.refreshRate.Numerator / (double)path.targetInfo.refreshRate.Denominator;
					found = true;
					break;
				}
			}
		}
		if (!found) {
			DEVMODEW dm;
			memset(&dm, 0, sizeof(dm));
			dm.dmSize = sizeof(dm);
			EnumDisplaySettingsW(minfo.szDevice, ENUM_CURRENT_SETTINGS, &dm);

			data->rate = dm.dmDisplayFrequency;
		}
	}

	data->count++;
	return TRUE;
}

Rect2i DisplayServerWindows::screen_get_usable_rect(int p_screen) const {
	_THREAD_SAFE_METHOD_

	p_screen = _get_screen_index(p_screen);
	EnumRectData data = { 0, p_screen, Rect2i() };
	EnumDisplayMonitors(nullptr, nullptr, _MonitorEnumProcUsableSize, (LPARAM)&data);
	data.rect.position -= _get_screens_origin();
	return data.rect;
}

typedef struct {
	int count;
	int screen;
	int dpi;
} EnumDpiData;

enum _MonitorDpiType {
	MDT_Effective_DPI = 0,
	MDT_Angular_DPI = 1,
	MDT_Raw_DPI = 2,
	MDT_Default = MDT_Effective_DPI
};

static int QueryDpiForMonitor(HMONITOR hmon, _MonitorDpiType dpiType = MDT_Default) {
	int dpiX = 96, dpiY = 96;

	static HMODULE Shcore = nullptr;
	typedef HRESULT(WINAPI * GetDPIForMonitor_t)(HMONITOR hmonitor, _MonitorDpiType dpiType, UINT * dpiX, UINT * dpiY);
	static GetDPIForMonitor_t getDPIForMonitor = nullptr;

	if (Shcore == nullptr) {
		Shcore = LoadLibraryW(L"Shcore.dll");
		getDPIForMonitor = Shcore ? (GetDPIForMonitor_t)(void *)GetProcAddress(Shcore, "GetDpiForMonitor") : nullptr;

		if ((Shcore == nullptr) || (getDPIForMonitor == nullptr)) {
			if (Shcore) {
				FreeLibrary(Shcore);
			}
			Shcore = (HMODULE)INVALID_HANDLE_VALUE;
		}
	}

	UINT x = 0, y = 0;
	if (hmon && (Shcore != (HMODULE)INVALID_HANDLE_VALUE)) {
		HRESULT hr = getDPIForMonitor(hmon, dpiType /*MDT_Effective_DPI*/, &x, &y);
		if (SUCCEEDED(hr) && (x > 0) && (y > 0)) {
			dpiX = (int)x;
			dpiY = (int)y;
		}
	} else {
		static int overallX = 0, overallY = 0;
		if (overallX <= 0 || overallY <= 0) {
			HDC hdc = GetDC(nullptr);
			if (hdc) {
				overallX = GetDeviceCaps(hdc, LOGPIXELSX);
				overallY = GetDeviceCaps(hdc, LOGPIXELSY);
				ReleaseDC(nullptr, hdc);
			}
		}
		if (overallX > 0 && overallY > 0) {
			dpiX = overallX;
			dpiY = overallY;
		}
	}

	return (dpiX + dpiY) / 2;
}

static BOOL CALLBACK _MonitorEnumProcDpi(HMONITOR hMonitor, HDC hdcMonitor, LPRECT lprcMonitor, LPARAM dwData) {
	EnumDpiData *data = (EnumDpiData *)dwData;
	if (data->count == data->screen) {
		data->dpi = QueryDpiForMonitor(hMonitor);
	}

	data->count++;
	return TRUE;
}

int DisplayServerWindows::screen_get_dpi(int p_screen) const {
	_THREAD_SAFE_METHOD_

	p_screen = _get_screen_index(p_screen);
	EnumDpiData data = { 0, p_screen, 72 };
	EnumDisplayMonitors(nullptr, nullptr, _MonitorEnumProcDpi, (LPARAM)&data);
	return data.dpi;
}

Color DisplayServerWindows::screen_get_pixel(const Point2i &p_position) const {
	Point2i pos = p_position + _get_screens_origin();

	POINT p;
	p.x = pos.x;
	p.y = pos.y;
	if (win81p_LogicalToPhysicalPointForPerMonitorDPI) {
		win81p_LogicalToPhysicalPointForPerMonitorDPI(nullptr, &p);
	}
	HDC dc = GetDC(nullptr);
	if (dc) {
		COLORREF col = GetPixel(dc, p.x, p.y);
		if (col != CLR_INVALID) {
			ReleaseDC(nullptr, dc);
			return Color(float(col & 0x000000FF) / 255.0f, float((col & 0x0000FF00) >> 8) / 255.0f, float((col & 0x00FF0000) >> 16) / 255.0f, 1.0f);
		}
		ReleaseDC(nullptr, dc);
	}

	return Color();
}

Ref<Image> DisplayServerWindows::screen_get_image(int p_screen) const {
	ERR_FAIL_INDEX_V(p_screen, get_screen_count(), Ref<Image>());

	switch (p_screen) {
		case SCREEN_PRIMARY: {
			p_screen = get_primary_screen();
		} break;
		case SCREEN_OF_MAIN_WINDOW: {
			p_screen = window_get_current_screen(MAIN_WINDOW_ID);
		} break;
		default:
			break;
	}

	Point2i pos = screen_get_position(p_screen) + _get_screens_origin();
	Size2i size = screen_get_size(p_screen);

	POINT p1;
	p1.x = pos.x;
	p1.y = pos.y;

	POINT p2;
	p2.x = pos.x + size.x;
	p2.y = pos.y + size.y;
	if (win81p_LogicalToPhysicalPointForPerMonitorDPI) {
		win81p_LogicalToPhysicalPointForPerMonitorDPI(nullptr, &p1);
		win81p_LogicalToPhysicalPointForPerMonitorDPI(nullptr, &p2);
	}

	Ref<Image> img;
	HDC dc = GetDC(nullptr);
	if (dc) {
		HDC hdc = CreateCompatibleDC(dc);
		int width = p2.x - p1.x;
		int height = p2.y - p1.y;
		if (hdc) {
			HBITMAP hbm = CreateCompatibleBitmap(dc, width, height);
			if (hbm) {
				SelectObject(hdc, hbm);
				BitBlt(hdc, 0, 0, width, height, dc, p1.x, p1.y, SRCCOPY);

				BITMAPINFO bmp_info = {};
				bmp_info.bmiHeader.biSize = sizeof(bmp_info.bmiHeader);
				bmp_info.bmiHeader.biWidth = width;
				bmp_info.bmiHeader.biHeight = -height;
				bmp_info.bmiHeader.biPlanes = 1;
				bmp_info.bmiHeader.biBitCount = 32;
				bmp_info.bmiHeader.biCompression = BI_RGB;

				Vector<uint8_t> img_data;
				img_data.resize(width * height * 4);
				GetDIBits(hdc, hbm, 0, height, img_data.ptrw(), &bmp_info, DIB_RGB_COLORS);

				uint8_t *wr = (uint8_t *)img_data.ptrw();
				for (int i = 0; i < width * height; i++) {
					SWAP(wr[i * 4 + 0], wr[i * 4 + 2]); // Swap B and R.
				}
				img = Image::create_from_data(width, height, false, Image::FORMAT_RGBA8, img_data);

				DeleteObject(hbm);
			}
			DeleteDC(hdc);
		}
		ReleaseDC(nullptr, dc);
	}

	return img;
}

Ref<Image> DisplayServerWindows::screen_get_image_rect(const Rect2i &p_rect) const {
	Point2i pos = p_rect.position + _get_screens_origin();
	Size2i size = p_rect.size;

	POINT p1;
	p1.x = pos.x;
	p1.y = pos.y;

	POINT p2;
	p2.x = pos.x + size.x;
	p2.y = pos.y + size.y;
	if (win81p_LogicalToPhysicalPointForPerMonitorDPI) {
		win81p_LogicalToPhysicalPointForPerMonitorDPI(0, &p1);
		win81p_LogicalToPhysicalPointForPerMonitorDPI(0, &p2);
	}

	Ref<Image> img;
	HDC dc = GetDC(0);
	if (dc) {
		HDC hdc = CreateCompatibleDC(dc);
		int width = p2.x - p1.x;
		int height = p2.y - p1.y;
		if (hdc) {
			HBITMAP hbm = CreateCompatibleBitmap(dc, width, height);
			if (hbm) {
				SelectObject(hdc, hbm);
				BitBlt(hdc, 0, 0, width, height, dc, p1.x, p1.y, SRCCOPY);

				BITMAPINFO bmp_info = {};
				bmp_info.bmiHeader.biSize = sizeof(bmp_info.bmiHeader);
				bmp_info.bmiHeader.biWidth = width;
				bmp_info.bmiHeader.biHeight = -height;
				bmp_info.bmiHeader.biPlanes = 1;
				bmp_info.bmiHeader.biBitCount = 32;
				bmp_info.bmiHeader.biCompression = BI_RGB;

				Vector<uint8_t> img_data;
				img_data.resize(width * height * 4);
				GetDIBits(hdc, hbm, 0, height, img_data.ptrw(), &bmp_info, DIB_RGB_COLORS);

				uint8_t *wr = (uint8_t *)img_data.ptrw();
				for (int i = 0; i < width * height; i++) {
					SWAP(wr[i * 4 + 0], wr[i * 4 + 2]); // Swap B and R.
				}
				img = Image::create_from_data(width, height, false, Image::FORMAT_RGBA8, img_data);

				DeleteObject(hbm);
			}
			DeleteDC(hdc);
		}
		ReleaseDC(NULL, dc);
	}

	return img;
}

float DisplayServerWindows::screen_get_refresh_rate(int p_screen) const {
	_THREAD_SAFE_METHOD_

	p_screen = _get_screen_index(p_screen);
	EnumRefreshRateData data = { Vector<DISPLAYCONFIG_PATH_INFO>(), Vector<DISPLAYCONFIG_MODE_INFO>(), 0, p_screen, SCREEN_REFRESH_RATE_FALLBACK };

	uint32_t path_count = 0;
	uint32_t mode_count = 0;
	if (GetDisplayConfigBufferSizes(QDC_ONLY_ACTIVE_PATHS, &path_count, &mode_count) == ERROR_SUCCESS) {
		data.paths.resize(path_count);
		data.modes.resize(mode_count);
		if (QueryDisplayConfig(QDC_ONLY_ACTIVE_PATHS, &path_count, data.paths.ptrw(), &mode_count, data.modes.ptrw(), nullptr) != ERROR_SUCCESS) {
			data.paths.clear();
			data.modes.clear();
		}
	}

	EnumDisplayMonitors(nullptr, nullptr, _MonitorEnumProcRefreshRate, (LPARAM)&data);
	return data.rate;
}

void DisplayServerWindows::screen_set_keep_on(bool p_enable) {
	if (keep_screen_on == p_enable) {
		return;
	}

	if (p_enable) {
		const String reason = "ReX Engine running with display/window/energy_saving/keep_screen_on = true";
		Char16String reason_utf16 = reason.utf16();
		REASON_CONTEXT context;
		context.Version = POWER_REQUEST_CONTEXT_VERSION;
		context.Flags = POWER_REQUEST_CONTEXT_SIMPLE_STRING;
		context.Reason.SimpleReasonString = (LPWSTR)(reason_utf16.ptrw());
		power_request = PowerCreateRequest(&context);
		if (power_request == INVALID_HANDLE_VALUE) {
			print_error("Failed to enable screen_keep_on.");
			return;
		}
		if (PowerSetRequest(power_request, POWER_REQUEST_TYPE::PowerRequestSystemRequired) == 0) {
			print_error("Failed to request system sleep override.");
			return;
		}
		if (PowerSetRequest(power_request, POWER_REQUEST_TYPE::PowerRequestDisplayRequired) == 0) {
			print_error("Failed to request display timeout override.");
			return;
		}
	} else {
		PowerClearRequest(power_request, POWER_REQUEST_TYPE::PowerRequestSystemRequired);
		PowerClearRequest(power_request, POWER_REQUEST_TYPE::PowerRequestDisplayRequired);
		CloseHandle(power_request);
		power_request = nullptr;
	}

	keep_screen_on = p_enable;
}

bool DisplayServerWindows::screen_is_kept_on() const {
	return keep_screen_on;
}

Vector<DisplayServer::WindowID> DisplayServerWindows::get_window_list() const {
	_THREAD_SAFE_METHOD_

	Vector<DisplayServer::WindowID> ret;
	for (const KeyValue<WindowID, WindowData> &E : windows) {
		ret.push_back(E.key);
	}
	return ret;
}

DisplayServer::WindowID DisplayServerWindows::get_window_at_screen_position(const Point2i &p_position) const {
	Point2i offset = _get_screens_origin();
	POINT p;
	p.x = p_position.x + offset.x;
	p.y = p_position.y + offset.y;
	HWND hwnd = WindowFromPoint(p);
	for (const KeyValue<WindowID, WindowData> &E : windows) {
		if (E.value.hWnd == hwnd) {
			return E.key;
		}
	}

	return INVALID_WINDOW_ID;
}

DisplayServer::WindowID DisplayServerWindows::create_sub_window(WindowMode p_mode, VSyncMode p_vsync_mode, uint32_t p_flags, const Rect2i &p_rect, bool p_exclusive, WindowID p_transient_parent) {
	_THREAD_SAFE_METHOD_

	WindowID window_id = _create_window(p_mode, p_vsync_mode, p_flags, p_rect, p_exclusive, p_transient_parent, NULL);
	ERR_FAIL_COND_V_MSG(window_id == INVALID_WINDOW_ID, INVALID_WINDOW_ID, "Failed to create sub window.");

	WindowData &wd = windows[window_id];

	if (p_flags & WINDOW_FLAG_RESIZE_DISABLED_BIT) {
		wd.resizable = false;
	}
	if (p_flags & WINDOW_FLAG_MINIMIZE_DISABLED_BIT) {
		wd.no_min_btn = true;
	}
	if (p_flags & WINDOW_FLAG_MAXIMIZE_DISABLED_BIT) {
		wd.no_max_btn = true;
	}
	if (p_flags & WINDOW_FLAG_BORDERLESS_BIT) {
		wd.borderless = true;
	}
	if (p_flags & WINDOW_FLAG_ALWAYS_ON_TOP_BIT && p_mode != WINDOW_MODE_FULLSCREEN && p_mode != WINDOW_MODE_EXCLUSIVE_FULLSCREEN) {
		wd.always_on_top = true;
	}
	if (p_flags & WINDOW_FLAG_SHARP_CORNERS_BIT) {
		wd.sharp_corners = true;
	}
	if (p_flags & WINDOW_FLAG_NO_FOCUS_BIT) {
		wd.no_focus = true;
	}
	if (p_flags & WINDOW_FLAG_MOUSE_PASSTHROUGH_BIT) {
		wd.mpass = true;
	}
	if (p_flags & WINDOW_FLAG_EXCLUDE_FROM_CAPTURE_BIT) {
		wd.hide_from_capture = true;
		if (os_ver.dwBuildNumber >= 19041) {
			SetWindowDisplayAffinity(wd.hWnd, WDA_EXCLUDEFROMCAPTURE);
		} else {
			SetWindowDisplayAffinity(wd.hWnd, WDA_MONITOR);
		}
	}
	if (p_flags & WINDOW_FLAG_POPUP_BIT) {
		wd.is_popup = true;
	}
	if (p_flags & WINDOW_FLAG_TRANSPARENT_BIT) {
		if (OS::get_singleton()->is_layered_allowed()) {
			DWM_BLURBEHIND bb;
			ZeroMemory(&bb, sizeof(bb));
			HRGN hRgn = CreateRectRgn(0, 0, -1, -1);
			bb.dwFlags = DWM_BB_ENABLE | DWM_BB_BLURREGION;
			bb.hRgnBlur = hRgn;
			bb.fEnable = TRUE;
			DwmEnableBlurBehindWindow(wd.hWnd, &bb);
		}

		wd.layered_window = true;
	}

	// Inherit icons from MAIN_WINDOW for all sub windows.
	HICON mainwindow_icon = (HICON)SendMessage(windows[MAIN_WINDOW_ID].hWnd, WM_GETICON, ICON_SMALL, 0);
	if (mainwindow_icon) {
		SendMessage(windows[window_id].hWnd, WM_SETICON, ICON_SMALL, (LPARAM)mainwindow_icon);
	}
	mainwindow_icon = (HICON)SendMessage(windows[MAIN_WINDOW_ID].hWnd, WM_GETICON, ICON_BIG, 0);
	if (mainwindow_icon) {
		SendMessage(windows[window_id].hWnd, WM_SETICON, ICON_BIG, (LPARAM)mainwindow_icon);
	}
#ifdef RD_ENABLED
	if (rendering_device) {
		rendering_device->screen_create(window_id);
	}
#endif
	return window_id;
}

bool DisplayServerWindows::_is_always_on_top_recursive(WindowID p_window) const {
	ERR_FAIL_COND_V(!windows.has(p_window), false);

	const WindowData &wd = windows[p_window];
	if (wd.always_on_top) {
		return true;
	}

	if (wd.transient_parent != INVALID_WINDOW_ID) {
		return _is_always_on_top_recursive(wd.transient_parent);
	}

	return false;
}

void DisplayServerWindows::show_window(WindowID p_id) {
	ERR_FAIL_COND(!windows.has(p_id));

	WindowData &wd = windows[p_id];
	popup_open(p_id);

	if (p_id != MAIN_WINDOW_ID) {
		_update_window_style(p_id);
	}
	wd.initialized = true;

	if (wd.maximized) {
		ShowWindow(wd.hWnd, SW_SHOWMAXIMIZED);
		SetForegroundWindow(wd.hWnd); // Slightly higher priority.
		SetFocus(wd.hWnd); // Set keyboard focus.
	} else if (wd.minimized) {
		ShowWindow(wd.hWnd, SW_SHOWMINIMIZED);
	} else if (wd.no_focus) {
		// https://docs.microsoft.com/en-us/windows/win32/api/winuser/nf-winuser-showwindow
		ShowWindow(wd.hWnd, SW_SHOWNA);
	} else if (wd.is_popup) {
		ShowWindow(wd.hWnd, SW_SHOWNA);
		SetFocus(wd.hWnd); // Set keyboard focus.
	} else {
		ShowWindow(wd.hWnd, SW_SHOW);
		SetForegroundWindow(wd.hWnd); // Slightly higher priority.
		SetFocus(wd.hWnd); // Set keyboard focus.
	}
	if (_is_always_on_top_recursive(p_id)) {
		SetWindowPos(wd.hWnd, HWND_TOPMOST, 0, 0, 0, 0, SWP_FRAMECHANGED | SWP_NOMOVE | SWP_NOSIZE | ((wd.no_focus || wd.is_popup) ? SWP_NOACTIVATE : 0));
	}
}

void DisplayServerWindows::delete_sub_window(WindowID p_window) {
	_THREAD_SAFE_METHOD_

	ERR_FAIL_COND(!windows.has(p_window));
	ERR_FAIL_COND_MSG(p_window == MAIN_WINDOW_ID, "Main window cannot be deleted.");

	popup_close(p_window);

	WindowData &wd = windows[p_window];

	IPropertyStore *prop_store;
	HRESULT hr = SHGetPropertyStoreForWindow(wd.hWnd, IID_IPropertyStore, (void **)&prop_store);
	if (hr == S_OK) {
		PROPVARIANT val;
		PropVariantInit(&val);
		prop_store->SetValue(PKEY_AppUserModel_ID, val);
		prop_store->Release();
	}

	while (wd.transient_children.size()) {
		window_set_transient(*wd.transient_children.begin(), INVALID_WINDOW_ID);
	}

	if (wd.transient_parent != INVALID_WINDOW_ID) {
		window_set_transient(p_window, INVALID_WINDOW_ID);
	}

#ifdef RD_ENABLED
	if (rendering_device) {
		rendering_device->screen_free(p_window);
	}

	if (rendering_context) {
		rendering_context->window_destroy(p_window);
	}
#endif
#ifdef GLES3_ENABLED
	if (gl_manager_angle) {
		gl_manager_angle->window_destroy(p_window);
	}
	if (gl_manager_native) {
		gl_manager_native->window_destroy(p_window);
	}
#endif

	if ((tablet_get_current_driver() == "wintab") && wintab_available && wd.wtctx) {
		wintab_WTClose(wd.wtctx);
		wd.wtctx = nullptr;
	}

	if (wd.drop_target != nullptr) {
		RevokeDragDrop(wd.hWnd);
		wd.drop_target->Release();
	}

	DestroyWindow(wd.hWnd);
	windows.erase(p_window);

	if (last_focused_window == p_window) {
		last_focused_window = INVALID_WINDOW_ID;
	}
}

void DisplayServerWindows::gl_window_make_current(DisplayServer::WindowID p_window_id) {
#if defined(GLES3_ENABLED)
	if (gl_manager_angle) {
		gl_manager_angle->window_make_current(p_window_id);
	}
	if (gl_manager_native) {
		gl_manager_native->window_make_current(p_window_id);
	}
#endif
}

int64_t DisplayServerWindows::window_get_native_handle(HandleType p_handle_type, WindowID p_window) const {
	ERR_FAIL_COND_V(!windows.has(p_window), 0);
	switch (p_handle_type) {
		case DISPLAY_HANDLE: {
			return 0; // Not supported.
		}
		case WINDOW_HANDLE: {
			return (int64_t)windows[p_window].hWnd;
		}
#if defined(GLES3_ENABLED)
		case WINDOW_VIEW: {
			if (gl_manager_native) {
				return (int64_t)gl_manager_native->get_hdc(p_window);
			} else {
				return (int64_t)GetDC(windows[p_window].hWnd);
			}
		}
		case OPENGL_CONTEXT: {
			if (gl_manager_native) {
				return (int64_t)gl_manager_native->get_hglrc(p_window);
			}
			if (gl_manager_angle) {
				return (int64_t)gl_manager_angle->get_context(p_window);
			}
			return 0;
		}
		case EGL_DISPLAY: {
			if (gl_manager_angle) {
				return (int64_t)gl_manager_angle->get_display(p_window);
			}
			return 0;
		}
		case EGL_CONFIG: {
			if (gl_manager_angle) {
				return (int64_t)gl_manager_angle->get_config(p_window);
			}
			return 0;
		}
#endif
		default: {
			return 0;
		}
	}
}

void DisplayServerWindows::window_attach_instance_id(ObjectID p_instance, WindowID p_window) {
	_THREAD_SAFE_METHOD_

	ERR_FAIL_COND(!windows.has(p_window));
	windows[p_window].instance_id = p_instance;
}

ObjectID DisplayServerWindows::window_get_attached_instance_id(WindowID p_window) const {
	_THREAD_SAFE_METHOD_

	ERR_FAIL_COND_V(!windows.has(p_window), ObjectID());
	return windows[p_window].instance_id;
}

void DisplayServerWindows::window_set_rect_changed_callback(const Callable &p_callable, WindowID p_window) {
	_THREAD_SAFE_METHOD_

	ERR_FAIL_COND(!windows.has(p_window));
	windows[p_window].rect_changed_callback = p_callable;
}

void DisplayServerWindows::window_set_window_event_callback(const Callable &p_callable, WindowID p_window) {
	_THREAD_SAFE_METHOD_

	ERR_FAIL_COND(!windows.has(p_window));
	windows[p_window].event_callback = p_callable;
}

void DisplayServerWindows::window_set_input_event_callback(const Callable &p_callable, WindowID p_window) {
	_THREAD_SAFE_METHOD_

	ERR_FAIL_COND(!windows.has(p_window));
	windows[p_window].input_event_callback = p_callable;
}

void DisplayServerWindows::window_set_input_text_callback(const Callable &p_callable, WindowID p_window) {
	_THREAD_SAFE_METHOD_

	ERR_FAIL_COND(!windows.has(p_window));
	windows[p_window].input_text_callback = p_callable;
}

void DisplayServerWindows::window_set_drop_files_callback(const Callable &p_callable, WindowID p_window) {
	_THREAD_SAFE_METHOD_

	ERR_FAIL_COND(!windows.has(p_window));
	WindowData &window_data = windows[p_window];

	window_data.drop_files_callback = p_callable;

	if (window_data.drop_target == nullptr) {
		window_data.drop_target = memnew(DropTargetWindows(&window_data));
		ERR_FAIL_COND(RegisterDragDrop(window_data.hWnd, window_data.drop_target) != S_OK);
	}
}

void DisplayServerWindows::window_set_title(const String &p_title, WindowID p_window) {
	_THREAD_SAFE_METHOD_

	ERR_FAIL_COND(!windows.has(p_window));
	SetWindowTextW(windows[p_window].hWnd, (LPCWSTR)(p_title.utf16().get_data()));
}

Size2i DisplayServerWindows::window_get_title_size(const String &p_title, WindowID p_window) const {
	_THREAD_SAFE_METHOD_

	Size2i size;
	ERR_FAIL_COND_V(!windows.has(p_window), size);

	const WindowData &wd = windows[p_window];
	if (wd.fullscreen || wd.minimized || wd.borderless) {
		return size;
	}

	HDC hdc = GetDCEx(wd.hWnd, nullptr, DCX_WINDOW);
	if (hdc) {
		Char16String s = p_title.utf16();
		SIZE text_size;
		if (GetTextExtentPoint32W(hdc, (LPCWSTR)(s.get_data()), s.length(), &text_size)) {
			size.x = text_size.cx;
			size.y = text_size.cy;
		}

		ReleaseDC(wd.hWnd, hdc);
	}
	RECT rect;
	if (DwmGetWindowAttribute(wd.hWnd, DWMWA_CAPTION_BUTTON_BOUNDS, &rect, sizeof(RECT)) == S_OK) {
		if (rect.right - rect.left > 0) {
			ClientToScreen(wd.hWnd, (POINT *)&rect.left);
			ClientToScreen(wd.hWnd, (POINT *)&rect.right);

			if (win81p_PhysicalToLogicalPointForPerMonitorDPI) {
				win81p_PhysicalToLogicalPointForPerMonitorDPI(nullptr, (POINT *)&rect.left);
				win81p_PhysicalToLogicalPointForPerMonitorDPI(nullptr, (POINT *)&rect.right);
			}

			size.x += (rect.right - rect.left);
			size.y = MAX(size.y, rect.bottom - rect.top);
		}
	}
	if (icon.is_valid()) {
		size.x += 32;
	} else {
		size.x += 16;
	}
	return size;
}

void DisplayServerWindows::window_set_mouse_passthrough(const Vector<Vector2> &p_region, WindowID p_window) {
	_THREAD_SAFE_METHOD_

	ERR_FAIL_COND(!windows.has(p_window));
	windows[p_window].mpath = p_region;
	_update_window_mouse_passthrough(p_window);
}

void DisplayServerWindows::_update_window_mouse_passthrough(WindowID p_window) {
	ERR_FAIL_COND(!windows.has(p_window));

	const WindowData &wd = windows[p_window];
	bool clip_pixel = (wd.multiwindow_fs || (wd.borderless && wd.maximized));
	bool pass_set = (wd.mpath.size() > 0);
	if (!clip_pixel && !pass_set) {
		SetWindowRgn(wd.hWnd, nullptr, TRUE);
	} else {
		HRGN region = nullptr;
		if (pass_set) {
			Vector<POINT> points;
			points.resize(wd.mpath.size());
			POINT *points_ptr = points.ptrw();
			for (int i = 0; i < wd.mpath.size(); i++) {
				if (wd.borderless) {
					points_ptr[i].x = wd.mpath[i].x;
					points_ptr[i].y = wd.mpath[i].y;
				} else {
					points_ptr[i].x = wd.mpath[i].x + GetSystemMetrics(SM_CXSIZEFRAME);
					points_ptr[i].y = wd.mpath[i].y + GetSystemMetrics(SM_CYSIZEFRAME) + GetSystemMetrics(SM_CYCAPTION);
				}
			}
			region = CreatePolygonRgn(points.ptr(), points.size(), ALTERNATE);
		} else {
			region = CreateRectRgn(0, 0, wd.width, wd.height);
		}
		if (clip_pixel) {
			HRGN region_clip = CreateRectRgn(0, 0, wd.width, wd.height);
			CombineRgn(region, region, region_clip, RGN_AND);
			DeleteObject(region_clip);
		}
		SetWindowRgn(wd.hWnd, region, FALSE);
	}
}

int DisplayServerWindows::window_get_current_screen(WindowID p_window) const {
	_THREAD_SAFE_METHOD_

	ERR_FAIL_COND_V(!windows.has(p_window), -1);

	EnumScreenData data = { 0, 0, MonitorFromWindow(windows[p_window].hWnd, MONITOR_DEFAULTTONEAREST) };
	EnumDisplayMonitors(nullptr, nullptr, _MonitorEnumProcScreen, (LPARAM)&data);
	return data.screen;
}

void DisplayServerWindows::window_set_current_screen(int p_screen, WindowID p_window) {
	_THREAD_SAFE_METHOD_

	ERR_FAIL_COND(!windows.has(p_window));
	ERR_FAIL_INDEX(p_screen, get_screen_count());

	if (window_get_current_screen(p_window) == p_screen) {
		return;
	}
	const WindowData &wd = windows[p_window];
	if (wd.parent_hwnd) {
		print_line("Embedded window can't be moved to another screen.");
		return;
	}
	if (wd.fullscreen) {
		Point2 pos = screen_get_position(p_screen) + _get_screens_origin();
		Size2 size = screen_get_size(p_screen);
		int off_x = (wd.multiwindow_fs || (!wd.fullscreen && wd.borderless && wd.maximized)) ? FS_TRANSP_BORDER : 0;

		MoveWindow(wd.hWnd, pos.x, pos.y, size.width + off_x, size.height, TRUE);
	} else if (wd.maximized) {
		Point2 pos = screen_get_position(p_screen) + _get_screens_origin();
		Size2 size = screen_get_size(p_screen);
		int off_x = (wd.multiwindow_fs || (!wd.fullscreen && wd.borderless && wd.maximized)) ? FS_TRANSP_BORDER : 0;

		ShowWindow(wd.hWnd, SW_RESTORE);
		MoveWindow(wd.hWnd, pos.x, pos.y, size.width + off_x, size.height, TRUE);
		ShowWindow(wd.hWnd, SW_MAXIMIZE);
	} else {
		Rect2i srect = screen_get_usable_rect(p_screen);
		Point2i wpos = window_get_position(p_window) - screen_get_position(window_get_current_screen(p_window));
		Size2i wsize = window_get_size(p_window);
		wpos += srect.position;

		wpos = wpos.clamp(srect.position, srect.position + srect.size - wsize / 3);
		window_set_position(wpos, p_window);
	}
}

Point2i DisplayServerWindows::window_get_position(WindowID p_window) const {
	_THREAD_SAFE_METHOD_

	ERR_FAIL_COND_V(!windows.has(p_window), Point2i());
	const WindowData &wd = windows[p_window];

	if (wd.minimized) {
		return wd.last_pos;
	}

	POINT point;
	point.x = 0;
	point.y = 0;

	ClientToScreen(wd.hWnd, &point);

	return Point2i(point.x, point.y) - _get_screens_origin();
}

Point2i DisplayServerWindows::window_get_position_with_decorations(WindowID p_window) const {
	_THREAD_SAFE_METHOD_

	ERR_FAIL_COND_V(!windows.has(p_window), Point2i());
	const WindowData &wd = windows[p_window];

	if (wd.minimized) {
		return wd.last_pos;
	}

	RECT r;
	if (GetWindowRect(wd.hWnd, &r)) {
		return Point2i(r.left, r.top) - _get_screens_origin();
	}

	return Point2i();
}

void DisplayServerWindows::_update_real_mouse_position(WindowID p_window) {
	ERR_FAIL_COND(!windows.has(p_window));

	POINT mouse_pos;
	if (GetCursorPos(&mouse_pos) && ScreenToClient(windows[p_window].hWnd, &mouse_pos)) {
		if (mouse_pos.x > 0 && mouse_pos.y > 0 && mouse_pos.x <= windows[p_window].width && mouse_pos.y <= windows[p_window].height) {
			old_x = mouse_pos.x;
			old_y = mouse_pos.y;
			old_invalid = false;
			Input::get_singleton()->set_mouse_position(Point2i(mouse_pos.x, mouse_pos.y));
		}
	}
}

void DisplayServerWindows::window_set_position(const Point2i &p_position, WindowID p_window) {
	_THREAD_SAFE_METHOD_

	ERR_FAIL_COND(!windows.has(p_window));
	WindowData &wd = windows[p_window];

	if (wd.parent_hwnd) {
		print_line("Embedded window can't be moved.");
		return;
	}

	if (wd.fullscreen || wd.maximized) {
		return;
	}

	Point2i offset = _get_screens_origin();

	RECT rc;
	rc.left = p_position.x + offset.x;
	rc.right = p_position.x + wd.width + offset.x;
	rc.bottom = p_position.y + wd.height + offset.y;
	rc.top = p_position.y + offset.y;

	const DWORD style = GetWindowLongPtr(wd.hWnd, GWL_STYLE);
	const DWORD exStyle = GetWindowLongPtr(wd.hWnd, GWL_EXSTYLE);

	AdjustWindowRectEx(&rc, style, false, exStyle);
	MoveWindow(wd.hWnd, rc.left, rc.top, rc.right - rc.left, rc.bottom - rc.top, TRUE);

	wd.last_pos = p_position;
	_update_real_mouse_position(p_window);
}

void DisplayServerWindows::window_set_exclusive(WindowID p_window, bool p_exclusive) {
	_THREAD_SAFE_METHOD_
	ERR_FAIL_COND(!windows.has(p_window));
	WindowData &wd = windows[p_window];
	if (wd.exclusive != p_exclusive) {
		wd.exclusive = p_exclusive;
		if (wd.transient_parent != INVALID_WINDOW_ID) {
			if (wd.exclusive) {
				WindowData &wd_parent = windows[wd.transient_parent];
				SetWindowLongPtr(wd.hWnd, GWLP_HWNDPARENT, (LONG_PTR)wd_parent.hWnd);
			} else {
				SetWindowLongPtr(wd.hWnd, GWLP_HWNDPARENT, (LONG_PTR) nullptr);
			}
		}
	}
}

void DisplayServerWindows::window_set_transient(WindowID p_window, WindowID p_parent) {
	_THREAD_SAFE_METHOD_

	ERR_FAIL_COND(p_window == p_parent);
	ERR_FAIL_COND(!windows.has(p_window));

	WindowData &wd_window = windows[p_window];

	ERR_FAIL_COND(wd_window.transient_parent == p_parent);
	ERR_FAIL_COND_MSG(wd_window.always_on_top, "Windows with the 'on top' can't become transient.");

	if (p_parent == INVALID_WINDOW_ID) {
		// Remove transient.

		ERR_FAIL_COND(wd_window.transient_parent == INVALID_WINDOW_ID);
		ERR_FAIL_COND(!windows.has(wd_window.transient_parent));

		WindowData &wd_parent = windows[wd_window.transient_parent];

		wd_window.transient_parent = INVALID_WINDOW_ID;
		wd_parent.transient_children.erase(p_window);

		if (wd_window.exclusive) {
			SetWindowLongPtr(wd_window.hWnd, GWLP_HWNDPARENT, (LONG_PTR) nullptr);
		}
	} else {
		ERR_FAIL_COND(!windows.has(p_parent));
		ERR_FAIL_COND_MSG(wd_window.transient_parent != INVALID_WINDOW_ID, "Window already has a transient parent");
		WindowData &wd_parent = windows[p_parent];

		wd_window.transient_parent = p_parent;
		wd_parent.transient_children.insert(p_window);

		if (wd_window.exclusive) {
			SetWindowLongPtr(wd_window.hWnd, GWLP_HWNDPARENT, (LONG_PTR)wd_parent.hWnd);
		}
	}
}

void DisplayServerWindows::window_set_max_size(const Size2i p_size, WindowID p_window) {
	_THREAD_SAFE_METHOD_

	ERR_FAIL_COND(!windows.has(p_window));
	WindowData &wd = windows[p_window];

	if (wd.parent_hwnd) {
		print_line("Embedded windows can't have a maximum size.");
		return;
	}

	if ((p_size != Size2()) && ((p_size.x < wd.min_size.x) || (p_size.y < wd.min_size.y))) {
		ERR_PRINT("Maximum window size can't be smaller than minimum window size!");
		return;
	}
	wd.max_size = p_size;
}

Size2i DisplayServerWindows::window_get_max_size(WindowID p_window) const {
	_THREAD_SAFE_METHOD_

	ERR_FAIL_COND_V(!windows.has(p_window), Size2i());
	const WindowData &wd = windows[p_window];
	return wd.max_size;
}

void DisplayServerWindows::window_set_min_size(const Size2i p_size, WindowID p_window) {
	_THREAD_SAFE_METHOD_

	ERR_FAIL_COND(!windows.has(p_window));
	WindowData &wd = windows[p_window];

	if (wd.parent_hwnd) {
		print_line("Embedded windows can't have a minimum size.");
		return;
	}

	if ((p_size != Size2()) && (wd.max_size != Size2()) && ((p_size.x > wd.max_size.x) || (p_size.y > wd.max_size.y))) {
		ERR_PRINT("Minimum window size can't be larger than maximum window size!");
		return;
	}
	wd.min_size = p_size;
}

Size2i DisplayServerWindows::window_get_min_size(WindowID p_window) const {
	_THREAD_SAFE_METHOD_

	ERR_FAIL_COND_V(!windows.has(p_window), Size2i());
	const WindowData &wd = windows[p_window];
	return wd.min_size;
}

void DisplayServerWindows::window_set_size(const Size2i p_size, WindowID p_window) {
	_THREAD_SAFE_METHOD_

	ERR_FAIL_COND(!windows.has(p_window));
	WindowData &wd = windows[p_window];

	if (wd.parent_hwnd) {
		print_line("Embedded window can't be resized.");
		return;
	}

	if (wd.fullscreen || wd.maximized) {
		return;
	}

	int w = p_size.width;
	int h = p_size.height;
	RECT rect;
	GetWindowRect(wd.hWnd, &rect);

	if (!wd.borderless) {
		RECT crect;
		GetClientRect(wd.hWnd, &crect);

		w += (rect.right - rect.left) - (crect.right - crect.left);
		h += (rect.bottom - rect.top) - (crect.bottom - crect.top);
	}

	MoveWindow(wd.hWnd, rect.left, rect.top, w, h, TRUE);
}

Size2i DisplayServerWindows::window_get_size(WindowID p_window) const {
	_THREAD_SAFE_METHOD_

	ERR_FAIL_COND_V(!windows.has(p_window), Size2i());
	const WindowData &wd = windows[p_window];

	// GetClientRect() returns a zero rect for a minimized window, so we need to get the size in another way.
	if (wd.minimized) {
		return Size2(wd.width, wd.height);
	}

	RECT r;
	if (GetClientRect(wd.hWnd, &r)) { // Retrieves area inside of window border, including decoration.
		int off_x = (wd.multiwindow_fs || (!wd.fullscreen && wd.borderless && wd.maximized)) ? FS_TRANSP_BORDER : 0;
		return Size2(r.right - r.left - off_x, r.bottom - r.top);
	}
	return Size2();
}

Size2i DisplayServerWindows::window_get_size_with_decorations(WindowID p_window) const {
	_THREAD_SAFE_METHOD_

	ERR_FAIL_COND_V(!windows.has(p_window), Size2i());
	const WindowData &wd = windows[p_window];

	RECT r;
	if (GetWindowRect(wd.hWnd, &r)) { // Retrieves area inside of window border, including decoration.
		int off_x = (wd.multiwindow_fs || (!wd.fullscreen && wd.borderless && wd.maximized)) ? FS_TRANSP_BORDER : 0;
		return Size2(r.right - r.left - off_x, r.bottom - r.top);
	}
	return Size2();
}

void DisplayServerWindows::_get_window_style(bool p_main_window, bool p_initialized, bool p_fullscreen, bool p_multiwindow_fs, bool p_borderless, bool p_resizable, bool p_no_min_btn, bool p_no_max_btn, bool p_minimized, bool p_maximized, bool p_maximized_fs, bool p_no_activate_focus, bool p_embed_child, DWORD &r_style, DWORD &r_style_ex) {
	// Windows docs for window styles:
	// https://docs.microsoft.com/en-us/windows/win32/winmsg/window-styles
	// https://docs.microsoft.com/en-us/windows/win32/winmsg/extended-window-styles

	r_style = 0;
	r_style_ex = WS_EX_WINDOWEDGE;
	if (p_main_window) {
		// When embedded, we don't want the window to have WS_EX_APPWINDOW because it will
		// show the embedded process in the taskbar and Alt-Tab.
		if (!p_embed_child) {
			r_style_ex |= WS_EX_APPWINDOW;
		}
		if (p_initialized) {
			r_style |= WS_VISIBLE;
		}
	}

	if (p_embed_child) {
		r_style |= WS_POPUP;
	} else if (p_fullscreen || p_borderless) {
		r_style |= WS_POPUP; // p_borderless was WS_EX_TOOLWINDOW in the past.
		if (p_minimized) {
			r_style |= WS_MINIMIZE;
		} else if (p_maximized) {
			r_style |= WS_MAXIMIZE;
		}
		if (!p_fullscreen) {
			r_style |= WS_SYSMENU;
			if (!p_no_min_btn) {
				r_style |= WS_MINIMIZEBOX;
			}
			if (!p_no_max_btn) {
				r_style |= WS_MAXIMIZEBOX;
			}
		}
	} else {
		if (p_resizable) {
			if (p_minimized) {
				r_style = WS_OVERLAPPEDWINDOW | WS_MINIMIZE;
			} else if (p_maximized) {
				r_style = WS_OVERLAPPEDWINDOW | WS_MAXIMIZE;
			} else {
				r_style = WS_OVERLAPPEDWINDOW;
			}
			if (p_no_min_btn) {
				r_style &= ~WS_MINIMIZEBOX;
			}
			if (p_no_max_btn) {
				r_style &= ~WS_MAXIMIZEBOX;
			}
		} else {
			if (p_minimized) {
				r_style = WS_OVERLAPPED | WS_CAPTION | WS_SYSMENU | WS_MINIMIZE;
			} else {
				r_style = WS_OVERLAPPED | WS_CAPTION | WS_SYSMENU;
			}
			if (!p_no_min_btn) {
				r_style |= WS_MINIMIZEBOX;
			}
			if (!p_no_max_btn) {
				r_style |= WS_MAXIMIZEBOX;
			}
		}
	}

	if (p_no_activate_focus && !p_embed_child) {
		r_style_ex |= WS_EX_TOPMOST | WS_EX_NOACTIVATE;
	}

	if (!p_borderless && !p_no_activate_focus && p_initialized) {
		r_style |= WS_VISIBLE;
	}

	r_style |= WS_CLIPCHILDREN | WS_CLIPSIBLINGS;
	r_style_ex |= WS_EX_ACCEPTFILES;

	if (OS::get_singleton()->get_current_rendering_driver_name() == "d3d12") {
		r_style_ex |= WS_EX_NOREDIRECTIONBITMAP;
	}
}

void DisplayServerWindows::_update_window_style(WindowID p_window, bool p_repaint) {
	_THREAD_SAFE_METHOD_

	ERR_FAIL_COND(!windows.has(p_window));
	WindowData &wd = windows[p_window];

	DWORD style = 0;
	DWORD style_ex = 0;

	_get_window_style(p_window == MAIN_WINDOW_ID, wd.initialized, wd.fullscreen, wd.multiwindow_fs, wd.borderless, wd.resizable, wd.no_min_btn, wd.no_max_btn, wd.minimized, wd.maximized, wd.maximized_fs, wd.no_focus || wd.is_popup, wd.parent_hwnd, style, style_ex);

	SetWindowLongPtr(wd.hWnd, GWL_STYLE, style);
	SetWindowLongPtr(wd.hWnd, GWL_EXSTYLE, style_ex);

	if (icon.is_valid()) {
		set_icon(icon);
	}

	SetWindowPos(wd.hWnd, _is_always_on_top_recursive(p_window) ? HWND_TOPMOST : HWND_NOTOPMOST, 0, 0, 0, 0, SWP_FRAMECHANGED | SWP_NOMOVE | SWP_NOSIZE | ((wd.no_focus || wd.is_popup) ? SWP_NOACTIVATE : 0));

	if (p_repaint) {
		RECT rect;
		GetWindowRect(wd.hWnd, &rect);
		int off_x = (wd.multiwindow_fs || (!wd.fullscreen && wd.borderless && wd.maximized)) ? FS_TRANSP_BORDER : 0;
		MoveWindow(wd.hWnd, rect.left, rect.top, rect.right - rect.left + off_x, rect.bottom - rect.top, TRUE);
	}
}

void DisplayServerWindows::window_set_mode(WindowMode p_mode, WindowID p_window) {
	_THREAD_SAFE_METHOD_

	ERR_FAIL_COND(!windows.has(p_window));
	WindowData &wd = windows[p_window];

	if (p_mode != WINDOW_MODE_WINDOWED && wd.parent_hwnd) {
		print_line("Embedded window only supports Windowed mode.");
		return;
	}

	bool was_fullscreen = wd.fullscreen;
	wd.was_fullscreen_pre_min = false;

	if (p_mode == WINDOW_MODE_MAXIMIZED && wd.borderless) {
		p_mode = WINDOW_MODE_FULLSCREEN;
	}

	if (wd.fullscreen && p_mode != WINDOW_MODE_FULLSCREEN && p_mode != WINDOW_MODE_EXCLUSIVE_FULLSCREEN) {
		RECT rect;

		wd.fullscreen = false;
		wd.multiwindow_fs = false;

		// Restore previous maximized state.
		wd.maximized = wd.was_maximized_pre_fs;

		_update_window_style(p_window, false);

		// Restore window rect after exiting fullscreen.
		if (wd.pre_fs_valid) {
			rect = wd.pre_fs_rect;
		} else {
			rect.left = 0;
			rect.right = wd.width;
			rect.top = 0;
			rect.bottom = wd.height;
		}

		ShowWindow(wd.hWnd, SW_RESTORE);
		MoveWindow(wd.hWnd, rect.left, rect.top, rect.right - rect.left, rect.bottom - rect.top, TRUE);

		if (restore_mouse_trails > 1) {
			SystemParametersInfoA(SPI_SETMOUSETRAILS, restore_mouse_trails, nullptr, 0);
			restore_mouse_trails = 0;
		}
	}

	if (p_mode == WINDOW_MODE_WINDOWED) {
		ShowWindow(wd.hWnd, SW_NORMAL);
		wd.maximized = false;
		wd.minimized = false;
	}

	if (p_mode == WINDOW_MODE_MAXIMIZED) {
		ShowWindow(wd.hWnd, SW_MAXIMIZE);
		wd.maximized = true;
		wd.minimized = false;
	}

	if (p_mode == WINDOW_MODE_MINIMIZED) {
		ShowWindow(wd.hWnd, SW_MINIMIZE);
		wd.maximized = false;
		wd.minimized = true;
		wd.was_fullscreen_pre_min = was_fullscreen;
	}

	if (p_mode == WINDOW_MODE_EXCLUSIVE_FULLSCREEN) {
		wd.multiwindow_fs = false;
	} else if (p_mode == WINDOW_MODE_FULLSCREEN) {
		wd.multiwindow_fs = true;
	}
	_update_window_style(p_window, false);

	if ((p_mode == WINDOW_MODE_FULLSCREEN || p_mode == WINDOW_MODE_EXCLUSIVE_FULLSCREEN) && !wd.fullscreen) {
		if (wd.minimized || wd.maximized) {
			ShowWindow(wd.hWnd, SW_RESTORE);
		}

		// Save previous maximized stare.
		wd.was_maximized_pre_fs = wd.maximized;

		if (!was_fullscreen) {
			// Save non-fullscreen rect before entering fullscreen.
			GetWindowRect(wd.hWnd, &wd.pre_fs_rect);
			wd.pre_fs_valid = true;
		}

		int cs = window_get_current_screen(p_window);
		Point2 pos = screen_get_position(cs) + _get_screens_origin();
		Size2 size = screen_get_size(cs);

		wd.fullscreen = true;
		wd.maximized = false;
		wd.minimized = false;

		_update_window_style(p_window, false);

		int off_x = (wd.multiwindow_fs || (!wd.fullscreen && wd.borderless && wd.maximized)) ? FS_TRANSP_BORDER : 0;
		MoveWindow(wd.hWnd, pos.x, pos.y, size.width + off_x, size.height, TRUE);

		// If the user has mouse trails enabled in windows, then sometimes the cursor disappears in fullscreen mode.
		// Save number of trails so we can restore when exiting, then turn off mouse trails
		SystemParametersInfoA(SPI_GETMOUSETRAILS, 0, &restore_mouse_trails, 0);
		if (restore_mouse_trails > 1) {
			SystemParametersInfoA(SPI_SETMOUSETRAILS, 0, nullptr, 0);
		}
	}
	_update_window_mouse_passthrough(p_window);
}

DisplayServer::WindowMode DisplayServerWindows::window_get_mode(WindowID p_window) const {
	_THREAD_SAFE_METHOD_

	ERR_FAIL_COND_V(!windows.has(p_window), WINDOW_MODE_WINDOWED);
	const WindowData &wd = windows[p_window];

	if (wd.fullscreen) {
		if (wd.multiwindow_fs) {
			return WINDOW_MODE_FULLSCREEN;
		} else {
			return WINDOW_MODE_EXCLUSIVE_FULLSCREEN;
		}
	} else if (wd.minimized) {
		return WINDOW_MODE_MINIMIZED;
	} else if (wd.maximized) {
		return WINDOW_MODE_MAXIMIZED;
	} else {
		return WINDOW_MODE_WINDOWED;
	}
}

bool DisplayServerWindows::window_is_maximize_allowed(WindowID p_window) const {
	_THREAD_SAFE_METHOD_

	ERR_FAIL_COND_V(!windows.has(p_window), false);
	const WindowData &wd = windows[p_window];

	const DWORD style = GetWindowLongPtr(wd.hWnd, GWL_STYLE);
	return (style & WS_MAXIMIZEBOX) == WS_MAXIMIZEBOX;
}

void DisplayServerWindows::window_set_flag(WindowFlags p_flag, bool p_enabled, WindowID p_window) {
	_THREAD_SAFE_METHOD_

	ERR_FAIL_COND(!windows.has(p_window));
	WindowData &wd = windows[p_window];
	switch (p_flag) {
		case WINDOW_FLAG_MINIMIZE_DISABLED: {
			wd.no_min_btn = p_enabled;
			_update_window_style(p_window);
		} break;
		case WINDOW_FLAG_MAXIMIZE_DISABLED: {
			wd.no_max_btn = p_enabled;
			_update_window_style(p_window);
		} break;
		case WINDOW_FLAG_RESIZE_DISABLED: {
			if (p_enabled && wd.parent_hwnd) {
				print_line("Embedded window resize can't be disabled.");
				return;
			}
			wd.resizable = !p_enabled;
			_update_window_style(p_window);
		} break;
		case WINDOW_FLAG_BORDERLESS: {
			wd.borderless = p_enabled;
			_update_window_mouse_passthrough(p_window);
			_update_window_style(p_window);
			ShowWindow(wd.hWnd, (wd.no_focus || wd.is_popup) ? SW_SHOWNOACTIVATE : SW_SHOW); // Show the window.
		} break;
		case WINDOW_FLAG_ALWAYS_ON_TOP: {
			ERR_FAIL_COND_MSG(wd.transient_parent != INVALID_WINDOW_ID && p_enabled, "Transient windows can't become on top.");
			if (p_enabled && wd.parent_hwnd) {
				print_line("Embedded window can't become on top.");
				return;
			}
			wd.always_on_top = p_enabled;
			_update_window_style(p_window);
		} break;
		case WINDOW_FLAG_SHARP_CORNERS: {
			wd.sharp_corners = p_enabled;
			DWORD value = wd.sharp_corners ? DWMWCP_DONOTROUND : DWMWCP_DEFAULT;
			::DwmSetWindowAttribute(wd.hWnd, DWMWA_WINDOW_CORNER_PREFERENCE, &value, sizeof(value));
			_update_window_style(p_window);
		} break;
		case WINDOW_FLAG_TRANSPARENT: {
			if (p_enabled) {
				// Enable per-pixel alpha.
				if (OS::get_singleton()->is_layered_allowed()) {
					DWM_BLURBEHIND bb;
					ZeroMemory(&bb, sizeof(bb));
					HRGN hRgn = CreateRectRgn(0, 0, -1, -1);
					bb.dwFlags = DWM_BB_ENABLE | DWM_BB_BLURREGION;
					bb.hRgnBlur = hRgn;
					bb.fEnable = TRUE;
					DwmEnableBlurBehindWindow(wd.hWnd, &bb);
				}
				wd.layered_window = true;
			} else {
				// Disable per-pixel alpha.
				wd.layered_window = false;
				if (OS::get_singleton()->is_layered_allowed()) {
					DWM_BLURBEHIND bb;
					ZeroMemory(&bb, sizeof(bb));
					HRGN hRgn = CreateRectRgn(0, 0, -1, -1);
					bb.dwFlags = DWM_BB_ENABLE | DWM_BB_BLURREGION;
					bb.hRgnBlur = hRgn;
					bb.fEnable = FALSE;
					DwmEnableBlurBehindWindow(wd.hWnd, &bb);
				}
			}
		} break;
		case WINDOW_FLAG_NO_FOCUS: {
			wd.no_focus = p_enabled;
			_update_window_style(p_window);
		} break;
		case WINDOW_FLAG_MOUSE_PASSTHROUGH: {
			wd.mpass = p_enabled;
		} break;
		case WINDOW_FLAG_EXCLUDE_FROM_CAPTURE: {
			wd.hide_from_capture = p_enabled;
			if (p_enabled) {
				if (os_ver.dwBuildNumber >= 19041) {
					SetWindowDisplayAffinity(wd.hWnd, WDA_EXCLUDEFROMCAPTURE);
				} else {
					SetWindowDisplayAffinity(wd.hWnd, WDA_MONITOR);
				}
			} else {
				SetWindowDisplayAffinity(wd.hWnd, WDA_NONE);
			}
		} break;
		case WINDOW_FLAG_POPUP: {
			ERR_FAIL_COND_MSG(p_window == MAIN_WINDOW_ID, "Main window can't be popup.");
			ERR_FAIL_COND_MSG(IsWindowVisible(wd.hWnd) && (wd.is_popup != p_enabled), "Popup flag can't changed while window is opened.");
			if (p_enabled && wd.parent_hwnd) {
				print_line("Embedded window can't be popup.");
				return;
			}
			wd.is_popup = p_enabled;
		} break;
		default:
			break;
	}
}

bool DisplayServerWindows::window_get_flag(WindowFlags p_flag, WindowID p_window) const {
	_THREAD_SAFE_METHOD_

	ERR_FAIL_COND_V(!windows.has(p_window), false);
	const WindowData &wd = windows[p_window];
	switch (p_flag) {
		case WINDOW_FLAG_MAXIMIZE_DISABLED: {
			return wd.no_max_btn;
		} break;
		case WINDOW_FLAG_MINIMIZE_DISABLED: {
			return wd.no_min_btn;
		} break;
		case WINDOW_FLAG_RESIZE_DISABLED: {
			return !wd.resizable;
		} break;
		case WINDOW_FLAG_BORDERLESS: {
			return wd.borderless;
		} break;
		case WINDOW_FLAG_ALWAYS_ON_TOP: {
			return wd.always_on_top;
		} break;
		case WINDOW_FLAG_SHARP_CORNERS: {
			return wd.sharp_corners;
		} break;
		case WINDOW_FLAG_TRANSPARENT: {
			return wd.layered_window;
		} break;
		case WINDOW_FLAG_NO_FOCUS: {
			return wd.no_focus;
		} break;
		case WINDOW_FLAG_MOUSE_PASSTHROUGH: {
			return wd.mpass;
		} break;
		case WINDOW_FLAG_EXCLUDE_FROM_CAPTURE: {
			return wd.hide_from_capture;
		} break;
		case WINDOW_FLAG_POPUP: {
			return wd.is_popup;
		} break;
		default:
			break;
	}

	return false;
}

void DisplayServerWindows::window_request_attention(WindowID p_window) {
	_THREAD_SAFE_METHOD_

	ERR_FAIL_COND(!windows.has(p_window));
	const WindowData &wd = windows[p_window];

	FLASHWINFO info;
	info.cbSize = sizeof(FLASHWINFO);
	info.hwnd = wd.hWnd;
	info.dwFlags = FLASHW_ALL;
	info.dwTimeout = 0;
	info.uCount = 2;
	FlashWindowEx(&info);
}

void DisplayServerWindows::window_move_to_foreground(WindowID p_window) {
	_THREAD_SAFE_METHOD_

	ERR_FAIL_COND(!windows.has(p_window));
	WindowData &wd = windows[p_window];

	if (!wd.no_focus && !wd.is_popup) {
		SetForegroundWindow(wd.hWnd);
	}
}

bool DisplayServerWindows::window_is_focused(WindowID p_window) const {
	_THREAD_SAFE_METHOD_

	ERR_FAIL_COND_V(!windows.has(p_window), false);
	const WindowData &wd = windows[p_window];

	return wd.window_focused;
}

DisplayServerWindows::WindowID DisplayServerWindows::get_focused_window() const {
	return last_focused_window;
}

bool DisplayServerWindows::window_can_draw(WindowID p_window) const {
	_THREAD_SAFE_METHOD_

	ERR_FAIL_COND_V(!windows.has(p_window), false);
	const WindowData &wd = windows[p_window];
	return !wd.minimized;
}

bool DisplayServerWindows::can_any_window_draw() const {
	_THREAD_SAFE_METHOD_

	for (const KeyValue<WindowID, WindowData> &E : windows) {
		if (!E.value.minimized) {
			return true;
		}
	}

	return false;
}

int DisplayServerWindows::accessibility_should_increase_contrast() const {
	HIGHCONTRASTA hc;
	hc.cbSize = sizeof(HIGHCONTRAST);
	if (!SystemParametersInfoA(SPI_GETHIGHCONTRAST, sizeof(HIGHCONTRAST), &hc, 0)) {
		return -1;
	}
	return (hc.dwFlags & HCF_HIGHCONTRASTON);
}

int DisplayServerWindows::accessibility_should_reduce_animation() const {
	BOOL anim_enabled = false; // Note: this should be BOOL (WinAPI), not bool (C++), since SystemParametersInfoA expect variable with specific size.
	if (!SystemParametersInfoA(SPI_GETCLIENTAREAANIMATION, 0, &anim_enabled, 0)) {
		return -1;
	}
	return (!anim_enabled);
}

int DisplayServerWindows::accessibility_should_reduce_transparency() const {
	BOOL tr_enabled = false; // Note: this should be BOOL (WinAPI), not bool (C++), since SystemParametersInfoA expect variable with specific size.
	if (!SystemParametersInfoA(SPI_GETDISABLEOVERLAPPEDCONTENT, 0, &tr_enabled, 0)) {
		return -1;
	}
	return tr_enabled;
}

int DisplayServerWindows::accessibility_screen_reader_active() const {
	BOOL sr_enabled = false; // Note: this should be BOOL (WinAPI), not bool (C++), since SystemParametersInfoA expect variable with specific size.
	if (SystemParametersInfoA(SPI_GETSCREENREADER, 0, &sr_enabled, 0) && sr_enabled) {
		return true;
	}

	static const WCHAR *narrator_mutex_name = L"NarratorRunning";
	HANDLE narrator_mutex = OpenMutexW(MUTEX_ALL_ACCESS, false, narrator_mutex_name);
	if (narrator_mutex) {
		CloseHandle(narrator_mutex);
		return true;
	}
	return false;
}

Vector2i DisplayServerWindows::ime_get_selection() const {
	_THREAD_SAFE_METHOD_

	DisplayServer::WindowID window_id = _get_focused_window_or_popup();
	const WindowData &wd = windows[window_id];
	if (!wd.ime_active) {
		return Vector2i();
	}

	int cursor = ImmGetCompositionStringW(wd.im_himc, GCS_CURSORPOS, nullptr, 0);

	int32_t length = ImmGetCompositionStringW(wd.im_himc, GCS_COMPSTR, nullptr, 0);
	wchar_t *string = reinterpret_cast<wchar_t *>(memalloc(length));
	ImmGetCompositionStringW(wd.im_himc, GCS_COMPSTR, string, length);

	int32_t utf32_cursor = 0;
	for (int32_t i = 0; i < length / int32_t(sizeof(wchar_t)); i++) {
		if ((string[i] & 0xfffffc00) == 0xd800) {
			i++;
		}
		if (i < cursor) {
			utf32_cursor++;
		} else {
			break;
		}
	}

	memdelete(string);

	return Vector2i(utf32_cursor, 0);
}

String DisplayServerWindows::ime_get_text() const {
	_THREAD_SAFE_METHOD_

	DisplayServer::WindowID window_id = _get_focused_window_or_popup();
	const WindowData &wd = windows[window_id];
	if (!wd.ime_active) {
		return String();
	}

	String ret;
	int32_t length = ImmGetCompositionStringW(wd.im_himc, GCS_COMPSTR, nullptr, 0);
	wchar_t *string = reinterpret_cast<wchar_t *>(memalloc(length));
	ImmGetCompositionStringW(wd.im_himc, GCS_COMPSTR, string, length);
	ret.append_utf16((char16_t *)string, length / sizeof(wchar_t));

	memdelete(string);

	return ret;
}

void DisplayServerWindows::window_set_ime_active(const bool p_active, WindowID p_window) {
	_THREAD_SAFE_METHOD_

	ERR_FAIL_COND(!windows.has(p_window));
	WindowData &wd = windows[p_window];

	if (p_active) {
		wd.ime_active = true;
		ImmAssociateContext(wd.hWnd, wd.im_himc);
		CreateCaret(wd.hWnd, nullptr, 1, 1);
		window_set_ime_position(wd.im_position, p_window);
	} else {
		ImmAssociateContext(wd.hWnd, (HIMC) nullptr);
		DestroyCaret();
		wd.ime_active = false;
	}
}

void DisplayServerWindows::window_set_ime_position(const Point2i &p_pos, WindowID p_window) {
	_THREAD_SAFE_METHOD_

	ERR_FAIL_COND(!windows.has(p_window));
	WindowData &wd = windows[p_window];

	wd.im_position = p_pos;

	HIMC himc = ImmGetContext(wd.hWnd);
	if (himc == (HIMC) nullptr) {
		return;
	}

	COMPOSITIONFORM cps;
	cps.dwStyle = CFS_POINT;
	cps.ptCurrentPos.x = wd.im_position.x;
	cps.ptCurrentPos.y = wd.im_position.y;
	ImmSetCompositionWindow(himc, &cps);
	ImmReleaseContext(wd.hWnd, himc);
}

void DisplayServerWindows::cursor_set_shape(CursorShape p_shape) {
	_THREAD_SAFE_METHOD_

	ERR_FAIL_INDEX(p_shape, CURSOR_MAX);

	if (cursor_shape == p_shape) {
		return;
	}

	if (mouse_mode != MOUSE_MODE_VISIBLE && mouse_mode != MOUSE_MODE_CONFINED) {
		cursor_shape = p_shape;
		return;
	}

	static const LPCTSTR win_cursors[CURSOR_MAX] = {
		IDC_ARROW,
		IDC_IBEAM,
		IDC_HAND, // Finger.
		IDC_CROSS,
		IDC_WAIT,
		IDC_APPSTARTING,
		IDC_SIZEALL,
		IDC_ARROW,
		IDC_NO,
		IDC_SIZENS,
		IDC_SIZEWE,
		IDC_SIZENESW,
		IDC_SIZENWSE,
		IDC_SIZEALL,
		IDC_SIZENS,
		IDC_SIZEWE,
		IDC_HELP
	};

	if (cursors_cache.has(p_shape)) {
		SetCursor(cursors[p_shape]);
	} else {
		SetCursor(LoadCursor(hInstance, win_cursors[p_shape]));
	}

	cursor_shape = p_shape;
}

DisplayServer::CursorShape DisplayServerWindows::cursor_get_shape() const {
	return cursor_shape;
}

void DisplayServerWindows::cursor_set_custom_image(const Ref<Resource> &p_cursor, CursorShape p_shape, const Vector2 &p_hotspot) {
	_THREAD_SAFE_METHOD_

	ERR_FAIL_INDEX(p_shape, CURSOR_MAX);

	if (p_cursor.is_valid()) {
		RBMap<CursorShape, Vector<Variant>>::Element *cursor_c = cursors_cache.find(p_shape);

		if (cursor_c) {
			if (cursor_c->get()[0] == p_cursor && cursor_c->get()[1] == p_hotspot) {
				cursor_set_shape(p_shape);
				return;
			}

			cursors_cache.erase(p_shape);
		}

		Ref<Image> image = _get_cursor_image_from_resource(p_cursor, p_hotspot);
		ERR_FAIL_COND(image.is_null());
		Vector2i texture_size = image->get_size();

		UINT image_size = texture_size.width * texture_size.height;

		// Create the BITMAP with alpha channel.
		COLORREF *buffer = nullptr;

		BITMAPV5HEADER bi;
		ZeroMemory(&bi, sizeof(bi));
		bi.bV5Size = sizeof(bi);
		bi.bV5Width = texture_size.width;
		bi.bV5Height = -texture_size.height;
		bi.bV5Planes = 1;
		bi.bV5BitCount = 32;
		bi.bV5Compression = BI_BITFIELDS;
		bi.bV5RedMask = 0x00ff0000;
		bi.bV5GreenMask = 0x0000ff00;
		bi.bV5BlueMask = 0x000000ff;
		bi.bV5AlphaMask = 0xff000000;

		HDC dc = GetDC(nullptr);
		HBITMAP bitmap = CreateDIBSection(dc, reinterpret_cast<BITMAPINFO *>(&bi), DIB_RGB_COLORS, reinterpret_cast<void **>(&buffer), nullptr, 0);
		HBITMAP mask = CreateBitmap(texture_size.width, texture_size.height, 1, 1, nullptr);

		bool fully_transparent = true;
		for (UINT index = 0; index < image_size; index++) {
			int row_index = std::floor(index / texture_size.width);
			int column_index = index % int(texture_size.width);

			const Color &c = image->get_pixel(column_index, row_index);
			fully_transparent = fully_transparent && (c.a == 0.f);

			*(buffer + index) = c.to_argb32();
		}

		// Finally, create the icon.
		if (cursors[p_shape]) {
			DestroyIcon(cursors[p_shape]);
		}

		if (fully_transparent) {
			cursors[p_shape] = nullptr;
		} else {
			ICONINFO iconinfo;
			iconinfo.fIcon = FALSE;
			iconinfo.xHotspot = p_hotspot.x;
			iconinfo.yHotspot = p_hotspot.y;
			iconinfo.hbmMask = mask;
			iconinfo.hbmColor = bitmap;
			cursors[p_shape] = CreateIconIndirect(&iconinfo);
		}

		Vector<Variant> params;
		params.push_back(p_cursor);
		params.push_back(p_hotspot);
		cursors_cache.insert(p_shape, params);

		if (p_shape == cursor_shape) {
			if (mouse_mode == MOUSE_MODE_VISIBLE || mouse_mode == MOUSE_MODE_CONFINED) {
				SetCursor(cursors[p_shape]);
			}
		}

		DeleteObject(mask);
		DeleteObject(bitmap);
		ReleaseDC(nullptr, dc);
	} else {
		// Reset to default system cursor.
		if (cursors[p_shape]) {
			DestroyIcon(cursors[p_shape]);
		}
		cursors[p_shape] = nullptr;

		cursors_cache.erase(p_shape);

		CursorShape c = cursor_shape;
		cursor_shape = CURSOR_MAX;
		cursor_set_shape(c);
	}
}

bool DisplayServerWindows::get_swap_cancel_ok() {
	return true;
}

void DisplayServerWindows::enable_for_stealing_focus(OS::ProcessID pid) {
	_THREAD_SAFE_METHOD_

	AllowSetForegroundWindow(pid);
}

struct WindowEnumData {
	DWORD process_id;
	HWND parent_hWnd;
	HWND hWnd;
};

static BOOL CALLBACK _enum_proc_find_window_from_process_id_callback(HWND hWnd, LPARAM lParam) {
	WindowEnumData &ed = *(WindowEnumData *)lParam;
	DWORD process_id = 0x0;

	GetWindowThreadProcessId(hWnd, &process_id);
	if (ed.process_id == process_id) {
		if (GetParent(hWnd) != ed.parent_hWnd) {
			return TRUE;
		}

		// Found it.
		ed.hWnd = hWnd;
		SetLastError(ERROR_SUCCESS);
		return FALSE;
	}
	// Continue enumeration.
	return TRUE;
}

HWND DisplayServerWindows::_find_window_from_process_id(OS::ProcessID p_pid, HWND p_current_hwnd) {
	DWORD pid = p_pid;
	WindowEnumData ed = { pid, p_current_hwnd, NULL };

	// First, check our own child, maybe it's already embedded.
	if (!EnumChildWindows(p_current_hwnd, _enum_proc_find_window_from_process_id_callback, (LPARAM)&ed) && (GetLastError() == ERROR_SUCCESS)) {
		if (ed.hWnd) {
			return ed.hWnd;
		}
	}

	// Then check all the opened windows on the computer.
	if (!EnumWindows(_enum_proc_find_window_from_process_id_callback, (LPARAM)&ed) && (GetLastError() == ERROR_SUCCESS)) {
		return ed.hWnd;
	}

	return NULL;
}

Error DisplayServerWindows::embed_process(WindowID p_window, OS::ProcessID p_pid, const Rect2i &p_rect, bool p_visible, bool p_grab_focus) {
	_THREAD_SAFE_METHOD_

	ERR_FAIL_COND_V(!windows.has(p_window), FAILED);

	const WindowData &wd = windows[p_window];

	EmbeddedProcessData *ep = nullptr;
	if (embedded_processes.has(p_pid)) {
		ep = embedded_processes.get(p_pid);
	} else {
		// New process, trying to find the window.
		HWND handle_to_embed = _find_window_from_process_id(p_pid, wd.hWnd);
		if (!handle_to_embed) {
			return ERR_DOES_NOT_EXIST;
		}

		const DWORD style = GetWindowLongPtr(handle_to_embed, GWL_STYLE);

		ep = memnew(EmbeddedProcessData);
		ep->window_handle = handle_to_embed;
		ep->parent_window_handle = wd.hWnd;
		ep->is_visible = (style & WS_VISIBLE) == WS_VISIBLE;

		embedded_processes.insert(p_pid, ep);
	}

	if (p_rect.size.x <= 100 || p_rect.size.y <= 100) {
		p_visible = false;
	}

	// In Godot, the window position is offset by the screen's origin coordinates.
	// We need to adjust for this when a screen is positioned in the negative space
	// (e.g., a screen to the left of the main screen).
	const Rect2i adjusted_rect = Rect2i(p_rect.position + _get_screens_origin(), p_rect.size);

	// Use HWND_BOTTOM to prevent reordering of the embedded window over another popup.
	SetWindowPos(ep->window_handle, HWND_BOTTOM, adjusted_rect.position.x, adjusted_rect.position.y, adjusted_rect.size.x, adjusted_rect.size.y, SWP_NOZORDER | SWP_NOACTIVATE | SWP_ASYNCWINDOWPOS);

	if (ep->is_visible != p_visible) {
		if (p_visible) {
			ShowWindow(ep->window_handle, SW_SHOWNA);
		} else {
			ShowWindow(ep->window_handle, SW_HIDE);
		}
		ep->is_visible = p_visible;
	}

	if (p_grab_focus) {
		SetForegroundWindow(ep->window_handle);
		SetFocus(ep->window_handle);
	}

	return OK;
}

Error DisplayServerWindows::request_close_embedded_process(OS::ProcessID p_pid) {
	_THREAD_SAFE_METHOD_

	if (!embedded_processes.has(p_pid)) {
		return ERR_DOES_NOT_EXIST;
	}

	EmbeddedProcessData *ep = embedded_processes.get(p_pid);

	// Send a close message to gracefully close the process.
	PostMessage(ep->window_handle, WM_CLOSE, 0, 0);

	return OK;
}

Error DisplayServerWindows::remove_embedded_process(OS::ProcessID p_pid) {
	_THREAD_SAFE_METHOD_

	if (!embedded_processes.has(p_pid)) {
		return ERR_DOES_NOT_EXIST;
	}

	EmbeddedProcessData *ep = embedded_processes.get(p_pid);

	request_close_embedded_process(p_pid);

	// This is a workaround to ensure the parent window correctly regains focus after the
	// embedded window is closed. When the embedded window is closed while it has focus,
	// the parent window (the editor) does not become active. It appears focused but is not truly activated.
	// Opening a new window and closing it forces Windows to set the focus and activation correctly.
	DWORD style = WS_POPUP | WS_VISIBLE;
	DWORD style_ex = WS_EX_TOPMOST;

	WNDCLASSW wcTemp = {};
	wcTemp.lpfnWndProc = DefWindowProcW;
	wcTemp.hInstance = GetModuleHandle(nullptr);
	wcTemp.lpszClassName = L"Engine temp window";
	RegisterClassW(&wcTemp);

	HWND hWnd = CreateWindowExW(
			style_ex,
			L"Engine temp window", L"",
			style,
			0,
			0,
			1,
			1,
			ep->parent_window_handle,
			nullptr,
			GetModuleHandle(nullptr),
			nullptr);

	SetWindowPos(hWnd, HWND_TOPMOST, 0, 0, 0, 0, SWP_FRAMECHANGED | SWP_NOMOVE | SWP_NOSIZE);

	DestroyWindow(hWnd);
	UnregisterClassW(L"Engine temp window", GetModuleHandle(nullptr));

	SetForegroundWindow(ep->parent_window_handle);

	embedded_processes.erase(p_pid);
	memdelete(ep);

	return OK;
}

OS::ProcessID DisplayServerWindows::get_focused_process_id() {
	HWND hwnd = GetForegroundWindow();
	if (!hwnd) {
		return 0;
	}

	// Get the process ID of the window.
	DWORD processID;
	GetWindowThreadProcessId(hwnd, &processID);

	return processID;
}

static HRESULT CALLBACK win32_task_dialog_callback(HWND hwnd, UINT msg, WPARAM wParam, LPARAM lParam, LONG_PTR lpRefData) {
	if (msg == TDN_CREATED) {
		// To match the input text dialog.
		SendMessageW(hwnd, WM_SETICON, ICON_BIG, 0);
		SendMessageW(hwnd, WM_SETICON, ICON_SMALL, 0);
	}

	return 0;
}

Error DisplayServerWindows::dialog_show(String p_title, String p_description, Vector<String> p_buttons, const Callable &p_callback) {
	_THREAD_SAFE_METHOD_

	TASKDIALOGCONFIG config;
	ZeroMemory(&config, sizeof(TASKDIALOGCONFIG));
	config.cbSize = sizeof(TASKDIALOGCONFIG);

	Char16String title = p_title.utf16();
	Char16String message = p_description.utf16();
	LocalVector<Char16String> buttons;
	for (String s : p_buttons) {
		buttons.push_back(s.utf16());
	}

	WindowID window_id = _get_focused_window_or_popup();
	if (!windows.has(window_id)) {
		window_id = MAIN_WINDOW_ID;
	}

	config.pszWindowTitle = (LPCWSTR)(title.get_data());
	config.pszContent = (LPCWSTR)(message.get_data());
	config.hwndParent = windows[window_id].hWnd;

	const int button_count = buttons.size();
	config.cButtons = button_count;

	// No dynamic stack array size :(
	TASKDIALOG_BUTTON *tbuttons = button_count != 0 ? (TASKDIALOG_BUTTON *)alloca(sizeof(TASKDIALOG_BUTTON) * button_count) : nullptr;
	if (tbuttons) {
		for (int i = 0; i < button_count; i++) {
			tbuttons[i].nButtonID = i + 100;
			tbuttons[i].pszButtonText = (LPCWSTR)(buttons[i].get_data());
		}
	}
	config.pButtons = tbuttons;
	config.pfCallback = win32_task_dialog_callback;

	Error result = FAILED;
	HMODULE comctl = LoadLibraryW(L"comctl32.dll");
	if (comctl) {
		typedef HRESULT(WINAPI * TaskDialogIndirectPtr)(const TASKDIALOGCONFIG *pTaskConfig, int *pnButton, int *pnRadioButton, BOOL *pfVerificationFlagChecked);

		TaskDialogIndirectPtr task_dialog_indirect = (TaskDialogIndirectPtr)(void *)GetProcAddress(comctl, "TaskDialogIndirect");
		int button_pressed;

		if (task_dialog_indirect && SUCCEEDED(task_dialog_indirect(&config, &button_pressed, nullptr, nullptr))) {
			if (p_callback.is_valid()) {
				Variant button = button_pressed - 100;
				const Variant *args[1] = { &button };
				Variant ret;
				Callable::CallError ce;
				p_callback.callp(args, 1, ret, ce);
				if (ce.error != Callable::CallError::CALL_OK) {
					ERR_PRINT(vformat("Failed to execute dialog callback: %s.", Variant::get_callable_error_text(p_callback, args, 1, ce)));
				}
			}

			result = OK;
		}
		FreeLibrary(comctl);
	} else {
		ERR_PRINT("Unable to create native dialog.");
	}

	return result;
}

struct Win32InputTextDialogInit {
	const char16_t *title;
	const char16_t *description;
	const char16_t *partial;
	const Callable &callback;
};

static int scale_with_dpi(int p_pos, int p_dpi) {
	return IsProcessDPIAware() ? (p_pos * p_dpi / 96) : p_pos;
}

static INT_PTR input_text_dialog_init(HWND hWnd, UINT code, WPARAM wParam, LPARAM lParam) {
	Win32InputTextDialogInit init = *(Win32InputTextDialogInit *)lParam;
	SetWindowLongPtrW(hWnd, GWLP_USERDATA, (LONG_PTR)&init.callback); // Set dialog callback.

	SetWindowTextW(hWnd, (LPCWSTR)init.title);

	const int dpi = DisplayServerWindows::get_singleton()->screen_get_dpi();

	const int margin = scale_with_dpi(7, dpi);
	const SIZE dlg_size = { scale_with_dpi(300, dpi), scale_with_dpi(50, dpi) };

	int str_len = lstrlenW((LPCWSTR)init.description);
	SIZE str_size = { dlg_size.cx, 0 };
	if (str_len > 0) {
		HDC hdc = GetDC(nullptr);
		RECT trect = { margin, margin, margin + dlg_size.cx, margin + dlg_size.cy };
		SelectObject(hdc, (HFONT)SendMessageW(hWnd, WM_GETFONT, 0, 0));

		// `+ margin` adds some space between the static text and the edit field.
		// Don't scale this with DPI because DPI is already handled by DrawText.
		str_size.cy = DrawTextW(hdc, (LPCWSTR)init.description, str_len, &trect, DT_LEFT | DT_WORDBREAK | DT_CALCRECT) + margin;

		ReleaseDC(nullptr, hdc);
	}

	RECT crect, wrect;
	GetClientRect(hWnd, &crect);
	GetWindowRect(hWnd, &wrect);
	int sw = GetSystemMetrics(SM_CXSCREEN);
	int sh = GetSystemMetrics(SM_CYSCREEN);
	int new_width = dlg_size.cx + margin * 2 + wrect.right - wrect.left - crect.right;
	int new_height = dlg_size.cy + margin * 2 + wrect.bottom - wrect.top - crect.bottom + str_size.cy;

	MoveWindow(hWnd, (sw - new_width) / 2, (sh - new_height) / 2, new_width, new_height, true);

	HWND ok_button = GetDlgItem(hWnd, 1);
	MoveWindow(ok_button,
			dlg_size.cx + margin - scale_with_dpi(65, dpi),
			dlg_size.cy + str_size.cy + margin - scale_with_dpi(20, dpi),
			scale_with_dpi(65, dpi), scale_with_dpi(20, dpi), true);

	HWND description = GetDlgItem(hWnd, 3);
	MoveWindow(description, margin, margin, dlg_size.cx, str_size.cy, true);
	SetWindowTextW(description, (LPCWSTR)init.description);

	HWND text_edit = GetDlgItem(hWnd, 2);
	MoveWindow(text_edit, margin, str_size.cy + margin, dlg_size.cx, scale_with_dpi(20, dpi), true);
	SetWindowTextW(text_edit, (LPCWSTR)init.partial);

	return TRUE;
}

static INT_PTR input_text_dialog_cmd_proc(HWND hWnd, UINT code, WPARAM wParam, LPARAM lParam) {
	if (LOWORD(wParam) == 1) {
		HWND text_edit = GetDlgItem(hWnd, 2);
		ERR_FAIL_NULL_V(text_edit, false);

		Char16String text;
		text.resize(GetWindowTextLengthW(text_edit) + 1);
		GetWindowTextW(text_edit, (LPWSTR)text.get_data(), text.size());

		const Callable *callback = (const Callable *)GetWindowLongPtrW(hWnd, GWLP_USERDATA);
		if (callback && callback->is_valid()) {
			Variant v_result = String((const wchar_t *)text.get_data());
			Variant ret;
			Callable::CallError ce;
			const Variant *args[1] = { &v_result };

			callback->callp(args, 1, ret, ce);
			if (ce.error != Callable::CallError::CALL_OK) {
				ERR_PRINT(vformat("Failed to execute input dialog callback: %s.", Variant::get_callable_error_text(*callback, args, 1, ce)));
			}
		}

		return EndDialog(hWnd, 0);
	}

	return false;
}

static INT_PTR CALLBACK input_text_dialog_proc(HWND hWnd, UINT code, WPARAM wParam, LPARAM lParam) {
	switch (code) {
		case WM_INITDIALOG:
			return input_text_dialog_init(hWnd, code, wParam, lParam);

		case WM_COMMAND:
			return input_text_dialog_cmd_proc(hWnd, code, wParam, lParam);

		default:
			return FALSE;
	}
}

Error DisplayServerWindows::dialog_input_text(String p_title, String p_description, String p_partial, const Callable &p_callback) {
#pragma pack(push, 1)

	// NOTE: Use default/placeholder coordinates here. Windows uses its own coordinate system
	//       specifically for dialogs which relies on font sizes instead of pixels.
	const struct {
		WORD dlgVer; // must be 1
		WORD signature; // must be 0xFFFF
		DWORD helpID;
		DWORD exStyle;
		DWORD style;
		WORD cDlgItems;
		short x;
		short y;
		short cx;
		short cy;
		WCHAR menu[1]; // must be 0
		WCHAR windowClass[7]; // must be "#32770" -- the default window class for dialogs
		WCHAR title[1]; // must be 0
		WORD pointsize;
		WORD weight;
		BYTE italic;
		BYTE charset;
		WCHAR font[13]; // must be "MS Shell Dlg"
	} template_base = {
		1, 0xFFFF, 0, 0,
		DS_SYSMODAL | DS_SETFONT | DS_MODALFRAME | DS_3DLOOK | DS_FIXEDSYS | DS_CENTER | WS_POPUP | WS_CAPTION,
		3, 0, 0, 20, 20, L"", L"#32770", L"", 8, FW_NORMAL, 0, DEFAULT_CHARSET, L"MS Shell Dlg"
	};

	const struct {
		DWORD helpID;
		DWORD exStyle;
		DWORD style;
		short x;
		short y;
		short cx;
		short cy;
		DWORD id;
		WCHAR windowClass[7]; // must be "Button"
		WCHAR title[3]; // must be "OK"
		WORD extraCount;
	} ok_button = {
		0, 0, WS_VISIBLE | BS_DEFPUSHBUTTON, 0, 0, 50, 14, 1, WC_BUTTONW, L"OK", 0
	};
	const struct {
		DWORD helpID;
		DWORD exStyle;
		DWORD style;
		short x;
		short y;
		short cx;
		short cy;
		DWORD id;
		WCHAR windowClass[5]; // must be "Edit"
		WCHAR title[1]; // must be 0
		WORD extraCount;
	} text_field = {
		0, 0, WS_VISIBLE | WS_BORDER | ES_AUTOHSCROLL, 0, 0, 250, 14, 2, WC_EDITW, L"", 0
	};
	const struct {
		DWORD helpID;
		DWORD exStyle;
		DWORD style;
		short x;
		short y;
		short cx;
		short cy;
		DWORD id;
		WCHAR windowClass[7]; // must be "Static"
		WCHAR title[1]; // must be 0
		WORD extraCount;
	} static_text = {
		0, 0, WS_VISIBLE, 0, 0, 250, 14, 3, WC_STATICW, L"", 0
	};

#pragma pack(pop)

	// Dialog template
	const size_t data_size = sizeof(template_base) + (sizeof(template_base) % 4) +
			sizeof(ok_button) + (sizeof(ok_button) % 4) +
			sizeof(text_field) + (sizeof(text_field) % 4) +
			sizeof(static_text) + (sizeof(static_text) % 4);

	void *data_template = memalloc(data_size);
	ERR_FAIL_NULL_V_MSG(data_template, FAILED, "Unable to allocate memory for the dialog template.");
	ZeroMemory(data_template, data_size);

	char *current_block = (char *)data_template;
	CopyMemory(current_block, &template_base, sizeof(template_base));
	current_block += sizeof(template_base) + (sizeof(template_base) % 4);
	CopyMemory(current_block, &ok_button, sizeof(ok_button));
	current_block += sizeof(ok_button) + (sizeof(ok_button) % 4);
	CopyMemory(current_block, &text_field, sizeof(text_field));
	current_block += sizeof(text_field) + (sizeof(text_field) % 4);
	CopyMemory(current_block, &static_text, sizeof(static_text));

	Char16String title16 = p_title.utf16();
	Char16String description16 = p_description.utf16();
	Char16String partial16 = p_partial.utf16();

	Win32InputTextDialogInit init = {
		title16.get_data(), description16.get_data(), partial16.get_data(), p_callback
	};

	// No modal dialogs for specific windows? Assume main window here.
	INT_PTR ret = DialogBoxIndirectParamW(hInstance, (LPDLGTEMPLATEW)data_template, nullptr, (DLGPROC)input_text_dialog_proc, (LPARAM)(&init));

	Error result = ret != -1 ? OK : FAILED;
	memfree(data_template);

	if (result == FAILED) {
		ERR_PRINT("Unable to create native dialog.");
	}
	return result;
}

int DisplayServerWindows::keyboard_get_layout_count() const {
	return GetKeyboardLayoutList(0, nullptr);
}

int DisplayServerWindows::keyboard_get_current_layout() const {
	HKL cur_layout = GetKeyboardLayout(0);

	int layout_count = GetKeyboardLayoutList(0, nullptr);
	HKL *layouts = (HKL *)memalloc(layout_count * sizeof(HKL));
	GetKeyboardLayoutList(layout_count, layouts);

	for (int i = 0; i < layout_count; i++) {
		if (cur_layout == layouts[i]) {
			memfree(layouts);
			return i;
		}
	}
	memfree(layouts);
	return -1;
}

void DisplayServerWindows::keyboard_set_current_layout(int p_index) {
	int layout_count = GetKeyboardLayoutList(0, nullptr);

	ERR_FAIL_INDEX(p_index, layout_count);

	HKL *layouts = (HKL *)memalloc(layout_count * sizeof(HKL));
	GetKeyboardLayoutList(layout_count, layouts);
	ActivateKeyboardLayout(layouts[p_index], KLF_SETFORPROCESS);
	memfree(layouts);
}

String DisplayServerWindows::keyboard_get_layout_language(int p_index) const {
	int layout_count = GetKeyboardLayoutList(0, nullptr);

	ERR_FAIL_INDEX_V(p_index, layout_count, "");

	HKL *layouts = (HKL *)memalloc(layout_count * sizeof(HKL));
	GetKeyboardLayoutList(layout_count, layouts);

	WCHAR buf[LOCALE_NAME_MAX_LENGTH];
	memset(buf, 0, LOCALE_NAME_MAX_LENGTH * sizeof(WCHAR));
	LCIDToLocaleName(MAKELCID(LOWORD(layouts[p_index]), SORT_DEFAULT), buf, LOCALE_NAME_MAX_LENGTH, 0);

	memfree(layouts);

	return String::utf16((const char16_t *)buf).substr(0, 2);
}

Key DisplayServerWindows::keyboard_get_keycode_from_physical(Key p_keycode) const {
	Key modifiers = p_keycode & KeyModifierMask::MODIFIER_MASK;
	Key keycode_no_mod = (Key)(p_keycode & KeyModifierMask::CODE_MASK);

	if (keycode_no_mod == Key::PRINT ||
			keycode_no_mod == Key::KP_ADD ||
			keycode_no_mod == Key::KP_5 ||
			(keycode_no_mod >= Key::KEY_0 && keycode_no_mod <= Key::KEY_9)) {
		return p_keycode;
	}

	unsigned int scancode = KeyMappingWindows::get_scancode(keycode_no_mod);
	if (scancode == 0) {
		return p_keycode;
	}

	HKL current_layout = GetKeyboardLayout(0);
	UINT vk = MapVirtualKeyEx(scancode, MAPVK_VSC_TO_VK, current_layout);
	if (vk == 0) {
		return p_keycode;
	}

	UINT char_code = MapVirtualKeyEx(vk, MAPVK_VK_TO_CHAR, current_layout) & 0x7FFF;
	// Unlike a similar Linux/BSD check which matches full Latin-1 range,
	// we limit these to ASCII to fix some layouts, including Arabic ones
	if (char_code >= 32 && char_code <= 127) {
		// Godot uses 'braces' instead of 'brackets'
		if (char_code == (unsigned int)Key::BRACKETLEFT || char_code == (unsigned int)Key::BRACKETRIGHT) {
			char_code += 32;
		}
		return (Key)(char_code | (unsigned int)modifiers);
	}

	return (Key)(KeyMappingWindows::get_keysym(vk) | modifiers);
}

Key DisplayServerWindows::keyboard_get_label_from_physical(Key p_keycode) const {
	Key modifiers = p_keycode & KeyModifierMask::MODIFIER_MASK;
	Key keycode_no_mod = (Key)(p_keycode & KeyModifierMask::CODE_MASK);

	if (keycode_no_mod == Key::PRINT ||
			keycode_no_mod == Key::KP_ADD ||
			keycode_no_mod == Key::KP_5 ||
			(keycode_no_mod >= Key::KEY_0 && keycode_no_mod <= Key::KEY_9)) {
		return p_keycode;
	}

	unsigned int scancode = KeyMappingWindows::get_scancode(keycode_no_mod);
	if (scancode == 0) {
		return p_keycode;
	}

	Key keycode = KeyMappingWindows::get_keysym(MapVirtualKey(scancode, MAPVK_VSC_TO_VK));

	HKL current_layout = GetKeyboardLayout(0);
	static BYTE keyboard_state[256];
	memset(keyboard_state, 0, 256);
	wchar_t chars[256] = {};
	UINT extended_code = MapVirtualKey(scancode, MAPVK_VSC_TO_VK_EX);
	if (ToUnicodeEx(extended_code, scancode, keyboard_state, chars, 255, 4, current_layout) > 0) {
		String keysym = String::utf16((char16_t *)chars, 255);
		if (!keysym.is_empty()) {
			return fix_key_label(keysym[0], keycode) | modifiers;
		}
	}
	return p_keycode;
}

void DisplayServerWindows::show_emoji_and_symbol_picker() const {
	// Send Win + Period shortcut, there's no non-WinRT public API.

	INPUT input[4] = {};
	input[0].type = INPUT_KEYBOARD; // Win down.
	input[0].ki.wVk = VK_LWIN;

	input[1].type = INPUT_KEYBOARD; // Period down.
	input[1].ki.wVk = VK_OEM_PERIOD;

	input[2].type = INPUT_KEYBOARD; // Win up.
	input[2].ki.wVk = VK_LWIN;
	input[2].ki.dwFlags = KEYEVENTF_KEYUP;

	input[3].type = INPUT_KEYBOARD; // Period up.
	input[3].ki.wVk = VK_OEM_PERIOD;
	input[3].ki.dwFlags = KEYEVENTF_KEYUP;

	SendInput(4, input, sizeof(INPUT));
}

String DisplayServerWindows::_get_keyboard_layout_display_name(const String &p_klid) const {
	String ret;
	HKEY key;
	if (RegOpenKeyW(HKEY_LOCAL_MACHINE, L"SYSTEM\\CurrentControlSet\\Control\\Keyboard Layouts", &key) != ERROR_SUCCESS) {
		return String();
	}

	WCHAR buffer[MAX_PATH] = {};
	DWORD buffer_size = MAX_PATH;
	if (RegGetValueW(key, (LPCWSTR)p_klid.utf16().get_data(), L"Layout Display Name", RRF_RT_REG_SZ, nullptr, buffer, &buffer_size) == ERROR_SUCCESS) {
		if (load_indirect_string) {
			if (load_indirect_string(buffer, buffer, buffer_size, nullptr) == S_OK) {
				ret = String::utf16((const char16_t *)buffer, buffer_size);
			}
		}
	} else {
		if (RegGetValueW(key, (LPCWSTR)p_klid.utf16().get_data(), L"Layout Text", RRF_RT_REG_SZ, nullptr, buffer, &buffer_size) == ERROR_SUCCESS) {
			ret = String::utf16((const char16_t *)buffer, buffer_size);
		}
	}

	RegCloseKey(key);
	return ret;
}

String DisplayServerWindows::_get_klid(HKL p_hkl) const {
	String ret;

	WORD device = HIWORD(p_hkl);
	if ((device & 0xf000) == 0xf000) {
		WORD layout_id = device & 0x0fff;

		HKEY key;
		if (RegOpenKeyW(HKEY_LOCAL_MACHINE, L"SYSTEM\\CurrentControlSet\\Control\\Keyboard Layouts", &key) != ERROR_SUCCESS) {
			return String();
		}

		DWORD index = 0;
		wchar_t klid_buffer[KL_NAMELENGTH];
		DWORD klid_buffer_size = KL_NAMELENGTH;
		while (RegEnumKeyExW(key, index, klid_buffer, &klid_buffer_size, nullptr, nullptr, nullptr, nullptr) == ERROR_SUCCESS) {
			wchar_t layout_id_buf[MAX_PATH] = {};
			DWORD layout_id_size = MAX_PATH;
			if (RegGetValueW(key, klid_buffer, L"Layout Id", RRF_RT_REG_SZ, nullptr, layout_id_buf, &layout_id_size) == ERROR_SUCCESS) {
				if (layout_id == String::utf16((char16_t *)layout_id_buf, layout_id_size).hex_to_int()) {
					ret = String::utf16((const char16_t *)klid_buffer, klid_buffer_size).lpad(8, "0");
					break;
				}
			}
			klid_buffer_size = KL_NAMELENGTH;
			++index;
		}

		RegCloseKey(key);
	} else {
		if (device == 0) {
			device = LOWORD(p_hkl);
		}
		ret = (String::num_uint64((uint64_t)device, 16, false)).lpad(8, "0");
	}

	return ret;
}

String DisplayServerWindows::keyboard_get_layout_name(int p_index) const {
	int layout_count = GetKeyboardLayoutList(0, nullptr);

	ERR_FAIL_INDEX_V(p_index, layout_count, "");

	HKL *layouts = (HKL *)memalloc(layout_count * sizeof(HKL));
	GetKeyboardLayoutList(layout_count, layouts);

	String ret = _get_keyboard_layout_display_name(_get_klid(layouts[p_index])); // Try reading full name from Windows registry, fallback to locale name if failed (e.g. on Wine).
	if (ret.is_empty()) {
		WCHAR buf[LOCALE_NAME_MAX_LENGTH];
		memset(buf, 0, LOCALE_NAME_MAX_LENGTH * sizeof(WCHAR));
		LCIDToLocaleName(MAKELCID(LOWORD(layouts[p_index]), SORT_DEFAULT), buf, LOCALE_NAME_MAX_LENGTH, 0);

		WCHAR name[1024];
		memset(name, 0, 1024 * sizeof(WCHAR));
		GetLocaleInfoEx(buf, LOCALE_SLOCALIZEDDISPLAYNAME, (LPWSTR)&name, 1024);

		ret = String::utf16((const char16_t *)name);
	}
	memfree(layouts);

	return ret;
}

void DisplayServerWindows::process_events() {
	ERR_FAIL_COND(!Thread::is_main_thread());

	if (!drop_events) {
		joypad->process_joypads();
	}

	_THREAD_SAFE_LOCK_
	MSG msg = {};
	while (PeekMessageW(&msg, nullptr, 0, 0, PM_REMOVE)) {
		TranslateMessage(&msg);
		DispatchMessageW(&msg);
	}
	_THREAD_SAFE_UNLOCK_

	if (tts) {
		tts->process_events();
	}

	if (!drop_events) {
		_process_key_events();
		Input::get_singleton()->flush_buffered_events();
	}

	LocalVector<List<FileDialogData *>::Element *> to_remove;
	for (List<FileDialogData *>::Element *E = file_dialogs.front(); E; E = E->next()) {
		FileDialogData *fd = E->get();
		if (fd->finished.is_set()) {
			if (fd->listener_thread.is_started()) {
				fd->listener_thread.wait_to_finish();
			}
			to_remove.push_back(E);
		}
	}
	for (List<FileDialogData *>::Element *E : to_remove) {
		memdelete(E->get());
		E->erase();
	}
	process_file_dialog_callbacks();
}

void DisplayServerWindows::force_process_and_drop_events() {
	ERR_FAIL_COND(!Thread::is_main_thread());

	drop_events = true;
	process_events();
	drop_events = false;
}

void DisplayServerWindows::release_rendering_thread() {
#if defined(GLES3_ENABLED)
	if (gl_manager_angle) {
		gl_manager_angle->release_current();
	}
	if (gl_manager_native) {
		gl_manager_native->release_current();
	}
#endif
}

void DisplayServerWindows::swap_buffers() {
#if defined(GLES3_ENABLED)
	if (gl_manager_angle) {
		gl_manager_angle->swap_buffers();
	}
	if (gl_manager_native) {
		gl_manager_native->swap_buffers();
	}
#endif
}

void DisplayServerWindows::set_native_icon(const String &p_filename) {
	_THREAD_SAFE_METHOD_

	Ref<FileAccess> f = FileAccess::open(p_filename, FileAccess::READ);
	ERR_FAIL_COND_MSG(f.is_null(), "Cannot open file with icon '" + p_filename + "'.");

	ICONDIR *icon_dir = (ICONDIR *)memalloc(sizeof(ICONDIR));
	int pos = 0;

	icon_dir->idReserved = f->get_32();
	pos += sizeof(WORD);
	f->seek(pos);

	icon_dir->idType = f->get_32();
	pos += sizeof(WORD);
	f->seek(pos);

	ERR_FAIL_COND_MSG(icon_dir->idType != 1, "Invalid icon file format!");

	icon_dir->idCount = f->get_32();
	pos += sizeof(WORD);
	f->seek(pos);

	icon_dir = (ICONDIR *)memrealloc(icon_dir, sizeof(ICONDIR) - sizeof(ICONDIRENTRY) + icon_dir->idCount * sizeof(ICONDIRENTRY));
	f->get_buffer((uint8_t *)&icon_dir->idEntries[0], icon_dir->idCount * sizeof(ICONDIRENTRY));

	int small_icon_index = -1; // Select 16x16 with largest color count.
	int small_icon_cc = 0;
	int big_icon_index = -1; // Select largest.
	int big_icon_width = 16;
	int big_icon_cc = 0;

	for (int i = 0; i < icon_dir->idCount; i++) {
		int colors = (icon_dir->idEntries[i].bColorCount == 0) ? 32768 : icon_dir->idEntries[i].bColorCount;
		int width = (icon_dir->idEntries[i].bWidth == 0) ? 256 : icon_dir->idEntries[i].bWidth;
		if (width == 16) {
			if (colors >= small_icon_cc) {
				small_icon_index = i;
				small_icon_cc = colors;
			}
		}
		if (width >= big_icon_width) {
			if (colors >= big_icon_cc) {
				big_icon_index = i;
				big_icon_width = width;
				big_icon_cc = colors;
			}
		}
	}

	ERR_FAIL_COND_MSG(big_icon_index == -1, "No valid icons found!");

	if (small_icon_index == -1) {
		WARN_PRINT("No small icon found, reusing " + itos(big_icon_width) + "x" + itos(big_icon_width) + " @" + itos(big_icon_cc) + " icon!");
		small_icon_index = big_icon_index;
		small_icon_cc = big_icon_cc;
	}

	// Read the big icon.
	DWORD bytecount_big = icon_dir->idEntries[big_icon_index].dwBytesInRes;
	Vector<uint8_t> data_big;
	data_big.resize(bytecount_big);
	pos = icon_dir->idEntries[big_icon_index].dwImageOffset;
	f->seek(pos);
	f->get_buffer((uint8_t *)&data_big.write[0], bytecount_big);
	HICON icon_big = CreateIconFromResource((PBYTE)&data_big.write[0], bytecount_big, TRUE, 0x00030000);
	ERR_FAIL_NULL_MSG(icon_big, "Could not create " + itos(big_icon_width) + "x" + itos(big_icon_width) + " @" + itos(big_icon_cc) + " icon, error: " + format_error_message(GetLastError()) + ".");

	// Read the small icon.
	DWORD bytecount_small = icon_dir->idEntries[small_icon_index].dwBytesInRes;
	Vector<uint8_t> data_small;
	data_small.resize(bytecount_small);
	pos = icon_dir->idEntries[small_icon_index].dwImageOffset;
	f->seek(pos);
	f->get_buffer((uint8_t *)&data_small.write[0], bytecount_small);
	HICON icon_small = CreateIconFromResource((PBYTE)&data_small.write[0], bytecount_small, TRUE, 0x00030000);
	ERR_FAIL_NULL_MSG(icon_small, "Could not create 16x16 @" + itos(small_icon_cc) + " icon, error: " + format_error_message(GetLastError()) + ".");

	// Online tradition says to be sure last error is cleared and set the small icon first.
	int err = 0;
	SetLastError(err);

	SendMessage(windows[MAIN_WINDOW_ID].hWnd, WM_SETICON, ICON_SMALL, (LPARAM)icon_small);
	err = GetLastError();
	ERR_FAIL_COND_MSG(err, "Error setting ICON_SMALL: " + format_error_message(err) + ".");

	SendMessage(windows[MAIN_WINDOW_ID].hWnd, WM_SETICON, ICON_BIG, (LPARAM)icon_big);
	err = GetLastError();
	ERR_FAIL_COND_MSG(err, "Error setting ICON_BIG: " + format_error_message(err) + ".");

	memdelete(icon_dir);
}

void DisplayServerWindows::set_icon(const Ref<Image> &p_icon) {
	_THREAD_SAFE_METHOD_

	if (p_icon.is_valid()) {
		ERR_FAIL_COND(p_icon->get_width() <= 0 || p_icon->get_height() <= 0);

		Ref<Image> img = p_icon;
		if (img != icon) {
			img = img->duplicate();
			img->convert(Image::FORMAT_RGBA8);
		}

		int w = img->get_width();
		int h = img->get_height();

		// Create temporary bitmap buffer.
		int icon_len = 40 + h * w * 4;
		Vector<BYTE> v;
		v.resize(icon_len);
		BYTE *icon_bmp = v.ptrw();

		encode_uint32(40, &icon_bmp[0]);
		encode_uint32(w, &icon_bmp[4]);
		encode_uint32(h * 2, &icon_bmp[8]);
		encode_uint16(1, &icon_bmp[12]);
		encode_uint16(32, &icon_bmp[14]);
		encode_uint32(BI_RGB, &icon_bmp[16]);
		encode_uint32(w * h * 4, &icon_bmp[20]);
		encode_uint32(0, &icon_bmp[24]);
		encode_uint32(0, &icon_bmp[28]);
		encode_uint32(0, &icon_bmp[32]);
		encode_uint32(0, &icon_bmp[36]);

		uint8_t *wr = &icon_bmp[40];
		const uint8_t *r = img->get_data().ptr();

		for (int i = 0; i < h; i++) {
			for (int j = 0; j < w; j++) {
				const uint8_t *rpx = &r[((h - i - 1) * w + j) * 4];
				uint8_t *wpx = &wr[(i * w + j) * 4];
				wpx[0] = rpx[2];
				wpx[1] = rpx[1];
				wpx[2] = rpx[0];
				wpx[3] = rpx[3];
			}
		}

		HICON hicon = CreateIconFromResource(icon_bmp, icon_len, TRUE, 0x00030000);
		ERR_FAIL_NULL(hicon);

		icon = img;

		// Set the icon for the window.
		SendMessage(windows[MAIN_WINDOW_ID].hWnd, WM_SETICON, ICON_SMALL, (LPARAM)hicon);

		// Set the icon in the task manager (should we do this?).
		SendMessage(windows[MAIN_WINDOW_ID].hWnd, WM_SETICON, ICON_BIG, (LPARAM)hicon);
	} else {
		icon = Ref<Image>();
		SendMessage(windows[MAIN_WINDOW_ID].hWnd, WM_SETICON, ICON_SMALL, 0);
		SendMessage(windows[MAIN_WINDOW_ID].hWnd, WM_SETICON, ICON_BIG, 0);
	}
}

DisplayServer::IndicatorID DisplayServerWindows::create_status_indicator(const Ref<Texture2D> &p_icon, const String &p_tooltip, const Callable &p_callback) {
	HICON hicon = nullptr;
	if (p_icon.is_valid() && p_icon->get_width() > 0 && p_icon->get_height() > 0 && p_icon->get_image().is_valid()) {
		Ref<Image> img = p_icon->get_image();
		img = img->duplicate();
		if (img->is_compressed()) {
			img->decompress();
		}
		img->convert(Image::FORMAT_RGBA8);

		int w = img->get_width();
		int h = img->get_height();

		// Create temporary bitmap buffer.
		int icon_len = 40 + h * w * 4;
		Vector<BYTE> v;
		v.resize(icon_len);
		BYTE *icon_bmp = v.ptrw();

		encode_uint32(40, &icon_bmp[0]);
		encode_uint32(w, &icon_bmp[4]);
		encode_uint32(h * 2, &icon_bmp[8]);
		encode_uint16(1, &icon_bmp[12]);
		encode_uint16(32, &icon_bmp[14]);
		encode_uint32(BI_RGB, &icon_bmp[16]);
		encode_uint32(w * h * 4, &icon_bmp[20]);
		encode_uint32(0, &icon_bmp[24]);
		encode_uint32(0, &icon_bmp[28]);
		encode_uint32(0, &icon_bmp[32]);
		encode_uint32(0, &icon_bmp[36]);

		uint8_t *wr = &icon_bmp[40];
		const uint8_t *r = img->get_data().ptr();

		for (int i = 0; i < h; i++) {
			for (int j = 0; j < w; j++) {
				const uint8_t *rpx = &r[((h - i - 1) * w + j) * 4];
				uint8_t *wpx = &wr[(i * w + j) * 4];
				wpx[0] = rpx[2];
				wpx[1] = rpx[1];
				wpx[2] = rpx[0];
				wpx[3] = rpx[3];
			}
		}

		hicon = CreateIconFromResource(icon_bmp, icon_len, TRUE, 0x00030000);
	}

	IndicatorData idat;
	idat.callback = p_callback;

	NOTIFYICONDATAW ndat;
	ZeroMemory(&ndat, sizeof(NOTIFYICONDATAW));
	ndat.cbSize = sizeof(NOTIFYICONDATAW);
	ndat.hWnd = windows[MAIN_WINDOW_ID].hWnd;
	ndat.uID = indicator_id_counter;
	ndat.uFlags = NIF_ICON | NIF_TIP | NIF_MESSAGE;
	ndat.uCallbackMessage = WM_INDICATOR_CALLBACK_MESSAGE;
	ndat.hIcon = hicon;
	memcpy(ndat.szTip, p_tooltip.utf16().get_data(), MIN(p_tooltip.utf16().length(), 127) * sizeof(WCHAR));
	ndat.uVersion = NOTIFYICON_VERSION;

	Shell_NotifyIconW(NIM_ADD, &ndat);
	Shell_NotifyIconW(NIM_SETVERSION, &ndat);

	IndicatorID iid = indicator_id_counter++;
	indicators[iid] = idat;

	return iid;
}

void DisplayServerWindows::status_indicator_set_icon(IndicatorID p_id, const Ref<Texture2D> &p_icon) {
	ERR_FAIL_COND(!indicators.has(p_id));

	HICON hicon = nullptr;
	if (p_icon.is_valid() && p_icon->get_width() > 0 && p_icon->get_height() > 0 && p_icon->get_image().is_valid()) {
		Ref<Image> img = p_icon->get_image();
		img = img->duplicate();
		if (img->is_compressed()) {
			img->decompress();
		}
		img->convert(Image::FORMAT_RGBA8);

		int w = img->get_width();
		int h = img->get_height();

		// Create temporary bitmap buffer.
		int icon_len = 40 + h * w * 4;
		Vector<BYTE> v;
		v.resize(icon_len);
		BYTE *icon_bmp = v.ptrw();

		encode_uint32(40, &icon_bmp[0]);
		encode_uint32(w, &icon_bmp[4]);
		encode_uint32(h * 2, &icon_bmp[8]);
		encode_uint16(1, &icon_bmp[12]);
		encode_uint16(32, &icon_bmp[14]);
		encode_uint32(BI_RGB, &icon_bmp[16]);
		encode_uint32(w * h * 4, &icon_bmp[20]);
		encode_uint32(0, &icon_bmp[24]);
		encode_uint32(0, &icon_bmp[28]);
		encode_uint32(0, &icon_bmp[32]);
		encode_uint32(0, &icon_bmp[36]);

		uint8_t *wr = &icon_bmp[40];
		const uint8_t *r = img->get_data().ptr();

		for (int i = 0; i < h; i++) {
			for (int j = 0; j < w; j++) {
				const uint8_t *rpx = &r[((h - i - 1) * w + j) * 4];
				uint8_t *wpx = &wr[(i * w + j) * 4];
				wpx[0] = rpx[2];
				wpx[1] = rpx[1];
				wpx[2] = rpx[0];
				wpx[3] = rpx[3];
			}
		}

		hicon = CreateIconFromResource(icon_bmp, icon_len, TRUE, 0x00030000);
	}

	NOTIFYICONDATAW ndat;
	ZeroMemory(&ndat, sizeof(NOTIFYICONDATAW));
	ndat.cbSize = sizeof(NOTIFYICONDATAW);
	ndat.hWnd = windows[MAIN_WINDOW_ID].hWnd;
	ndat.uID = p_id;
	ndat.uFlags = NIF_ICON;
	ndat.hIcon = hicon;
	ndat.uVersion = NOTIFYICON_VERSION;

	Shell_NotifyIconW(NIM_MODIFY, &ndat);
}

void DisplayServerWindows::status_indicator_set_tooltip(IndicatorID p_id, const String &p_tooltip) {
	ERR_FAIL_COND(!indicators.has(p_id));

	NOTIFYICONDATAW ndat;
	ZeroMemory(&ndat, sizeof(NOTIFYICONDATAW));
	ndat.cbSize = sizeof(NOTIFYICONDATAW);
	ndat.hWnd = windows[MAIN_WINDOW_ID].hWnd;
	ndat.uID = p_id;
	ndat.uFlags = NIF_TIP;
	memcpy(ndat.szTip, p_tooltip.utf16().get_data(), MIN(p_tooltip.utf16().length(), 127) * sizeof(WCHAR));
	ndat.uVersion = NOTIFYICON_VERSION;

	Shell_NotifyIconW(NIM_MODIFY, &ndat);
}

void DisplayServerWindows::status_indicator_set_menu(IndicatorID p_id, const RID &p_menu_rid) {
	ERR_FAIL_COND(!indicators.has(p_id));

	indicators[p_id].menu_rid = p_menu_rid;
}

void DisplayServerWindows::status_indicator_set_callback(IndicatorID p_id, const Callable &p_callback) {
	ERR_FAIL_COND(!indicators.has(p_id));

	indicators[p_id].callback = p_callback;
}

Rect2 DisplayServerWindows::status_indicator_get_rect(IndicatorID p_id) const {
	ERR_FAIL_COND_V(!indicators.has(p_id), Rect2());

	NOTIFYICONIDENTIFIER nid;
	ZeroMemory(&nid, sizeof(NOTIFYICONIDENTIFIER));
	nid.cbSize = sizeof(NOTIFYICONIDENTIFIER);
	nid.hWnd = windows[MAIN_WINDOW_ID].hWnd;
	nid.uID = p_id;
	nid.guidItem = GUID_NULL;

	RECT rect;
	if (Shell_NotifyIconGetRect(&nid, &rect) != S_OK) {
		return Rect2();
	}
	Rect2 ind_rect = Rect2(Point2(rect.left, rect.top) - _get_screens_origin(), Size2(rect.right - rect.left, rect.bottom - rect.top));
	for (int i = 0; i < get_screen_count(); i++) {
		Rect2 screen_rect = Rect2(screen_get_position(i), screen_get_size(i));
		if (screen_rect.encloses(ind_rect)) {
			return ind_rect;
		}
	}
	return Rect2();
}

void DisplayServerWindows::delete_status_indicator(IndicatorID p_id) {
	ERR_FAIL_COND(!indicators.has(p_id));

	NOTIFYICONDATAW ndat;
	ZeroMemory(&ndat, sizeof(NOTIFYICONDATAW));
	ndat.cbSize = sizeof(NOTIFYICONDATAW);
	ndat.hWnd = windows[MAIN_WINDOW_ID].hWnd;
	ndat.uID = p_id;
	ndat.uVersion = NOTIFYICON_VERSION;

	Shell_NotifyIconW(NIM_DELETE, &ndat);
	indicators.erase(p_id);
}

void DisplayServerWindows::window_set_vsync_mode(DisplayServer::VSyncMode p_vsync_mode, WindowID p_window) {
	_THREAD_SAFE_METHOD_
#if defined(RD_ENABLED)
	if (rendering_context) {
		rendering_context->window_set_vsync_mode(p_window, p_vsync_mode);
	}
#endif

#if defined(GLES3_ENABLED)
	if (gl_manager_native) {
		gl_manager_native->set_use_vsync(p_window, p_vsync_mode != DisplayServer::VSYNC_DISABLED);
	}
	if (gl_manager_angle) {
		gl_manager_angle->set_use_vsync(p_vsync_mode != DisplayServer::VSYNC_DISABLED);
	}
#endif
}

DisplayServer::VSyncMode DisplayServerWindows::window_get_vsync_mode(WindowID p_window) const {
	_THREAD_SAFE_METHOD_
#if defined(RD_ENABLED)
	if (rendering_context) {
		return rendering_context->window_get_vsync_mode(p_window);
	}
#endif

#if defined(GLES3_ENABLED)
	if (gl_manager_native) {
		return gl_manager_native->is_using_vsync(p_window) ? DisplayServer::VSYNC_ENABLED : DisplayServer::VSYNC_DISABLED;
	}
	if (gl_manager_angle) {
		return gl_manager_angle->is_using_vsync() ? DisplayServer::VSYNC_ENABLED : DisplayServer::VSYNC_DISABLED;
	}
#endif
	return DisplayServer::VSYNC_ENABLED;
}

void DisplayServerWindows::window_start_drag(WindowID p_window) {
	_THREAD_SAFE_METHOD_

	ERR_FAIL_COND(!windows.has(p_window));
	WindowData &wd = windows[p_window];

	if (wd.parent_hwnd) {
		return; // Embedded window.
	}

	ReleaseCapture();

	POINT coords;
	GetCursorPos(&coords);
	ScreenToClient(wd.hWnd, &coords);

	SendMessage(wd.hWnd, WM_SYSCOMMAND, SC_MOVE | HTCAPTION, MAKELPARAM(coords.x, coords.y));
}

void DisplayServerWindows::window_start_resize(WindowResizeEdge p_edge, WindowID p_window) {
	_THREAD_SAFE_METHOD_

	ERR_FAIL_INDEX(int(p_edge), WINDOW_EDGE_MAX);
	ERR_FAIL_COND(!windows.has(p_window));
	WindowData &wd = windows[p_window];

	if (wd.parent_hwnd) {
		return; // Embedded window.
	}

	ReleaseCapture();

	POINT coords;
	GetCursorPos(&coords);
	ScreenToClient(wd.hWnd, &coords);

	DWORD op = 0;
	switch (p_edge) {
		case DisplayServer::WINDOW_EDGE_TOP_LEFT: {
			op = WMSZ_TOPLEFT;
		} break;
		case DisplayServer::WINDOW_EDGE_TOP: {
			op = WMSZ_TOP;
		} break;
		case DisplayServer::WINDOW_EDGE_TOP_RIGHT: {
			op = WMSZ_TOPRIGHT;
		} break;
		case DisplayServer::WINDOW_EDGE_LEFT: {
			op = WMSZ_LEFT;
		} break;
		case DisplayServer::WINDOW_EDGE_RIGHT: {
			op = WMSZ_RIGHT;
		} break;
		case DisplayServer::WINDOW_EDGE_BOTTOM_LEFT: {
			op = WMSZ_BOTTOMLEFT;
		} break;
		case DisplayServer::WINDOW_EDGE_BOTTOM: {
			op = WMSZ_BOTTOM;
		} break;
		case DisplayServer::WINDOW_EDGE_BOTTOM_RIGHT: {
			op = WMSZ_BOTTOMRIGHT;
		} break;
		default:
			break;
	}

	SendMessage(wd.hWnd, WM_SYSCOMMAND, SC_SIZE | op, MAKELPARAM(coords.x, coords.y));
}

void DisplayServerWindows::set_context(Context p_context) {
}

bool DisplayServerWindows::is_window_transparency_available() const {
	BOOL dwm_enabled = true;
	if (DwmIsCompositionEnabled(&dwm_enabled) == S_OK) { // Note: Always enabled on Windows 8+, this check can be removed after Windows 7 support is dropped.
		if (!dwm_enabled) {
			return false;
		}
	}
#if defined(RD_ENABLED)
	if (rendering_device && !rendering_device->is_composite_alpha_supported()) {
		return false;
	}
#endif
	return OS::get_singleton()->is_layered_allowed();
}

#define MI_WP_SIGNATURE 0xFF515700
#define SIGNATURE_MASK 0xFFFFFF00
// Keeping the name suggested by Microsoft, but this macro really answers:
// Is this mouse event emulated from touch or pen input?
#define IsPenEvent(dw) (((dw) & SIGNATURE_MASK) == MI_WP_SIGNATURE)
// This one tells whether the event comes from touchscreen (and not from pen).
#define IsTouchEvent(dw) (IsPenEvent(dw) && ((dw) & 0x80))

void DisplayServerWindows::_touch_event(WindowID p_window, bool p_pressed, float p_x, float p_y, int idx) {
	if (touch_state.has(idx) == p_pressed) {
		return;
	}

	if (p_pressed) {
		touch_state.insert(idx, Vector2(p_x, p_y));
	} else {
		touch_state.erase(idx);
	}

	Ref<InputEventScreenTouch> event;
	event.instantiate();
	event->set_index(idx);
	event->set_window_id(p_window);
	event->set_pressed(p_pressed);
	event->set_position(Vector2(p_x, p_y));

	Input::get_singleton()->parse_input_event(event);
}

void DisplayServerWindows::_drag_event(WindowID p_window, float p_x, float p_y, int idx) {
	RBMap<int, Vector2>::Element *curr = touch_state.find(idx);
	if (!curr) {
		return;
	}

	if (curr->get() == Vector2(p_x, p_y)) {
		return;
	}

	Ref<InputEventScreenDrag> event;
	event.instantiate();
	event->set_window_id(p_window);
	event->set_index(idx);
	event->set_position(Vector2(p_x, p_y));
	event->set_relative(Vector2(p_x, p_y) - curr->get());
	event->set_relative_screen_position(event->get_relative());

	Input::get_singleton()->parse_input_event(event);

	curr->get() = Vector2(p_x, p_y);
}

void DisplayServerWindows::_send_window_event(const WindowData &wd, WindowEvent p_event) {
	if (wd.event_callback.is_valid()) {
		Variant event = int(p_event);
		wd.event_callback.call(event);
	}
}

void DisplayServerWindows::_dispatch_input_events(const Ref<InputEvent> &p_event) {
	static_cast<DisplayServerWindows *>(get_singleton())->_dispatch_input_event(p_event);
}

void DisplayServerWindows::_dispatch_input_event(const Ref<InputEvent> &p_event) {
	if (in_dispatch_input_event) {
		return;
	}
	in_dispatch_input_event = true;

	{
		List<WindowID>::Element *E = popup_list.back();
		if (E && Object::cast_to<InputEventKey>(*p_event)) {
			// Redirect keyboard input to active popup.
			if (windows.has(E->get())) {
				Callable callable = windows[E->get()].input_event_callback;
				if (callable.is_valid()) {
					callable.call(p_event);
				}
			}
			in_dispatch_input_event = false;
			return;
		}
	}

	Ref<InputEventFromWindow> event_from_window = p_event;
	if (event_from_window.is_valid() && event_from_window->get_window_id() != INVALID_WINDOW_ID) {
		// Send to a single window.
		if (windows.has(event_from_window->get_window_id())) {
			Callable callable = windows[event_from_window->get_window_id()].input_event_callback;
			if (callable.is_valid()) {
				callable.call(p_event);
			}
		}
	} else {
		// Send to all windows. Copy all pending callbacks, since callback can erase window.
		Vector<Callable> cbs;
		for (KeyValue<WindowID, WindowData> &E : windows) {
			Callable callable = E.value.input_event_callback;
			if (callable.is_valid()) {
				cbs.push_back(callable);
			}
		}
		for (const Callable &cb : cbs) {
			cb.call(p_event);
		}
	}

	in_dispatch_input_event = false;
}

LRESULT CALLBACK MouseProc(int code, WPARAM wParam, LPARAM lParam) {
	DisplayServerWindows *ds_win = static_cast<DisplayServerWindows *>(DisplayServer::get_singleton());
	if (ds_win) {
		return ds_win->MouseProc(code, wParam, lParam);
	} else {
		return ::CallNextHookEx(nullptr, code, wParam, lParam);
	}
}

DisplayServer::WindowID DisplayServerWindows::window_get_active_popup() const {
	const List<WindowID>::Element *E = popup_list.back();
	if (E) {
		return E->get();
	} else {
		return INVALID_WINDOW_ID;
	}
}

void DisplayServerWindows::window_set_popup_safe_rect(WindowID p_window, const Rect2i &p_rect) {
	_THREAD_SAFE_METHOD_

	ERR_FAIL_COND(!windows.has(p_window));
	WindowData &wd = windows[p_window];
	wd.parent_safe_rect = p_rect;
}

Rect2i DisplayServerWindows::window_get_popup_safe_rect(WindowID p_window) const {
	_THREAD_SAFE_METHOD_

	ERR_FAIL_COND_V(!windows.has(p_window), Rect2i());
	const WindowData &wd = windows[p_window];
	return wd.parent_safe_rect;
}

void DisplayServerWindows::popup_open(WindowID p_window) {
	_THREAD_SAFE_METHOD_

	bool has_popup_ancestor = false;
	WindowID transient_root = p_window;
	while (true) {
		WindowID parent = windows[transient_root].transient_parent;
		if (parent == INVALID_WINDOW_ID) {
			break;
		} else {
			transient_root = parent;
			if (windows[parent].is_popup) {
				has_popup_ancestor = true;
				break;
			}
		}
	}

	// Detect tooltips and other similar popups that shouldn't block input to their parent.
	bool ignores_input = window_get_flag(WINDOW_FLAG_NO_FOCUS, p_window) && window_get_flag(WINDOW_FLAG_MOUSE_PASSTHROUGH, p_window);

	WindowData &wd = windows[p_window];
	if (wd.is_popup || (has_popup_ancestor && !ignores_input)) {
		// Find current popup parent, or root popup if new window is not transient.
		List<WindowID>::Element *C = nullptr;
		List<WindowID>::Element *E = popup_list.back();
		while (E) {
			if (wd.transient_parent != E->get() || wd.transient_parent == INVALID_WINDOW_ID) {
				C = E;
				E = E->prev();
			} else {
				break;
			}
		}
		if (C) {
			_send_window_event(windows[C->get()], DisplayServerWindows::WINDOW_EVENT_CLOSE_REQUEST);
		}

		time_since_popup = OS::get_singleton()->get_ticks_msec();
		popup_list.push_back(p_window);
	}
}

void DisplayServerWindows::popup_close(WindowID p_window) {
	_THREAD_SAFE_METHOD_

	List<WindowID>::Element *E = popup_list.find(p_window);
	while (E) {
		List<WindowID>::Element *F = E->next();
		WindowID win_id = E->get();
		popup_list.erase(E);

		if (win_id != p_window) {
			// Only request close on related windows, not this window.  We are already processing it.
			_send_window_event(windows[win_id], DisplayServerWindows::WINDOW_EVENT_CLOSE_REQUEST);
		}
		E = F;
	}
}

BitField<DisplayServerWindows::WinKeyModifierMask> DisplayServerWindows::_get_mods() const {
	BitField<WinKeyModifierMask> mask = {};
	static unsigned char keyboard_state[256];
	if (GetKeyboardState((PBYTE)&keyboard_state)) {
		if ((keyboard_state[VK_LSHIFT] & 0x80) || (keyboard_state[VK_RSHIFT] & 0x80)) {
			mask.set_flag(WinKeyModifierMask::SHIFT);
		}
		if ((keyboard_state[VK_LCONTROL] & 0x80) || (keyboard_state[VK_RCONTROL] & 0x80)) {
			mask.set_flag(WinKeyModifierMask::CTRL);
		}
		if ((keyboard_state[VK_LMENU] & 0x80) || (keyboard_state[VK_RMENU] & 0x80)) {
			mask.set_flag(WinKeyModifierMask::ALT);
		}
		if ((keyboard_state[VK_RMENU] & 0x80)) {
			mask.set_flag(WinKeyModifierMask::ALT_GR);
		}
		if ((keyboard_state[VK_LWIN] & 0x80) || (keyboard_state[VK_RWIN] & 0x80)) {
			mask.set_flag(WinKeyModifierMask::META);
		}
	}

	return mask;
}

LRESULT DisplayServerWindows::MouseProc(int code, WPARAM wParam, LPARAM lParam) {
	_THREAD_SAFE_METHOD_

	uint64_t delta = OS::get_singleton()->get_ticks_msec() - time_since_popup;
	if (delta > 250) {
		switch (wParam) {
			case WM_NCLBUTTONDOWN:
			case WM_NCRBUTTONDOWN:
			case WM_NCMBUTTONDOWN:
			case WM_LBUTTONDOWN:
			case WM_RBUTTONDOWN:
			case WM_MBUTTONDOWN: {
				MOUSEHOOKSTRUCT *ms = (MOUSEHOOKSTRUCT *)lParam;
				Point2i pos = Point2i(ms->pt.x, ms->pt.y) - _get_screens_origin();
				List<WindowID>::Element *C = nullptr;
				List<WindowID>::Element *E = popup_list.back();
				// Find top popup to close.
				while (E) {
					// Popup window area.
					Rect2i win_rect = Rect2i(window_get_position_with_decorations(E->get()), window_get_size_with_decorations(E->get()));
					// Area of the parent window, which responsible for opening sub-menu.
					Rect2i safe_rect = window_get_popup_safe_rect(E->get());
					if (win_rect.has_point(pos)) {
						break;
					} else if (safe_rect != Rect2i() && safe_rect.has_point(pos)) {
						break;
					} else {
						C = E;
						E = E->prev();
					}
				}
				if (C) {
					_send_window_event(windows[C->get()], DisplayServerWindows::WINDOW_EVENT_CLOSE_REQUEST);
					return 1;
				}
			} break;
		}
	}
	return ::CallNextHookEx(mouse_monitor, code, wParam, lParam);
}

// Handle a single window message received while CreateWindowEx is still on the stack and our data
// structures are not fully initialized.
LRESULT DisplayServerWindows::_handle_early_window_message(HWND hWnd, UINT uMsg, WPARAM wParam, LPARAM lParam) {
	switch (uMsg) {
		case WM_GETMINMAXINFO: {
			// We receive this during CreateWindowEx and we haven't initialized the window
			// struct, so let Windows figure out the maximized size.
			// Silently forward to user/default.
		} break;
		case WM_NCCREATE: {
			// We tunnel an unowned pointer to our window context (WindowData) through the
			// first possible message (WM_NCCREATE) to fix up our window context collection.
			CREATESTRUCTW *pCreate = (CREATESTRUCTW *)lParam;
			WindowData *pWindowData = reinterpret_cast<WindowData *>(pCreate->lpCreateParams);

			// Fix this up so we can recognize the remaining messages.
			pWindowData->hWnd = hWnd;

#ifdef ACCESSKIT_ENABLED
			if (accessibility_driver && !accessibility_driver->window_create(pWindowData->id, (void *)hWnd)) {
				if (OS::get_singleton()->is_stdout_verbose()) {
					ERR_PRINT("Can't create an accessibility adapter for window, accessibility support disabled!");
				}
				memdelete(accessibility_driver);
				accessibility_driver = nullptr;
			}
#endif
		} break;
		default: {
			// Additional messages during window creation should happen after we fixed
			// up the data structures on WM_NCCREATE, but this might change in the future,
			// so report an error here and then we can implement them.
			ERR_PRINT_ONCE(vformat("Unexpected window message 0x%x received for window we cannot recognize in our collection; sequence error.", uMsg));
		} break;
	}

	if (user_proc) {
		return CallWindowProcW(user_proc, hWnd, uMsg, wParam, lParam);
	}
	return DefWindowProcW(hWnd, uMsg, wParam, lParam);
}

// The window procedure for our window class "Engine", used to handle processing of window-related system messages/events.
// See: https://docs.microsoft.com/en-us/windows/win32/winmsg/window-procedures
LRESULT DisplayServerWindows::WndProc(HWND hWnd, UINT uMsg, WPARAM wParam, LPARAM lParam) {
	if (drop_events) {
		if (user_proc) {
			return CallWindowProcW(user_proc, hWnd, uMsg, wParam, lParam);
		} else {
			return DefWindowProcW(hWnd, uMsg, wParam, lParam);
		}
	}

	WindowID window_id = INVALID_WINDOW_ID;
	bool window_created = false;

	// Check whether window exists
	// FIXME this is O(n), where n is the set of currently open windows and subwindows
	// we should have a secondary map from HWND to WindowID or even WindowData* alias, if we want to eliminate all the map lookups below
	for (const KeyValue<WindowID, WindowData> &E : windows) {
		if (E.value.hWnd == hWnd) {
			window_id = E.key;
			window_created = true;
			break;
		}
	}

	// WARNING: We get called with events before the window is registered in our collection
	// specifically, even the call to CreateWindowEx already calls here while still on the stack,
	// so there is no way to store the window handle in our collection before we get here.
	if (!window_created) {
		// don't let code below operate on incompletely initialized window objects or missing window_id
		return _handle_early_window_message(hWnd, uMsg, wParam, lParam);
	}

	// Process window messages.
	switch (uMsg) {
		case WM_GETOBJECT: {
			get_object_recieved = true;
		} break;
		case WM_MENUCOMMAND: {
			native_menu->_menu_activate(HMENU(lParam), (int)wParam);
		} break;
		case WM_CREATE: {
			{
				DWORD value = windows[window_id].sharp_corners ? DWMWCP_DONOTROUND : DWMWCP_DEFAULT;
				::DwmSetWindowAttribute(windows[window_id].hWnd, DWMWA_WINDOW_CORNER_PREFERENCE, &value, sizeof(value));
			}
			if (is_dark_mode_supported() && dark_title_available) {
				BOOL value = is_dark_mode();

				::DwmSetWindowAttribute(windows[window_id].hWnd, use_legacy_dark_mode_before_20H1 ? DWMWA_USE_IMMERSIVE_DARK_MODE_BEFORE_20H1 : DWMWA_USE_IMMERSIVE_DARK_MODE, &value, sizeof(value));
				SendMessageW(windows[window_id].hWnd, WM_PAINT, 0, 0);
			}
		} break;
		case WM_NCHITTEST: {
			if (windows[window_id].mpass) {
				return HTTRANSPARENT;
			}
		} break;
		case WM_MOUSEACTIVATE: {
			if (windows[window_id].no_focus || windows[window_id].is_popup) {
				return MA_NOACTIVATE; // Do not activate, but process mouse messages.
			}
			// When embedded, the window is a child of the parent and is not activated
			// by default because it lacks native controls.
			if (windows[window_id].parent_hwnd) {
				SetFocus(windows[window_id].hWnd);
				return MA_ACTIVATE;
			}
		} break;
		case WM_ACTIVATEAPP: {
			bool new_app_focused = (bool)wParam;
			if (new_app_focused == app_focused) {
				break;
			}
			app_focused = new_app_focused;
			if (OS::get_singleton()->get_main_loop()) {
				OS::get_singleton()->get_main_loop()->notification(app_focused ? MainLoop::NOTIFICATION_APPLICATION_FOCUS_IN : MainLoop::NOTIFICATION_APPLICATION_FOCUS_OUT);
			}
		} break;
		case WM_ACTIVATE: {
			// Activation can happen just after the window has been created, even before the callbacks are set.
			// Therefore, it's safer to defer the delivery of the event.
			// It's important to set an nIDEvent different from the SetTimer for move_timer_id because
			// if the same nIDEvent is passed, the timer is replaced and the same timer_id is returned.
			// The problem with the timer is that the window cannot be resized or the buttons cannot be used correctly
			// if the window is not activated first. This happens because the code in the activation process runs
			// after the mouse click is handled. To address this, the timer is now used only when the window is created.
			windows[window_id].activate_state = GET_WM_ACTIVATE_STATE(wParam, lParam);
			if (windows[window_id].first_activation_done) {
				_process_activate_event(window_id);
			} else {
				windows[window_id].activate_timer_id = SetTimer(windows[window_id].hWnd, DisplayServerWindows::TIMER_ID_WINDOW_ACTIVATION, USER_TIMER_MINIMUM, (TIMERPROC) nullptr);
			}
			return 0;
		} break;
		case WM_GETMINMAXINFO: {
			if (windows[window_id].resizable && !windows[window_id].fullscreen) {
				// Size of window decorations.
				Size2 decor = window_get_size_with_decorations(window_id) - window_get_size(window_id);

				MINMAXINFO *min_max_info = (MINMAXINFO *)lParam;
				if (windows[window_id].min_size != Size2()) {
					min_max_info->ptMinTrackSize.x = windows[window_id].min_size.x + decor.x;
					min_max_info->ptMinTrackSize.y = windows[window_id].min_size.y + decor.y;
				}
				if (windows[window_id].max_size != Size2()) {
					min_max_info->ptMaxTrackSize.x = windows[window_id].max_size.x + decor.x;
					min_max_info->ptMaxTrackSize.y = windows[window_id].max_size.y + decor.y;
				}
				if (windows[window_id].borderless) {
					Rect2i screen_rect = screen_get_usable_rect(window_get_current_screen(window_id));

					// Set the size of (borderless) maximized mode to exclude taskbar (or any other panel) if present.
					min_max_info->ptMaxPosition.x = screen_rect.position.x;
					min_max_info->ptMaxPosition.y = screen_rect.position.y;
					min_max_info->ptMaxSize.x = screen_rect.size.x;
					min_max_info->ptMaxSize.y = screen_rect.size.y;
				}
				return 0;
			}
		} break;
		case WM_ERASEBKGND: {
			Color early_color;
			if (!_get_window_early_clear_override(early_color)) {
				break;
			}
			bool must_recreate_brush = !window_bkg_brush || window_bkg_brush_color != early_color.to_argb32();
			if (must_recreate_brush) {
				if (window_bkg_brush) {
					DeleteObject(window_bkg_brush);
				}
				window_bkg_brush = CreateSolidBrush(RGB(early_color.get_r8(), early_color.get_g8(), early_color.get_b8()));
			}
			HDC hdc = (HDC)wParam;
			RECT rect = {};
			if (GetUpdateRect(hWnd, &rect, true)) {
				FillRect(hdc, &rect, window_bkg_brush);
			}
			return 1;
		} break;
		case WM_PAINT: {
			Main::force_redraw();
		} break;
		case WM_SETTINGCHANGE:
		case WM_SYSCOLORCHANGE: {
			if (lParam && CompareStringOrdinal(reinterpret_cast<LPCWCH>(lParam), -1, L"ImmersiveColorSet", -1, true) == CSTR_EQUAL) {
				if (is_dark_mode_supported() && dark_title_available) {
					BOOL value = is_dark_mode();
					::DwmSetWindowAttribute(windows[window_id].hWnd, use_legacy_dark_mode_before_20H1 ? DWMWA_USE_IMMERSIVE_DARK_MODE_BEFORE_20H1 : DWMWA_USE_IMMERSIVE_DARK_MODE, &value, sizeof(value));
				}
			}
			if (system_theme_changed.is_valid()) {
				Variant ret;
				Callable::CallError ce;
				system_theme_changed.callp(nullptr, 0, ret, ce);
				if (ce.error != Callable::CallError::CALL_OK) {
					ERR_PRINT(vformat("Failed to execute system theme changed callback: %s.", Variant::get_callable_error_text(system_theme_changed, nullptr, 0, ce)));
				}
			}
		} break;
		case WM_THEMECHANGED: {
			if (is_dark_mode_supported() && dark_title_available) {
				BOOL value = is_dark_mode();
				::DwmSetWindowAttribute(windows[window_id].hWnd, use_legacy_dark_mode_before_20H1 ? DWMWA_USE_IMMERSIVE_DARK_MODE_BEFORE_20H1 : DWMWA_USE_IMMERSIVE_DARK_MODE, &value, sizeof(value));
			}
		} break;
		case WM_SYSCOMMAND: // Intercept system commands.
		{
			switch (wParam) // Check system calls.
			{
				case SC_SCREENSAVE: // Screensaver trying to start?
				case SC_MONITORPOWER: // Monitor trying to enter powersave?
					return 0; // Prevent from happening.
				case SC_KEYMENU:
					Engine *engine = Engine::get_singleton();
					if (((lParam >> 16) <= 0) && !engine->is_project_manager_hint() && !engine->is_editor_hint() && !GLOBAL_GET_CACHED(bool, "application/run/enable_alt_space_menu")) {
						return 0;
					}
					if (!_get_mods().has_flag(WinKeyModifierMask::ALT) || !(GetAsyncKeyState(VK_SPACE) & (1 << 15))) {
						return 0;
					}
					SendMessage(windows[window_id].hWnd, WM_SYSKEYUP, VK_SPACE, 0);
					SendMessage(windows[window_id].hWnd, WM_SYSKEYUP, VK_MENU, 0);
			}
		} break;
		case WM_INDICATOR_CALLBACK_MESSAGE: {
			if (lParam == WM_LBUTTONDOWN || lParam == WM_RBUTTONDOWN || lParam == WM_MBUTTONDOWN || lParam == WM_XBUTTONDOWN) {
				IndicatorID iid = (IndicatorID)wParam;
				MouseButton mb = MouseButton::LEFT;
				if (lParam == WM_RBUTTONDOWN) {
					mb = MouseButton::RIGHT;
				} else if (lParam == WM_MBUTTONDOWN) {
					mb = MouseButton::MIDDLE;
				} else if (lParam == WM_XBUTTONDOWN) {
					mb = MouseButton::MB_XBUTTON1;
				}
				if (indicators.has(iid)) {
					if (lParam == WM_RBUTTONDOWN && indicators[iid].menu_rid.is_valid() && native_menu->has_menu(indicators[iid].menu_rid)) {
						NOTIFYICONIDENTIFIER nid;
						ZeroMemory(&nid, sizeof(NOTIFYICONIDENTIFIER));
						nid.cbSize = sizeof(NOTIFYICONIDENTIFIER);
						nid.hWnd = windows[MAIN_WINDOW_ID].hWnd;
						nid.uID = iid;
						nid.guidItem = GUID_NULL;

						RECT rect;
						if (Shell_NotifyIconGetRect(&nid, &rect) == S_OK) {
							native_menu->popup(indicators[iid].menu_rid, Vector2i((rect.left + rect.right) / 2, (rect.top + rect.bottom) / 2));
						}
					} else if (indicators[iid].callback.is_valid()) {
						Variant v_button = mb;
						Variant v_pos = mouse_get_position();
						const Variant *v_args[2] = { &v_button, &v_pos };
						Variant ret;
						Callable::CallError ce;
						indicators[iid].callback.callp((const Variant **)&v_args, 2, ret, ce);
						if (ce.error != Callable::CallError::CALL_OK) {
							ERR_PRINT(vformat("Failed to execute status indicator callback: %s.", Variant::get_callable_error_text(indicators[iid].callback, v_args, 2, ce)));
						}
					}
				}
				return 0;
			}
		} break;
		case WM_CLOSE: {
			if (windows[window_id].activate_timer_id) {
				KillTimer(windows[window_id].hWnd, windows[window_id].activate_timer_id);
				windows[window_id].activate_timer_id = 0;
			}
			_send_window_event(windows[window_id], WINDOW_EVENT_CLOSE_REQUEST);
			return 0;
		}
		case WM_MOUSELEAVE: {
			if (window_mouseover_id == window_id) {
				old_invalid = true;
				window_mouseover_id = INVALID_WINDOW_ID;

				_send_window_event(windows[window_id], WINDOW_EVENT_MOUSE_EXIT);
			} else if (window_mouseover_id != INVALID_WINDOW_ID && windows.has(window_mouseover_id)) {
				// This is reached during drag and drop, after dropping in a different window.
				// Once-off notification, must call again.
				track_mouse_leave_event(windows[window_mouseover_id].hWnd);
			}

		} break;
		case WM_INPUT: {
			if (!use_raw_input) {
				break;
			}

			UINT dwSize;

			GetRawInputData((HRAWINPUT)lParam, RID_INPUT, nullptr, &dwSize, sizeof(RAWINPUTHEADER));
			LPBYTE lpb = new BYTE[dwSize];
			if (lpb == nullptr) {
				return 0;
			}

			if (GetRawInputData((HRAWINPUT)lParam, RID_INPUT, lpb, &dwSize, sizeof(RAWINPUTHEADER)) != dwSize) {
				OutputDebugString(TEXT("GetRawInputData does not return correct size !\n"));
			}

			RAWINPUT *raw = (RAWINPUT *)lpb;

			const BitField<WinKeyModifierMask> &mods = _get_mods();
			if (raw->header.dwType == RIM_TYPEKEYBOARD) {
				if (raw->data.keyboard.VKey == VK_SHIFT) {
					// If multiple Shifts are held down at the same time,
					// Windows natively only sends a KEYUP for the last one to be released.
					if (raw->data.keyboard.Flags & RI_KEY_BREAK) {
						// Make sure to check the latest key state since
						// we're in the middle of the message queue.
						if (GetAsyncKeyState(VK_SHIFT) < 0) {
							// A Shift is released, but another Shift is still held
							ERR_BREAK(key_event_pos >= KEY_EVENT_BUFFER_SIZE);

							KeyEvent ke;
							ke.shift = false;
							ke.altgr = mods.has_flag(WinKeyModifierMask::ALT_GR);
							ke.alt = mods.has_flag(WinKeyModifierMask::ALT);
							ke.control = mods.has_flag(WinKeyModifierMask::CTRL);
							ke.meta = mods.has_flag(WinKeyModifierMask::META);
							ke.uMsg = WM_KEYUP;
							ke.window_id = window_id;

							ke.wParam = VK_SHIFT;
							// data.keyboard.MakeCode -> 0x2A - left shift, 0x36 - right shift.
							// Bit 30 -> key was previously down, bit 31 -> key is being released.
							ke.lParam = raw->data.keyboard.MakeCode << 16 | 1 << 30 | 1 << 31;
							key_event_buffer[key_event_pos++] = ke;
						}
					}
				}
			} else if (mouse_mode == MOUSE_MODE_CAPTURED && raw->header.dwType == RIM_TYPEMOUSE) {
				Ref<InputEventMouseMotion> mm;
				mm.instantiate();

				mm->set_window_id(window_id);
				mm->set_ctrl_pressed(mods.has_flag(WinKeyModifierMask::CTRL));
				mm->set_shift_pressed(mods.has_flag(WinKeyModifierMask::SHIFT));
				mm->set_alt_pressed(mods.has_flag(WinKeyModifierMask::ALT));
				mm->set_meta_pressed(mods.has_flag(WinKeyModifierMask::META));

				mm->set_pressure((raw->data.mouse.ulButtons & RI_MOUSE_LEFT_BUTTON_DOWN) ? 1.0f : 0.0f);

				mm->set_button_mask(mouse_get_button_state());

				Point2i c(windows[window_id].width / 2, windows[window_id].height / 2);

				// Centering just so it works as before.
				POINT pos = { (int)c.x, (int)c.y };
				ClientToScreen(windows[window_id].hWnd, &pos);
				SetCursorPos(pos.x, pos.y);

				mm->set_position(c);
				mm->set_global_position(c);
				mm->set_velocity(Vector2(0, 0));
				mm->set_screen_velocity(Vector2(0, 0));

				if (raw->data.mouse.usFlags == MOUSE_MOVE_RELATIVE) {
					mm->set_relative(Vector2(raw->data.mouse.lLastX, raw->data.mouse.lLastY));

				} else if (raw->data.mouse.usFlags == MOUSE_MOVE_ABSOLUTE) {
					int nScreenWidth = GetSystemMetrics(SM_CXVIRTUALSCREEN);
					int nScreenHeight = GetSystemMetrics(SM_CYVIRTUALSCREEN);
					int nScreenLeft = GetSystemMetrics(SM_XVIRTUALSCREEN);
					int nScreenTop = GetSystemMetrics(SM_YVIRTUALSCREEN);

					Vector2 abs_pos(
							(double(raw->data.mouse.lLastX) - 65536.0 / (nScreenWidth)) * nScreenWidth / 65536.0 + nScreenLeft,
							(double(raw->data.mouse.lLastY) - 65536.0 / (nScreenHeight)) * nScreenHeight / 65536.0 + nScreenTop);

					POINT coords; // Client coords.
					coords.x = abs_pos.x;
					coords.y = abs_pos.y;

					ScreenToClient(hWnd, &coords);

					mm->set_relative(Vector2(coords.x - old_x, coords.y - old_y));
					old_x = coords.x;
					old_y = coords.y;
				}
				mm->set_relative_screen_position(mm->get_relative());

				if ((windows[window_id].window_focused || windows[window_id].is_popup) && mm->get_relative() != Vector2()) {
					Input::get_singleton()->parse_input_event(mm);
				}
			}
			delete[] lpb;
		} break;
		case WT_CSRCHANGE:
		case WT_PROXIMITY: {
			if ((tablet_get_current_driver() == "wintab") && wintab_available && windows[window_id].wtctx) {
				AXIS pressure;
				if (wintab_WTInfo(WTI_DEVICES + windows[window_id].wtlc.lcDevice, DVC_NPRESSURE, &pressure)) {
					windows[window_id].min_pressure = int(pressure.axMin);
					windows[window_id].max_pressure = int(pressure.axMax);
				}
				AXIS orientation[3];
				if (wintab_WTInfo(WTI_DEVICES + windows[window_id].wtlc.lcDevice, DVC_ORIENTATION, &orientation)) {
					windows[window_id].tilt_supported = orientation[0].axResolution && orientation[1].axResolution;
				}
				return 0;
			}
		} break;
		case WT_PACKET: {
			if ((tablet_get_current_driver() == "wintab") && wintab_available && windows[window_id].wtctx) {
				PACKET packet;
				if (wintab_WTPacket(windows[window_id].wtctx, wParam, &packet)) {
					POINT coords;
					GetCursorPos(&coords);
					ScreenToClient(windows[window_id].hWnd, &coords);

					windows[window_id].last_pressure_update = 0;

					float pressure = float(packet.pkNormalPressure - windows[window_id].min_pressure) / float(windows[window_id].max_pressure - windows[window_id].min_pressure);
					double azim = (packet.pkOrientation.orAzimuth / 10.0f) * (Math::PI / 180);
					double alt = Math::tan((Math::abs(packet.pkOrientation.orAltitude / 10.0f)) * (Math::PI / 180));
					bool inverted = packet.pkStatus & TPS_INVERT;

					Vector2 tilt = (windows[window_id].tilt_supported) ? Vector2(Math::atan(Math::sin(azim) / alt), Math::atan(Math::cos(azim) / alt)) : Vector2();

					// Nothing changed, ignore event.
					if (!old_invalid && coords.x == old_x && coords.y == old_y && windows[window_id].last_pressure == pressure && windows[window_id].last_tilt == tilt && windows[window_id].last_pen_inverted == inverted) {
						break;
					}

					windows[window_id].last_pressure = pressure;
					windows[window_id].last_tilt = tilt;
					windows[window_id].last_pen_inverted = inverted;

					// Don't calculate relative mouse movement if we don't have focus in CAPTURED mode.
					if (!windows[window_id].window_focused && mouse_mode == MOUSE_MODE_CAPTURED) {
						break;
					}

					const BitField<WinKeyModifierMask> &mods = _get_mods();
					Ref<InputEventMouseMotion> mm;
					mm.instantiate();
					mm->set_window_id(window_id);
					mm->set_ctrl_pressed(mods.has_flag(WinKeyModifierMask::CTRL));
					mm->set_shift_pressed(mods.has_flag(WinKeyModifierMask::SHIFT));
					mm->set_alt_pressed(mods.has_flag(WinKeyModifierMask::ALT));
					mm->set_meta_pressed(mods.has_flag(WinKeyModifierMask::META));

					mm->set_pressure(windows[window_id].last_pressure);
					mm->set_tilt(windows[window_id].last_tilt);
					mm->set_pen_inverted(windows[window_id].last_pen_inverted);

					mm->set_button_mask(mouse_get_button_state());

					mm->set_position(Vector2(coords.x, coords.y));
					mm->set_global_position(Vector2(coords.x, coords.y));

					if (mouse_mode == MOUSE_MODE_CAPTURED) {
						Point2i c(windows[window_id].width / 2, windows[window_id].height / 2);
						old_x = c.x;
						old_y = c.y;

						if (mm->get_position() == c) {
							center = c;
							return 0;
						}

						Point2i ncenter = mm->get_position();
						center = ncenter;
						POINT pos = { (int)c.x, (int)c.y };
						ClientToScreen(windows[window_id].hWnd, &pos);
						SetCursorPos(pos.x, pos.y);
					}

					mm->set_velocity(Input::get_singleton()->get_last_mouse_velocity());
					mm->set_screen_velocity(mm->get_velocity());

					if (old_invalid) {
						old_x = mm->get_position().x;
						old_y = mm->get_position().y;
						old_invalid = false;
					}

					mm->set_relative(Vector2(mm->get_position() - Vector2(old_x, old_y)));
					mm->set_relative_screen_position(mm->get_relative());
					old_x = mm->get_position().x;
					old_y = mm->get_position().y;

					if (windows[window_id].window_focused || window_get_active_popup() == window_id) {
						Input::get_singleton()->parse_input_event(mm);
					}
				}
				return 0;
			}
		} break;
		case WM_POINTERENTER: {
			if (mouse_mode == MOUSE_MODE_CAPTURED && use_raw_input) {
				break;
			}

			if ((tablet_get_current_driver() != "winink") || !winink_available) {
				break;
			}

			uint32_t pointer_id = LOWORD(wParam);
			POINTER_INPUT_TYPE pointer_type = PT_POINTER;
			if (!win8p_GetPointerType(pointer_id, &pointer_type)) {
				break;
			}

			if (pointer_type != PT_PEN) {
				break;
			}

			pointer_button[GET_POINTERID_WPARAM(wParam)] = MouseButton::NONE;
			windows[window_id].block_mm = true;
			return 0;
		} break;
		case WM_POINTERLEAVE: {
			pointer_button[GET_POINTERID_WPARAM(wParam)] = MouseButton::NONE;
			windows[window_id].block_mm = false;
			return 0;
		} break;
		case WM_POINTERDOWN:
		case WM_POINTERUP: {
			if (mouse_mode == MOUSE_MODE_CAPTURED && use_raw_input) {
				break;
			}

			if ((tablet_get_current_driver() != "winink") || !winink_available) {
				break;
			}

			uint32_t pointer_id = LOWORD(wParam);
			POINTER_INPUT_TYPE pointer_type = PT_POINTER;
			if (!win8p_GetPointerType(pointer_id, &pointer_type)) {
				break;
			}

			if (pointer_type != PT_PEN) {
				break;
			}

			Ref<InputEventMouseButton> mb;
			mb.instantiate();
			mb->set_window_id(window_id);

			BitField<MouseButtonMask> last_button_state = MouseButtonMask::NONE;
			if (IS_POINTER_FIRSTBUTTON_WPARAM(wParam)) {
				last_button_state.set_flag(MouseButtonMask::LEFT);
				mb->set_button_index(MouseButton::LEFT);
			}
			if (IS_POINTER_SECONDBUTTON_WPARAM(wParam)) {
				last_button_state.set_flag(MouseButtonMask::RIGHT);
				mb->set_button_index(MouseButton::RIGHT);
			}
			if (IS_POINTER_THIRDBUTTON_WPARAM(wParam)) {
				last_button_state.set_flag(MouseButtonMask::MIDDLE);
				mb->set_button_index(MouseButton::MIDDLE);
			}
			if (IS_POINTER_FOURTHBUTTON_WPARAM(wParam)) {
				last_button_state.set_flag(MouseButtonMask::MB_XBUTTON1);
				mb->set_button_index(MouseButton::MB_XBUTTON1);
			}
			if (IS_POINTER_FIFTHBUTTON_WPARAM(wParam)) {
				last_button_state.set_flag(MouseButtonMask::MB_XBUTTON2);
				mb->set_button_index(MouseButton::MB_XBUTTON2);
			}
			mb->set_button_mask(last_button_state);

			const BitField<WinKeyModifierMask> &mods = _get_mods();
			mb->set_ctrl_pressed(mods.has_flag(WinKeyModifierMask::CTRL));
			mb->set_shift_pressed(mods.has_flag(WinKeyModifierMask::SHIFT));
			mb->set_alt_pressed(mods.has_flag(WinKeyModifierMask::ALT));
			mb->set_meta_pressed(mods.has_flag(WinKeyModifierMask::META));

			POINT coords; // Client coords.
			coords.x = GET_X_LPARAM(lParam);
			coords.y = GET_Y_LPARAM(lParam);

			// Note: Handle popup closing here, since mouse event is not emulated and hook will not be called.
			uint64_t delta = OS::get_singleton()->get_ticks_msec() - time_since_popup;
			if (delta > 250) {
				Point2i pos = Point2i(coords.x, coords.y) - _get_screens_origin();
				List<WindowID>::Element *C = nullptr;
				List<WindowID>::Element *E = popup_list.back();
				// Find top popup to close.
				while (E) {
					// Popup window area.
					Rect2i win_rect = Rect2i(window_get_position_with_decorations(E->get()), window_get_size_with_decorations(E->get()));
					// Area of the parent window, which responsible for opening sub-menu.
					Rect2i safe_rect = window_get_popup_safe_rect(E->get());
					if (win_rect.has_point(pos)) {
						break;
					} else if (safe_rect != Rect2i() && safe_rect.has_point(pos)) {
						break;
					} else {
						C = E;
						E = E->prev();
					}
				}
				if (C) {
					_send_window_event(windows[C->get()], DisplayServerWindows::WINDOW_EVENT_CLOSE_REQUEST);
				}
			}

			int64_t pen_id = GET_POINTERID_WPARAM(wParam);
			if (uMsg == WM_POINTERDOWN) {
				mb->set_pressed(true);
				if (pointer_down_time.has(pen_id) && (pointer_prev_button[pen_id] == mb->get_button_index()) && (Math::abs(coords.y - pointer_last_pos[pen_id].y) < GetSystemMetrics(SM_CYDOUBLECLK)) && GetMessageTime() - pointer_down_time[pen_id] < (LONG)GetDoubleClickTime()) {
					mb->set_double_click(true);
					pointer_down_time[pen_id] = 0;
				} else {
					pointer_down_time[pen_id] = GetMessageTime();
					pointer_prev_button[pen_id] = mb->get_button_index();
					pointer_last_pos[pen_id] = Vector2(coords.x, coords.y);
				}
				pointer_button[pen_id] = mb->get_button_index();
			} else {
				if (!pointer_button.has(pen_id)) {
					return 0;
				}
				mb->set_pressed(false);
				mb->set_button_index(pointer_button[pen_id]);
				pointer_button[pen_id] = MouseButton::NONE;
			}

			ScreenToClient(windows[window_id].hWnd, &coords);

			mb->set_position(Vector2(coords.x, coords.y));
			mb->set_global_position(Vector2(coords.x, coords.y));

			Input::get_singleton()->parse_input_event(mb);

			return 0;
		} break;
		case WM_POINTERUPDATE: {
			if (mouse_mode == MOUSE_MODE_CAPTURED && use_raw_input) {
				break;
			}

			if ((tablet_get_current_driver() != "winink") || !winink_available) {
				break;
			}

			uint32_t pointer_id = LOWORD(wParam);
			POINTER_INPUT_TYPE pointer_type = PT_POINTER;
			if (!win8p_GetPointerType(pointer_id, &pointer_type)) {
				break;
			}

			if (pointer_type != PT_PEN) {
				break;
			}

			POINTER_PEN_INFO pen_info;
			if (!win8p_GetPointerPenInfo(pointer_id, &pen_info)) {
				break;
			}

			if (Input::get_singleton()->is_emulating_mouse_from_touch()) {
				// Universal translation enabled; ignore OS translation.
				LPARAM extra = GetMessageExtraInfo();
				if (IsTouchEvent(extra)) {
					break;
				}
			}

			if (window_mouseover_id != window_id) {
				// Mouse enter.

				if (mouse_mode != MOUSE_MODE_CAPTURED) {
					if (window_mouseover_id != INVALID_WINDOW_ID && windows.has(window_mouseover_id)) {
						// Leave previous window.
						_send_window_event(windows[window_mouseover_id], WINDOW_EVENT_MOUSE_EXIT);
					}
					_send_window_event(windows[window_id], WINDOW_EVENT_MOUSE_ENTER);
				}

				CursorShape c = cursor_shape;
				cursor_shape = CURSOR_MAX;
				cursor_set_shape(c);
				window_mouseover_id = window_id;

				// Once-off notification, must call again.
				track_mouse_leave_event(hWnd);
			}

			// Don't calculate relative mouse movement if we don't have focus in CAPTURED mode.
			if (!windows[window_id].window_focused && mouse_mode == MOUSE_MODE_CAPTURED) {
				break;
			}

			Ref<InputEventMouseMotion> mm;
			mm.instantiate();

			mm->set_window_id(window_id);
			if (pen_info.penMask & PEN_MASK_PRESSURE) {
				mm->set_pressure((float)pen_info.pressure / 1024);
			} else {
				mm->set_pressure((HIWORD(wParam) & POINTER_MESSAGE_FLAG_FIRSTBUTTON) ? 1.0f : 0.0f);
			}
			if ((pen_info.penMask & PEN_MASK_TILT_X) && (pen_info.penMask & PEN_MASK_TILT_Y)) {
				mm->set_tilt(Vector2((float)pen_info.tiltX / 90, (float)pen_info.tiltY / 90));
			}
			mm->set_pen_inverted(pen_info.penFlags & (PEN_FLAG_INVERTED | PEN_FLAG_ERASER));

			const BitField<WinKeyModifierMask> &mods = _get_mods();
			mm->set_ctrl_pressed(mods.has_flag(WinKeyModifierMask::CTRL));
			mm->set_shift_pressed(mods.has_flag(WinKeyModifierMask::SHIFT));
			mm->set_alt_pressed(mods.has_flag(WinKeyModifierMask::ALT));
			mm->set_meta_pressed(mods.has_flag(WinKeyModifierMask::META));

			BitField<MouseButtonMask> last_button_state = MouseButtonMask::NONE;
			if (IS_POINTER_FIRSTBUTTON_WPARAM(wParam)) {
				last_button_state.set_flag(MouseButtonMask::LEFT);
			}
			if (IS_POINTER_SECONDBUTTON_WPARAM(wParam)) {
				last_button_state.set_flag(MouseButtonMask::RIGHT);
			}
			if (IS_POINTER_THIRDBUTTON_WPARAM(wParam)) {
				last_button_state.set_flag(MouseButtonMask::MIDDLE);
			}
			if (IS_POINTER_FOURTHBUTTON_WPARAM(wParam)) {
				last_button_state.set_flag(MouseButtonMask::MB_XBUTTON1);
			}
			if (IS_POINTER_FIFTHBUTTON_WPARAM(wParam)) {
				last_button_state.set_flag(MouseButtonMask::MB_XBUTTON2);
			}
			mm->set_button_mask(last_button_state);

			POINT coords; // Client coords.
			coords.x = GET_X_LPARAM(lParam);
			coords.y = GET_Y_LPARAM(lParam);

			ScreenToClient(windows[window_id].hWnd, &coords);

			mm->set_position(Vector2(coords.x, coords.y));
			mm->set_global_position(Vector2(coords.x, coords.y));

			if (mouse_mode == MOUSE_MODE_CAPTURED) {
				Point2i c(windows[window_id].width / 2, windows[window_id].height / 2);
				old_x = c.x;
				old_y = c.y;

				if (mm->get_position() == c) {
					center = c;
					return 0;
				}

				Point2i ncenter = mm->get_position();
				center = ncenter;
				POINT pos = { (int)c.x, (int)c.y };
				ClientToScreen(hWnd, &pos);
				SetCursorPos(pos.x, pos.y);
			}

			mm->set_velocity(Input::get_singleton()->get_last_mouse_velocity());
			mm->set_screen_velocity(mm->get_velocity());

			if (old_invalid) {
				old_x = mm->get_position().x;
				old_y = mm->get_position().y;
				old_invalid = false;
			}

			mm->set_relative(Vector2(mm->get_position() - Vector2(old_x, old_y)));
			mm->set_relative_screen_position(mm->get_relative());
			old_x = mm->get_position().x;
			old_y = mm->get_position().y;
			if (windows[window_id].window_focused || window_get_active_popup() == window_id) {
				Input::get_singleton()->parse_input_event(mm);
			}

			return 0; // Pointer event handled return 0 to avoid duplicate WM_MOUSEMOVE event.
		} break;
		case WM_MOUSEMOVE: {
			if (windows[window_id].block_mm) {
				break;
			}

			if (mouse_mode == MOUSE_MODE_CAPTURED && use_raw_input) {
				break;
			}

			if (Input::get_singleton()->is_emulating_mouse_from_touch()) {
				// Universal translation enabled; ignore OS translation.
				LPARAM extra = GetMessageExtraInfo();
				if (IsTouchEvent(extra)) {
					break;
				}
			}

			DisplayServer::WindowID over_id = get_window_at_screen_position(mouse_get_position());
			if (windows.has(over_id) && !Rect2(window_get_position(over_id), Point2(windows[over_id].width, windows[over_id].height)).has_point(mouse_get_position())) {
				// Don't consider the windowborder as part of the window.
				over_id = INVALID_WINDOW_ID;
			}
			if (window_mouseover_id != over_id) {
				// Mouse enter.

				if (mouse_mode != MOUSE_MODE_CAPTURED) {
					if (window_mouseover_id != INVALID_WINDOW_ID && windows.has(window_mouseover_id)) {
						// Leave previous window.
						_send_window_event(windows[window_mouseover_id], WINDOW_EVENT_MOUSE_EXIT);
					}

					if (over_id != INVALID_WINDOW_ID && windows.has(over_id)) {
						_send_window_event(windows[over_id], WINDOW_EVENT_MOUSE_ENTER);
					}
				}

				CursorShape c = cursor_shape;
				cursor_shape = CURSOR_MAX;
				cursor_set_shape(c);
				window_mouseover_id = over_id;

				// Once-off notification, must call again.
				track_mouse_leave_event(hWnd);
			}

			// Don't calculate relative mouse movement if we don't have focus in CAPTURED mode.
			if (!windows[window_id].window_focused && mouse_mode == MOUSE_MODE_CAPTURED) {
				break;
			}

			DisplayServer::WindowID receiving_window_id = window_id;
			if (!windows[window_id].no_focus) {
				receiving_window_id = _get_focused_window_or_popup();
				if (receiving_window_id == INVALID_WINDOW_ID) {
					receiving_window_id = window_id;
				}
			}

			const BitField<WinKeyModifierMask> &mods = _get_mods();
			Ref<InputEventMouseMotion> mm;
			mm.instantiate();
			mm->set_window_id(receiving_window_id);
			mm->set_ctrl_pressed(mods.has_flag(WinKeyModifierMask::CTRL));
			mm->set_shift_pressed(mods.has_flag(WinKeyModifierMask::SHIFT));
			mm->set_alt_pressed(mods.has_flag(WinKeyModifierMask::ALT));
			mm->set_meta_pressed(mods.has_flag(WinKeyModifierMask::META));

			if ((tablet_get_current_driver() == "wintab") && wintab_available && windows[window_id].wtctx) {
				// Note: WinTab sends both WT_PACKET and WM_xBUTTONDOWN/UP/MOUSEMOVE events, use mouse 1/0 pressure only when last_pressure was not updated recently.
				if (windows[window_id].last_pressure_update < 10) {
					windows[window_id].last_pressure_update++;
				} else {
					windows[window_id].last_tilt = Vector2();
					windows[window_id].last_pressure = (wParam & MK_LBUTTON) ? 1.0f : 0.0f;
					windows[window_id].last_pen_inverted = false;
				}
			} else {
				windows[window_id].last_tilt = Vector2();
				windows[window_id].last_pressure = (wParam & MK_LBUTTON) ? 1.0f : 0.0f;
				windows[window_id].last_pen_inverted = false;
			}

			mm->set_pressure(windows[window_id].last_pressure);
			mm->set_tilt(windows[window_id].last_tilt);
			mm->set_pen_inverted(windows[window_id].last_pen_inverted);

			mm->set_button_mask(mouse_get_button_state());

			mm->set_position(Vector2(GET_X_LPARAM(lParam), GET_Y_LPARAM(lParam)));
			mm->set_global_position(Vector2(GET_X_LPARAM(lParam), GET_Y_LPARAM(lParam)));

			if (mouse_mode == MOUSE_MODE_CAPTURED) {
				Point2i c(windows[window_id].width / 2, windows[window_id].height / 2);
				old_x = c.x;
				old_y = c.y;

				if (mm->get_position() == c) {
					center = c;
					return 0;
				}

				Point2i ncenter = mm->get_position();
				center = ncenter;
				POINT pos = { (int)c.x, (int)c.y };
				ClientToScreen(windows[window_id].hWnd, &pos);
				SetCursorPos(pos.x, pos.y);
			}

			mm->set_velocity(Input::get_singleton()->get_last_mouse_velocity());
			mm->set_screen_velocity(mm->get_velocity());

			if (old_invalid) {
				old_x = mm->get_position().x;
				old_y = mm->get_position().y;
				old_invalid = false;
			}

			mm->set_relative(Vector2(mm->get_position() - Vector2(old_x, old_y)));
			mm->set_relative_screen_position(mm->get_relative());
			old_x = mm->get_position().x;
			old_y = mm->get_position().y;

			if (receiving_window_id != window_id) {
				// Adjust event position relative to window distance when event is sent to a different window.
				mm->set_position(mm->get_position() - window_get_position(receiving_window_id) + window_get_position(window_id));
				mm->set_global_position(mm->get_position());
			}

			Input::get_singleton()->parse_input_event(mm);

		} break;
		case WM_LBUTTONDOWN:
		case WM_LBUTTONUP:
			if (Input::get_singleton()->is_emulating_mouse_from_touch()) {
				// Universal translation enabled; ignore OS translations for left button.
				LPARAM extra = GetMessageExtraInfo();
				if (IsTouchEvent(extra)) {
					break;
				}
			}
			[[fallthrough]];
		case WM_MBUTTONDOWN:
		case WM_MBUTTONUP:
		case WM_RBUTTONDOWN:
		case WM_RBUTTONUP:
		case WM_MOUSEWHEEL:
		case WM_MOUSEHWHEEL:
		case WM_LBUTTONDBLCLK:
		case WM_MBUTTONDBLCLK:
		case WM_RBUTTONDBLCLK:
		case WM_XBUTTONDBLCLK:
		case WM_XBUTTONDOWN:
		case WM_XBUTTONUP: {
			Ref<InputEventMouseButton> mb;
			mb.instantiate();
			mb->set_window_id(window_id);

			switch (uMsg) {
				case WM_LBUTTONDOWN: {
					mb->set_pressed(true);
					mb->set_button_index(MouseButton::LEFT);
				} break;
				case WM_LBUTTONUP: {
					mb->set_pressed(false);
					mb->set_button_index(MouseButton::LEFT);
				} break;
				case WM_MBUTTONDOWN: {
					mb->set_pressed(true);
					mb->set_button_index(MouseButton::MIDDLE);
				} break;
				case WM_MBUTTONUP: {
					mb->set_pressed(false);
					mb->set_button_index(MouseButton::MIDDLE);
				} break;
				case WM_RBUTTONDOWN: {
					mb->set_pressed(true);
					mb->set_button_index(MouseButton::RIGHT);
				} break;
				case WM_RBUTTONUP: {
					mb->set_pressed(false);
					mb->set_button_index(MouseButton::RIGHT);
				} break;
				case WM_LBUTTONDBLCLK: {
					mb->set_pressed(true);
					mb->set_button_index(MouseButton::LEFT);
					mb->set_double_click(true);
				} break;
				case WM_RBUTTONDBLCLK: {
					mb->set_pressed(true);
					mb->set_button_index(MouseButton::RIGHT);
					mb->set_double_click(true);
				} break;
				case WM_MBUTTONDBLCLK: {
					mb->set_pressed(true);
					mb->set_button_index(MouseButton::MIDDLE);
					mb->set_double_click(true);
				} break;
				case WM_MOUSEWHEEL: {
					mb->set_pressed(true);
					int motion = (short)HIWORD(wParam);
					if (!motion) {
						return 0;
					}

					if (motion > 0) {
						mb->set_button_index(MouseButton::WHEEL_UP);
					} else {
						mb->set_button_index(MouseButton::WHEEL_DOWN);
					}
					mb->set_factor(std::fabs((double)motion / (double)WHEEL_DELTA));
				} break;
				case WM_MOUSEHWHEEL: {
					mb->set_pressed(true);
					int motion = (short)HIWORD(wParam);
					if (!motion) {
						return 0;
					}

					if (motion < 0) {
						mb->set_button_index(MouseButton::WHEEL_LEFT);
					} else {
						mb->set_button_index(MouseButton::WHEEL_RIGHT);
					}
					mb->set_factor(std::fabs((double)motion / (double)WHEEL_DELTA));
				} break;
				case WM_XBUTTONDOWN: {
					mb->set_pressed(true);
					if (HIWORD(wParam) == XBUTTON1) {
						mb->set_button_index(MouseButton::MB_XBUTTON1);
					} else {
						mb->set_button_index(MouseButton::MB_XBUTTON2);
					}
				} break;
				case WM_XBUTTONUP: {
					mb->set_pressed(false);
					if (HIWORD(wParam) == XBUTTON1) {
						mb->set_button_index(MouseButton::MB_XBUTTON1);
					} else {
						mb->set_button_index(MouseButton::MB_XBUTTON2);
					}
				} break;
				case WM_XBUTTONDBLCLK: {
					mb->set_pressed(true);
					if (HIWORD(wParam) == XBUTTON1) {
						mb->set_button_index(MouseButton::MB_XBUTTON1);
					} else {
						mb->set_button_index(MouseButton::MB_XBUTTON2);
					}
					mb->set_double_click(true);
				} break;
				default: {
					return 0;
				}
			}

			const BitField<WinKeyModifierMask> &mods = _get_mods();
			mb->set_ctrl_pressed(mods.has_flag(WinKeyModifierMask::CTRL));
			mb->set_shift_pressed(mods.has_flag(WinKeyModifierMask::SHIFT));
			mb->set_alt_pressed(mods.has_flag(WinKeyModifierMask::ALT));
			mb->set_meta_pressed(mods.has_flag(WinKeyModifierMask::META));

			if (mb->is_pressed() && mb->get_button_index() >= MouseButton::WHEEL_UP && mb->get_button_index() <= MouseButton::WHEEL_RIGHT) {
				MouseButtonMask mask = mouse_button_to_mask(mb->get_button_index());
				BitField<MouseButtonMask> scroll_mask = mouse_get_button_state();
				scroll_mask.set_flag(mask);
				mb->set_button_mask(scroll_mask);
			} else {
				mb->set_button_mask(mouse_get_button_state());
			}

			mb->set_position(Vector2(GET_X_LPARAM(lParam), GET_Y_LPARAM(lParam)));

			if (mouse_mode == MOUSE_MODE_CAPTURED && !use_raw_input) {
				mb->set_position(Vector2(old_x, old_y));
			}

			if (uMsg != WM_MOUSEWHEEL && uMsg != WM_MOUSEHWHEEL) {
				if (mb->is_pressed()) {
					if (++pressrc > 0 && mouse_mode != MOUSE_MODE_CAPTURED) {
						SetCapture(hWnd);
					}
				} else {
					if (--pressrc <= 0 || mouse_get_button_state().is_empty()) {
						if (mouse_mode != MOUSE_MODE_CAPTURED) {
							ReleaseCapture();
						}
						pressrc = 0;
					}
				}
			} else {
				// For reasons unknown to humanity, wheel comes in screen coordinates.
				POINT coords;
				coords.x = mb->get_position().x;
				coords.y = mb->get_position().y;

				ScreenToClient(hWnd, &coords);

				mb->set_position(Vector2(coords.x, coords.y));
			}

			mb->set_global_position(mb->get_position());

			Input::get_singleton()->parse_input_event(mb);
			if (mb->is_pressed() && mb->get_button_index() >= MouseButton::WHEEL_UP && mb->get_button_index() <= MouseButton::WHEEL_RIGHT) {
				// Send release for mouse wheel.
				Ref<InputEventMouseButton> mbd = mb->duplicate();
				mbd->set_window_id(window_id);
				mbd->set_button_mask(mouse_get_button_state());
				mbd->set_pressed(false);
				Input::get_singleton()->parse_input_event(mbd);
			}

			// Propagate the button up event to the window on which the button down
			// event was triggered. This is needed for drag & drop to work between windows,
			// because the engine expects events to keep being processed
			// on the same window dragging started.
			if (mb->is_pressed()) {
				last_mouse_button_down_window = window_id;
			} else if (last_mouse_button_down_window != INVALID_WINDOW_ID) {
				mb->set_window_id(last_mouse_button_down_window);
				last_mouse_button_down_window = INVALID_WINDOW_ID;
			}
		} break;

		case WM_WINDOWPOSCHANGED: {
			WindowData &window = windows[window_id];

			int off_x = (window.multiwindow_fs || (!window.fullscreen && window.borderless && IsZoomed(hWnd))) ? FS_TRANSP_BORDER : 0;
			Rect2i window_client_rect;
			Rect2i window_rect;
			{
				RECT rect;
				GetClientRect(hWnd, &rect);
				ClientToScreen(hWnd, (POINT *)&rect.left);
				ClientToScreen(hWnd, (POINT *)&rect.right);
				window_client_rect = Rect2i(rect.left, rect.top, rect.right - rect.left - off_x, rect.bottom - rect.top);
				window_client_rect.position -= _get_screens_origin();

				RECT wrect;
				GetWindowRect(hWnd, &wrect);
				window_rect = Rect2i(wrect.left, wrect.top, wrect.right - wrect.left - off_x, wrect.bottom - wrect.top);
				window_rect.position -= _get_screens_origin();
			}

			WINDOWPOS *window_pos_params = (WINDOWPOS *)lParam;

			bool rect_changed = false;
			if (!(window_pos_params->flags & SWP_NOSIZE) || window_pos_params->flags & SWP_FRAMECHANGED) {
				int screen_id = window_get_current_screen(window_id);
				Size2i screen_size = screen_get_size(screen_id);
				Point2i screen_position = screen_get_position(screen_id);

				window.maximized = false;
				window.minimized = false;
				window.fullscreen = false;

				if (IsIconic(hWnd)) {
					window.minimized = true;
				} else if (IsZoomed(hWnd)) {
					window.maximized = true;

					// If maximized_window_size == screen_size add 1px border to prevent switching to exclusive_fs.
					if (!window.maximized_fs && window.borderless && window_rect.position == screen_position && window_rect.size == screen_size) {
						// Window (borderless) was just maximized and the covers the entire screen.
						window.maximized_fs = true;
						_update_window_style(window_id, false);
					}
				} else if (window_rect.position == screen_position && window_rect.size == screen_size) {
					window.fullscreen = true;
				}

				if (window.maximized_fs && !window.maximized) {
					// Window (maximized and covering fullscreen) was just non-maximized.
					window.maximized_fs = false;
					_update_window_style(window_id, false);
				}

				if (!window.minimized) {
					window.width = window_client_rect.size.width;
					window.height = window_client_rect.size.height;

					rect_changed = true;
				}
#if defined(RD_ENABLED)
				if (window.create_completed && rendering_context && window.context_created) {
					// Note: Trigger resize event to update swapchains when window is minimized/restored, even if size is not changed.
					rendering_context->window_set_size(window_id, window.width, window.height);
				}
#endif
#if defined(GLES3_ENABLED)
				if (window.create_completed && gl_manager_native) {
					gl_manager_native->window_resize(window_id, window.width, window.height);
				}
				if (window.create_completed && gl_manager_angle) {
					gl_manager_angle->window_resize(window_id, window.width, window.height);
				}
#endif
			}

			if (!window.minimized && (!(window_pos_params->flags & SWP_NOMOVE) || window_pos_params->flags & SWP_FRAMECHANGED)) {
				window.last_pos = window_client_rect.position;
				rect_changed = true;
			}

			if (rect_changed) {
				if (window.rect_changed_callback.is_valid()) {
					window.rect_changed_callback.call(Rect2i(window.last_pos.x, window.last_pos.y, window.width, window.height));
				}

				// Update cursor clip region after window rect has changed.
				if (mouse_mode == MOUSE_MODE_CAPTURED || mouse_mode == MOUSE_MODE_CONFINED || mouse_mode == MOUSE_MODE_CONFINED_HIDDEN) {
					RECT crect;
					GetClientRect(window.hWnd, &crect);
					crect.right -= off_x;
					ClientToScreen(window.hWnd, (POINT *)&crect.left);
					ClientToScreen(window.hWnd, (POINT *)&crect.right);
					ClipCursor(&crect);
				}

				if (!window.minimized && window.was_fullscreen_pre_min) {
					// Restore fullscreen mode if window was in fullscreen before it was minimized.
					int cs = window_get_current_screen(window_id);
					Point2 pos = screen_get_position(cs) + _get_screens_origin();
					Size2 size = screen_get_size(cs);

					window.was_fullscreen_pre_min = false;
					window.fullscreen = true;
					window.maximized = false;
					window.minimized = false;

					_update_window_style(window_id, false);

					MoveWindow(window.hWnd, pos.x, pos.y, size.width, size.height, TRUE);
				}
			} else {
				if (window.parent_hwnd) {
					// WM_WINDOWPOSCHANGED is sent when the parent changes.
					// If we are supposed to have a parent and now we don't, it's likely
					// because the parent was closed. We will close our window as well.
					// This prevents an embedded game from staying alive when the editor is closed or crashes.
					if (!GetParent(window.hWnd)) {
						SendMessage(window.hWnd, WM_CLOSE, 0, 0);
					}
				}
			}

			// Return here to prevent WM_MOVE and WM_SIZE from being sent
			// See: https://docs.microsoft.com/en-us/windows/win32/winmsg/wm-windowposchanged#remarks
			return 0;
		} break;

		case WM_ENTERSIZEMOVE: {
			Input::get_singleton()->release_pressed_events();
			windows[window_id].move_timer_id = SetTimer(windows[window_id].hWnd, DisplayServerWindows::TIMER_ID_MOVE_REDRAW, USER_TIMER_MINIMUM, (TIMERPROC) nullptr);
		} break;
		case WM_EXITSIZEMOVE: {
			KillTimer(windows[window_id].hWnd, windows[window_id].move_timer_id);
			windows[window_id].move_timer_id = 0;
			// Reset the correct mouse mode because we couldn't call ReleaseCapture in
			// _set_mouse_mode_impl while in _process_activate_event (because the user was moving a window).
			_set_mouse_mode_impl(mouse_mode);
		} break;
		case WM_TIMER: {
			if (wParam == windows[window_id].move_timer_id) {
				_THREAD_SAFE_UNLOCK_
				_process_key_events();
				if (!Main::is_iterating()) {
					Main::iteration();
				}
				_THREAD_SAFE_LOCK_
			} else if (wParam == windows[window_id].activate_timer_id) {
				_process_activate_event(window_id);
				KillTimer(windows[window_id].hWnd, windows[window_id].activate_timer_id);
				windows[window_id].activate_timer_id = 0;
				windows[window_id].first_activation_done = true;
			}
		} break;
		case WM_SYSKEYUP:
		case WM_KEYUP:
		case WM_SYSKEYDOWN:
		case WM_KEYDOWN: {
			if (windows[window_id].ime_suppress_next_keyup && (uMsg == WM_KEYUP || uMsg == WM_SYSKEYUP)) {
				windows[window_id].ime_suppress_next_keyup = false;
				break;
			}
			if (windows[window_id].ime_in_progress) {
				break;
			}

			if (mouse_mode == MOUSE_MODE_CAPTURED) {
				// When SetCapture is used, ALT+F4 hotkey is ignored by Windows, so handle it ourselves
				if (wParam == VK_F4 && _get_mods().has_flag(WinKeyModifierMask::ALT) && (uMsg == WM_KEYDOWN || uMsg == WM_SYSKEYDOWN)) {
					_send_window_event(windows[window_id], WINDOW_EVENT_CLOSE_REQUEST);
				}
			}
			[[fallthrough]];
		}
		case WM_CHAR: {
			ERR_BREAK(key_event_pos >= KEY_EVENT_BUFFER_SIZE);
			const BitField<WinKeyModifierMask> &mods = _get_mods();

			KeyEvent ke;
			ke.shift = mods.has_flag(WinKeyModifierMask::SHIFT);
			ke.alt = mods.has_flag(WinKeyModifierMask::ALT);
			ke.altgr = mods.has_flag(WinKeyModifierMask::ALT_GR);
			ke.control = mods.has_flag(WinKeyModifierMask::CTRL);
			ke.meta = mods.has_flag(WinKeyModifierMask::META);
			ke.uMsg = uMsg;
			ke.window_id = window_id;

			if (ke.uMsg == WM_SYSKEYDOWN) {
				ke.uMsg = WM_KEYDOWN;
			}
			if (ke.uMsg == WM_SYSKEYUP) {
				ke.uMsg = WM_KEYUP;
			}

			ke.wParam = wParam;
			ke.lParam = lParam;
			key_event_buffer[key_event_pos++] = ke;

		} break;
		case WM_IME_COMPOSITION: {
			CANDIDATEFORM cf;
			cf.dwIndex = 0;

			cf.dwStyle = CFS_CANDIDATEPOS;
			cf.ptCurrentPos.x = windows[window_id].im_position.x;
			cf.ptCurrentPos.y = windows[window_id].im_position.y;
			ImmSetCandidateWindow(windows[window_id].im_himc, &cf);

			cf.dwStyle = CFS_EXCLUDE;
			cf.rcArea.left = windows[window_id].im_position.x;
			cf.rcArea.right = windows[window_id].im_position.x;
			cf.rcArea.top = windows[window_id].im_position.y;
			cf.rcArea.bottom = windows[window_id].im_position.y;
			ImmSetCandidateWindow(windows[window_id].im_himc, &cf);

			if (windows[window_id].ime_active) {
				SetCaretPos(windows[window_id].im_position.x, windows[window_id].im_position.y);
				OS::get_singleton()->get_main_loop()->notification(MainLoop::NOTIFICATION_OS_IME_UPDATE);
			}
		} break;
		case WM_INPUTLANGCHANGEREQUEST: {
			// FIXME: Do something?
		} break;
		case WM_IME_STARTCOMPOSITION: {
			if (windows[window_id].ime_active) {
				windows[window_id].ime_in_progress = true;
				if (key_event_pos > 0) {
					key_event_pos--;
				}
			}
			return 0;
		} break;
		case WM_IME_ENDCOMPOSITION: {
			if (windows[window_id].ime_active) {
				windows[window_id].ime_in_progress = false;
				windows[window_id].ime_suppress_next_keyup = true;
			}
			return 0;
		} break;
		case WM_IME_NOTIFY: {
			return 0;
		} break;
		case WM_TOUCH: {
			BOOL bHandled = FALSE;
			UINT cInputs = LOWORD(wParam);
			PTOUCHINPUT pInputs = memnew_arr(TOUCHINPUT, cInputs);
			if (pInputs) {
				if (GetTouchInputInfo((HTOUCHINPUT)lParam, cInputs, pInputs, sizeof(TOUCHINPUT))) {
					for (UINT i = 0; i < cInputs; i++) {
						TOUCHINPUT ti = pInputs[i];
						POINT touch_pos = {
							TOUCH_COORD_TO_PIXEL(ti.x),
							TOUCH_COORD_TO_PIXEL(ti.y),
						};
						ScreenToClient(hWnd, &touch_pos);
						// Do something with each touch input entry.
						if (ti.dwFlags & TOUCHEVENTF_MOVE) {
							_drag_event(window_id, touch_pos.x, touch_pos.y, ti.dwID);
						} else if (ti.dwFlags & (TOUCHEVENTF_UP | TOUCHEVENTF_DOWN)) {
							_touch_event(window_id, ti.dwFlags & TOUCHEVENTF_DOWN, touch_pos.x, touch_pos.y, ti.dwID);
						}
					}
					bHandled = TRUE;
				} else {
					// TODO: Handle the error here.
				}
				memdelete_arr(pInputs);
			} else {
				// TODO: Handle the error here, probably out of memory.
			}
			if (bHandled) {
				CloseTouchInputHandle((HTOUCHINPUT)lParam);
				return 0;
			}

		} break;
		case WM_DEVICECHANGE: {
			joypad->probe_joypads();
		} break;
		case WM_DESTROY: {
#ifdef ACCESSKIT_ENABLED
			if (accessibility_driver) {
				accessibility_driver->window_destroy(window_id);
			}
#endif
			Input::get_singleton()->flush_buffered_events();
			if (window_mouseover_id == window_id) {
				window_mouseover_id = INVALID_WINDOW_ID;
				_send_window_event(windows[window_id], WINDOW_EVENT_MOUSE_EXIT);
			}
		} break;
		case WM_SETCURSOR: {
			if (LOWORD(lParam) == HTCLIENT) {
				if (windows[window_id].window_focused && (mouse_mode == MOUSE_MODE_HIDDEN || mouse_mode == MOUSE_MODE_CAPTURED || mouse_mode == MOUSE_MODE_CONFINED_HIDDEN)) {
					// Hide the cursor.
					if (hCursor == nullptr) {
						hCursor = SetCursor(nullptr);
					} else {
						SetCursor(nullptr);
					}
				} else {
					if (hCursor != nullptr) {
						CursorShape c = cursor_shape;
						cursor_shape = CURSOR_MAX;
						cursor_set_shape(c);
						hCursor = nullptr;
					}
				}
			}
		} break;
		default: {
			if (user_proc) {
				return CallWindowProcW(user_proc, hWnd, uMsg, wParam, lParam);
			}
		}
	}

	return DefWindowProcW(hWnd, uMsg, wParam, lParam);
}

LRESULT CALLBACK WndProc(HWND hWnd, UINT uMsg, WPARAM wParam, LPARAM lParam) {
	DisplayServerWindows *ds_win = static_cast<DisplayServerWindows *>(DisplayServer::get_singleton());
	if (ds_win) {
		return ds_win->WndProc(hWnd, uMsg, wParam, lParam);
	} else {
		return DefWindowProcW(hWnd, uMsg, wParam, lParam);
	}
}

void DisplayServerWindows::_process_activate_event(WindowID p_window_id) {
	WindowData &wd = windows[p_window_id];
	if (wd.activate_state == WA_ACTIVE || wd.activate_state == WA_CLICKACTIVE) {
		last_focused_window = p_window_id;
		_set_mouse_mode_impl(mouse_mode);
		if (!IsIconic(wd.hWnd)) {
			SetFocus(wd.hWnd);
		}
		wd.window_focused = true;
#ifdef ACCESSKIT_ENABLED
		if (accessibility_driver) {
			accessibility_driver->accessibility_set_window_focused(p_window_id, true);
		}
#endif
		_send_window_event(wd, WINDOW_EVENT_FOCUS_IN);
	} else { // WM_INACTIVE.
		Input::get_singleton()->release_pressed_events();
		track_mouse_leave_event(wd.hWnd);
		// Release capture unconditionally because it can be set due to dragging, in addition to captured mode.
		// When the user is moving a window, it's important to not ReleaseCapture because it will cause
		// the window movement to stop and if the user tries to move the Windows when it's not activated,
		// it will prevent the window movement. If we are here and a window is moving, it's because we had multiple
		// opened windows in the editor and we are definitively not in a middle of dragging.
		if (!_has_moving_window()) {
			ReleaseCapture();
		}
		wd.window_focused = false;
#ifdef ACCESSKIT_ENABLED
		if (accessibility_driver) {
			accessibility_driver->accessibility_set_window_focused(p_window_id, false);
		}
#endif
		_send_window_event(wd, WINDOW_EVENT_FOCUS_OUT);
	}

	if ((tablet_get_current_driver() == "wintab") && wintab_available && wd.wtctx) {
		wintab_WTEnable(wd.wtctx, wd.activate_state);
	}
}

void DisplayServerWindows::_process_key_events() {
	for (int i = 0; i < key_event_pos; i++) {
		KeyEvent &ke = key_event_buffer[i];
		switch (ke.uMsg) {
			case WM_CHAR: {
				// Extended keys should only be processed as WM_KEYDOWN message.
				if (!KeyMappingWindows::is_extended_key(ke.wParam) && ((i == 0 && ke.uMsg == WM_CHAR) || (i > 0 && key_event_buffer[i - 1].uMsg == WM_CHAR))) {
					static char32_t prev_wc = 0;
					char32_t unicode = ke.wParam;
					if ((unicode & 0xfffffc00) == 0xd800) {
						if (prev_wc != 0) {
							ERR_PRINT("invalid utf16 surrogate input");
						}
						prev_wc = unicode;
						break; // Skip surrogate.
					} else if ((unicode & 0xfffffc00) == 0xdc00) {
						if (prev_wc == 0) {
							ERR_PRINT("invalid utf16 surrogate input");
							break; // Skip invalid surrogate.
						}
						unicode = (prev_wc << 10UL) + unicode - ((0xd800 << 10UL) + 0xdc00 - 0x10000);
						prev_wc = 0;
					} else {
						prev_wc = 0;
					}
					Ref<InputEventKey> k;
					k.instantiate();

					UINT vk = MapVirtualKey((ke.lParam >> 16) & 0xFF, MAPVK_VSC_TO_VK);
					bool is_oem = (vk >= 0xB8) && (vk <= 0xE6);
					Key keycode = KeyMappingWindows::get_keysym(vk);
					Key key_label = keycode;
					Key physical_keycode = KeyMappingWindows::get_scansym((ke.lParam >> 16) & 0xFF, ke.lParam & (1 << 24));

					static BYTE keyboard_state[256];
					memset(keyboard_state, 0, 256);
					wchar_t chars[256] = {};
					UINT extended_code = MapVirtualKey((ke.lParam >> 16) & 0xFF, MAPVK_VSC_TO_VK_EX);
					if (!(ke.lParam & (1 << 24)) && ToUnicodeEx(extended_code, (ke.lParam >> 16) & 0xFF, keyboard_state, chars, 255, 4, GetKeyboardLayout(0)) > 0) {
						String keysym = String::utf16((char16_t *)chars, 255);
						if (!keysym.is_empty()) {
							char32_t unicode_value = keysym[0];
							// For printable ASCII characters (0x20-0x7E), override the original keycode with the character value.
							if (is_oem && Key::SPACE <= (Key)unicode_value && (Key)unicode_value <= Key::ASCIITILDE) {
								keycode = fix_keycode(unicode_value, (Key)unicode_value);
							}
							key_label = fix_key_label(unicode_value, keycode);
						}
					}

					k->set_window_id(ke.window_id);
					if (keycode != Key::SHIFT) {
						k->set_shift_pressed(ke.shift);
					}
					if (keycode != Key::ALT) {
						k->set_alt_pressed(ke.alt);
					}
					if (keycode != Key::CTRL) {
						k->set_ctrl_pressed(ke.control);
					}
					if (keycode != Key::META) {
						k->set_meta_pressed(ke.meta);
					}
					k->set_pressed(true);
					k->set_keycode(keycode);
					k->set_physical_keycode(physical_keycode);
					k->set_key_label(key_label);
					k->set_unicode(fix_unicode(unicode));
					if (k->get_unicode() && ke.altgr && windows[ke.window_id].ime_active) {
						k->set_alt_pressed(false);
						k->set_ctrl_pressed(false);
					}

					Input::get_singleton()->parse_input_event(k);
				} else {
					// Do nothing.
				}
			} break;
			case WM_KEYUP:
			case WM_KEYDOWN: {
				Ref<InputEventKey> k;
				k.instantiate();

				k->set_window_id(ke.window_id);
				k->set_pressed(ke.uMsg == WM_KEYDOWN);

				bool is_oem = (ke.wParam >= 0xB8) && (ke.wParam <= 0xE6);
				Key keycode = KeyMappingWindows::get_keysym(ke.wParam);
				if ((ke.lParam & (1 << 24)) && (ke.wParam == VK_RETURN)) {
					// Special case for Numpad Enter key.
					keycode = Key::KP_ENTER;
				}
				Key key_label = keycode;
				Key physical_keycode = KeyMappingWindows::get_scansym((ke.lParam >> 16) & 0xFF, ke.lParam & (1 << 24));
				KeyLocation location = KeyMappingWindows::get_location((ke.lParam >> 16) & 0xFF, ke.lParam & (1 << 24));

				static BYTE keyboard_state[256];
				memset(keyboard_state, 0, 256);
				wchar_t chars[256] = {};
				UINT extended_code = MapVirtualKey((ke.lParam >> 16) & 0xFF, MAPVK_VSC_TO_VK_EX);
				if (!(ke.lParam & (1 << 24)) && ToUnicodeEx(extended_code, (ke.lParam >> 16) & 0xFF, keyboard_state, chars, 255, 4, GetKeyboardLayout(0)) > 0) {
					String keysym = String::utf16((char16_t *)chars, 255);
					if (!keysym.is_empty()) {
						char32_t unicode_value = keysym[0];
						// For printable ASCII characters (0x20-0x7E), override the original keycode with the character value.
						if (is_oem && Key::SPACE <= (Key)unicode_value && (Key)unicode_value <= Key::ASCIITILDE) {
							keycode = fix_keycode(unicode_value, (Key)unicode_value);
						}
						key_label = fix_key_label(unicode_value, keycode);
					}
				}

				if (keycode != Key::SHIFT) {
					k->set_shift_pressed(ke.shift);
				}
				if (keycode != Key::ALT) {
					k->set_alt_pressed(ke.alt);
				}
				if (keycode != Key::CTRL) {
					k->set_ctrl_pressed(ke.control);
				}
				if (keycode != Key::META) {
					k->set_meta_pressed(ke.meta);
				}
				k->set_keycode(keycode);
				k->set_physical_keycode(physical_keycode);
				k->set_location(location);
				k->set_key_label(key_label);

				if (i + 1 < key_event_pos && key_event_buffer[i + 1].uMsg == WM_CHAR) {
					char32_t unicode = key_event_buffer[i + 1].wParam;
					static char32_t prev_wck = 0;
					if ((unicode & 0xfffffc00) == 0xd800) {
						if (prev_wck != 0) {
							ERR_PRINT("invalid utf16 surrogate input");
						}
						prev_wck = unicode;
						break; // Skip surrogate.
					} else if ((unicode & 0xfffffc00) == 0xdc00) {
						if (prev_wck == 0) {
							ERR_PRINT("invalid utf16 surrogate input");
							break; // Skip invalid surrogate.
						}
						unicode = (prev_wck << 10UL) + unicode - ((0xd800 << 10UL) + 0xdc00 - 0x10000);
						prev_wck = 0;
					} else {
						prev_wck = 0;
					}
					k->set_unicode(fix_unicode(unicode));
				}
				if (k->get_unicode() && ke.altgr && windows[ke.window_id].ime_active) {
					k->set_alt_pressed(false);
					k->set_ctrl_pressed(false);
				}

				k->set_echo((ke.uMsg == WM_KEYDOWN && (ke.lParam & (1 << 30))));

				Input::get_singleton()->parse_input_event(k);

			} break;
		}
	}

	key_event_pos = 0;
}

void DisplayServerWindows::_update_tablet_ctx(const String &p_old_driver, const String &p_new_driver) {
	for (KeyValue<WindowID, WindowData> &E : windows) {
		WindowData &wd = E.value;
		wd.block_mm = false;
		if ((p_old_driver == "wintab") && wintab_available && wd.wtctx) {
			wintab_WTEnable(wd.wtctx, false);
			wintab_WTClose(wd.wtctx);
			wd.wtctx = nullptr;
		}
		if ((p_new_driver == "wintab") && wintab_available) {
			wintab_WTInfo(WTI_DEFSYSCTX, 0, &wd.wtlc);
			wd.wtlc.lcOptions |= CXO_MESSAGES;
			wd.wtlc.lcPktData = PK_STATUS | PK_NORMAL_PRESSURE | PK_TANGENT_PRESSURE | PK_ORIENTATION;
			wd.wtlc.lcMoveMask = PK_STATUS | PK_NORMAL_PRESSURE | PK_TANGENT_PRESSURE;
			wd.wtlc.lcPktMode = 0;
			wd.wtlc.lcOutOrgX = 0;
			wd.wtlc.lcOutExtX = wd.wtlc.lcInExtX;
			wd.wtlc.lcOutOrgY = 0;
			wd.wtlc.lcOutExtY = -wd.wtlc.lcInExtY;
			wd.wtctx = wintab_WTOpen(wd.hWnd, &wd.wtlc, false);
			if (wd.wtctx) {
				wintab_WTEnable(wd.wtctx, true);
				AXIS pressure;
				if (wintab_WTInfo(WTI_DEVICES + wd.wtlc.lcDevice, DVC_NPRESSURE, &pressure)) {
					wd.min_pressure = int(pressure.axMin);
					wd.max_pressure = int(pressure.axMax);
				}
				AXIS orientation[3];
				if (wintab_WTInfo(WTI_DEVICES + wd.wtlc.lcDevice, DVC_ORIENTATION, &orientation)) {
					wd.tilt_supported = orientation[0].axResolution && orientation[1].axResolution;
				}
				wintab_WTEnable(wd.wtctx, true);
			} else {
				print_verbose("WinTab context creation failed.");
			}
		}
	}
}

DisplayServer::WindowID DisplayServerWindows::_create_window(WindowMode p_mode, VSyncMode p_vsync_mode, uint32_t p_flags, const Rect2i &p_rect, bool p_exclusive, WindowID p_transient_parent, HWND p_parent_hwnd) {
	DWORD dwExStyle;
	DWORD dwStyle;

	_get_window_style(window_id_counter == MAIN_WINDOW_ID, false, (p_mode == WINDOW_MODE_FULLSCREEN || p_mode == WINDOW_MODE_EXCLUSIVE_FULLSCREEN), p_mode != WINDOW_MODE_EXCLUSIVE_FULLSCREEN, p_flags & WINDOW_FLAG_BORDERLESS_BIT, !(p_flags & WINDOW_FLAG_RESIZE_DISABLED_BIT), p_flags & WINDOW_FLAG_MINIMIZE_DISABLED_BIT, p_flags & WINDOW_FLAG_MAXIMIZE_DISABLED_BIT, p_mode == WINDOW_MODE_MINIMIZED, p_mode == WINDOW_MODE_MAXIMIZED, false, (p_flags & WINDOW_FLAG_NO_FOCUS_BIT) | (p_flags & WINDOW_FLAG_POPUP_BIT), p_parent_hwnd, dwStyle, dwExStyle);

	int rq_screen = get_screen_from_rect(p_rect);
	if (rq_screen < 0) {
		rq_screen = get_primary_screen(); // Requested window rect is outside any screen bounds.
	}
	Rect2i usable_rect = screen_get_usable_rect(rq_screen);

	Point2i offset = _get_screens_origin();

	RECT WindowRect;

	int off_x = (p_mode == WINDOW_MODE_FULLSCREEN || ((p_flags & WINDOW_FLAG_BORDERLESS_BIT) && p_mode == WINDOW_MODE_MAXIMIZED)) ? FS_TRANSP_BORDER : 0;

	WindowRect.left = p_rect.position.x;
	WindowRect.right = p_rect.position.x + p_rect.size.x + off_x;
	WindowRect.top = p_rect.position.y;
	WindowRect.bottom = p_rect.position.y + p_rect.size.y;

	if (!p_parent_hwnd) {
		if (p_mode == WINDOW_MODE_FULLSCREEN || p_mode == WINDOW_MODE_EXCLUSIVE_FULLSCREEN) {
			Rect2i screen_rect = Rect2i(screen_get_position(rq_screen), screen_get_size(rq_screen));

			WindowRect.left = screen_rect.position.x;
			WindowRect.right = screen_rect.position.x + screen_rect.size.x + off_x;
			WindowRect.top = screen_rect.position.y;
			WindowRect.bottom = screen_rect.position.y + screen_rect.size.y;
		} else {
			Rect2i srect = screen_get_usable_rect(rq_screen);
			Point2i wpos = p_rect.position;
			if (srect != Rect2i()) {
				wpos = wpos.clamp(srect.position, srect.position + srect.size - p_rect.size / 3);
			}

			WindowRect.left = wpos.x;
			WindowRect.right = wpos.x + p_rect.size.x + off_x;
			WindowRect.top = wpos.y;
			WindowRect.bottom = wpos.y + p_rect.size.y;
		}
	}

	WindowRect.left += offset.x;
	WindowRect.right += offset.x;
	WindowRect.top += offset.y;
	WindowRect.bottom += offset.y;

	if (p_mode != WINDOW_MODE_FULLSCREEN && p_mode != WINDOW_MODE_EXCLUSIVE_FULLSCREEN) {
		AdjustWindowRectEx(&WindowRect, dwStyle, FALSE, dwExStyle);
	}

	WindowID id = window_id_counter;
	{
		WindowData *wd_transient_parent = nullptr;
		HWND owner_hwnd = nullptr;
		if (p_parent_hwnd) {
			owner_hwnd = p_parent_hwnd;
		} else if (p_transient_parent != INVALID_WINDOW_ID) {
			if (!windows.has(p_transient_parent)) {
				ERR_PRINT("Condition \"!windows.has(p_transient_parent)\" is true.");
				p_transient_parent = INVALID_WINDOW_ID;
			} else {
				wd_transient_parent = &windows[p_transient_parent];
				if (p_exclusive) {
					owner_hwnd = wd_transient_parent->hWnd;
				}
			}
		}

		WindowData &wd = windows[id];

		wd.id = id;
		wd.hWnd = CreateWindowExW(
				dwExStyle,
				L"Engine", L"",
				dwStyle,
				WindowRect.left,
				WindowRect.top,
				WindowRect.right - WindowRect.left,
				WindowRect.bottom - WindowRect.top,
				owner_hwnd,
				nullptr,
				hInstance,
				// tunnel the WindowData we need to handle creation message
				// lifetime is ensured because we are still on the stack when this is
				// processed in the window proc
				reinterpret_cast<void *>(&wd));
		if (!wd.hWnd) {
			MessageBoxW(nullptr, L"Window Creation Error.", L"ERROR", MB_OK | MB_ICONEXCLAMATION);
			windows.erase(id);
			ERR_FAIL_V_MSG(INVALID_WINDOW_ID, "Failed to create Windows OS window.");
		}

		wd.parent_hwnd = p_parent_hwnd;

		// Detach the input queue from the parent window.
		// This prevents the embedded window from waiting on the main window's input queue,
		// causing lags input lags when resizing or moving the main window.
		if (p_parent_hwnd) {
			DWORD mainThreadId = GetWindowThreadProcessId(owner_hwnd, nullptr);
			DWORD embeddedThreadId = GetCurrentThreadId();
			AttachThreadInput(embeddedThreadId, mainThreadId, FALSE);
		}

		if (p_mode == WINDOW_MODE_FULLSCREEN || p_mode == WINDOW_MODE_EXCLUSIVE_FULLSCREEN) {
			wd.fullscreen = true;
			if (p_mode == WINDOW_MODE_FULLSCREEN) {
				wd.multiwindow_fs = true;
			}
		}

		if (p_mode == WINDOW_MODE_FULLSCREEN || p_mode == WINDOW_MODE_EXCLUSIVE_FULLSCREEN) {
			// Save initial non-fullscreen rect.
			Rect2i srect = screen_get_usable_rect(rq_screen);
			Point2i wpos = p_rect.position;
			if (srect != Rect2i()) {
				wpos = wpos.clamp(srect.position, srect.position + srect.size - p_rect.size / 3);
			}

			wd.pre_fs_rect.left = wpos.x + offset.x;
			wd.pre_fs_rect.right = wpos.x + p_rect.size.x + offset.x;
			wd.pre_fs_rect.top = wpos.y + offset.y;
			wd.pre_fs_rect.bottom = wpos.y + p_rect.size.y + offset.y;
			wd.pre_fs_valid = true;
		}

		wd.exclusive = p_exclusive;
		if (wd_transient_parent) {
			wd.transient_parent = p_transient_parent;
			wd_transient_parent->transient_children.insert(id);
		}

		wd.sharp_corners = p_flags & WINDOW_FLAG_SHARP_CORNERS_BIT;
		{
			DWORD value = wd.sharp_corners ? DWMWCP_DONOTROUND : DWMWCP_DEFAULT;
			::DwmSetWindowAttribute(wd.hWnd, DWMWA_WINDOW_CORNER_PREFERENCE, &value, sizeof(value));
		}

		if (is_dark_mode_supported() && dark_title_available) {
			BOOL value = is_dark_mode();
			::DwmSetWindowAttribute(wd.hWnd, use_legacy_dark_mode_before_20H1 ? DWMWA_USE_IMMERSIVE_DARK_MODE_BEFORE_20H1 : DWMWA_USE_IMMERSIVE_DARK_MODE, &value, sizeof(value));
		}

		RECT real_client_rect;
		GetClientRect(wd.hWnd, &real_client_rect);

#ifdef RD_ENABLED
		if (rendering_context) {
			union {
#ifdef VULKAN_ENABLED
				RenderingContextDriverVulkanWindows::WindowPlatformData vulkan;
#endif
#ifdef D3D12_ENABLED
				RenderingContextDriverD3D12::WindowPlatformData d3d12;
#endif
			} wpd;
#ifdef VULKAN_ENABLED
			if (rendering_driver == "vulkan") {
				wpd.vulkan.window = wd.hWnd;
				wpd.vulkan.instance = hInstance;
			}
#endif
#ifdef D3D12_ENABLED
			if (rendering_driver == "d3d12") {
				wpd.d3d12.window = wd.hWnd;
			}
#endif
			if (rendering_context->window_create(id, &wpd) != OK) {
				ERR_PRINT(vformat("Failed to create %s window.", rendering_driver));
				memdelete(rendering_context);
				rendering_context = nullptr;
				windows.erase(id);
				return INVALID_WINDOW_ID;
			}

			rendering_context->window_set_size(id, real_client_rect.right - real_client_rect.left - off_x, real_client_rect.bottom - real_client_rect.top);
			rendering_context->window_set_vsync_mode(id, p_vsync_mode);
			wd.context_created = true;
		}
#endif

#ifdef GLES3_ENABLED
		if (gl_manager_native) {
			if (gl_manager_native->window_create(id, wd.hWnd, hInstance, real_client_rect.right - real_client_rect.left - off_x, real_client_rect.bottom - real_client_rect.top) != OK) {
				memdelete(gl_manager_native);
				gl_manager_native = nullptr;
				windows.erase(id);
				ERR_FAIL_V_MSG(INVALID_WINDOW_ID, "Failed to create an OpenGL window.");
			}
			window_set_vsync_mode(p_vsync_mode, id);
		}

		if (gl_manager_angle) {
			if (gl_manager_angle->window_create(id, nullptr, wd.hWnd, real_client_rect.right - real_client_rect.left - off_x, real_client_rect.bottom - real_client_rect.top) != OK) {
				memdelete(gl_manager_angle);
				gl_manager_angle = nullptr;
				windows.erase(id);
				ERR_FAIL_V_MSG(INVALID_WINDOW_ID, "Failed to create an OpenGL window.");
			}
			window_set_vsync_mode(p_vsync_mode, id);
		}
#endif

		RegisterTouchWindow(wd.hWnd, 0);
		DragAcceptFiles(wd.hWnd, true);

		if ((tablet_get_current_driver() == "wintab") && wintab_available) {
			wintab_WTInfo(WTI_DEFSYSCTX, 0, &wd.wtlc);
			wd.wtlc.lcOptions |= CXO_MESSAGES;
			wd.wtlc.lcPktData = PK_STATUS | PK_NORMAL_PRESSURE | PK_TANGENT_PRESSURE | PK_ORIENTATION;
			wd.wtlc.lcMoveMask = PK_STATUS | PK_NORMAL_PRESSURE | PK_TANGENT_PRESSURE;
			wd.wtlc.lcPktMode = 0;
			wd.wtlc.lcOutOrgX = 0;
			wd.wtlc.lcOutExtX = wd.wtlc.lcInExtX;
			wd.wtlc.lcOutOrgY = 0;
			wd.wtlc.lcOutExtY = -wd.wtlc.lcInExtY;
			wd.wtctx = wintab_WTOpen(wd.hWnd, &wd.wtlc, false);
			if (wd.wtctx) {
				wintab_WTEnable(wd.wtctx, true);
				AXIS pressure;
				if (wintab_WTInfo(WTI_DEVICES + wd.wtlc.lcDevice, DVC_NPRESSURE, &pressure)) {
					wd.min_pressure = int(pressure.axMin);
					wd.max_pressure = int(pressure.axMax);
				}
				AXIS orientation[3];
				if (wintab_WTInfo(WTI_DEVICES + wd.wtlc.lcDevice, DVC_ORIENTATION, &orientation)) {
					wd.tilt_supported = orientation[0].axResolution && orientation[1].axResolution;
				}
			} else {
				print_verbose("WinTab context creation failed.");
			}
		} else {
			wd.wtctx = nullptr;
		}

		if (p_mode == WINDOW_MODE_MAXIMIZED) {
			wd.maximized = true;
			wd.minimized = false;
		}

		if (p_mode == WINDOW_MODE_MINIMIZED) {
			wd.maximized = false;
			wd.minimized = true;
		}

		wd.last_pressure = 0;
		wd.last_pressure_update = 0;
		wd.last_tilt = Vector2();

		IPropertyStore *prop_store;
		HRESULT hr = SHGetPropertyStoreForWindow(wd.hWnd, IID_IPropertyStore, (void **)&prop_store);
		if (hr == S_OK) {
			PROPVARIANT val;
			String appname;
			if (Engine::get_singleton()->is_editor_hint()) {
<<<<<<< HEAD
				appname = "Redot.ReXEditor." + String(VERSION_FULL_CONFIG);
=======
				appname = "Godot.GodotEditor." + String(REDOT_VERSION_FULL_CONFIG);
>>>>>>> 11abc0b9
			} else {
				String name = GLOBAL_GET("application/config/name");
				String version = GLOBAL_GET("application/config/version");
				if (version.is_empty()) {
					version = "0";
				}
				String clean_app_name = name.to_pascal_case();
				for (int i = 0; i < clean_app_name.length(); i++) {
					if (!is_ascii_alphanumeric_char(clean_app_name[i]) && clean_app_name[i] != '_' && clean_app_name[i] != '.') {
						clean_app_name[i] = '_';
					}
				}
				clean_app_name = clean_app_name.substr(0, 120 - version.length()).trim_suffix(".");
				appname = "ReX." + clean_app_name + "." + version;
			}
			InitPropVariantFromString((PCWSTR)appname.utf16().get_data(), &val);
			prop_store->SetValue(PKEY_AppUserModel_ID, val);
			prop_store->Release();
		}

		// IME.
		wd.im_himc = ImmGetContext(wd.hWnd);
		ImmAssociateContext(wd.hWnd, (HIMC) nullptr);

		wd.im_position = Vector2();

		if (p_mode == WINDOW_MODE_FULLSCREEN || p_mode == WINDOW_MODE_EXCLUSIVE_FULLSCREEN || p_mode == WINDOW_MODE_MAXIMIZED) {
			RECT r;
			GetClientRect(wd.hWnd, &r);
			ClientToScreen(wd.hWnd, (POINT *)&r.left);
			ClientToScreen(wd.hWnd, (POINT *)&r.right);
			wd.last_pos = Point2i(r.left, r.top) - _get_screens_origin();
			wd.width = r.right - r.left - off_x;
			wd.height = r.bottom - r.top;
		} else {
			wd.last_pos = p_rect.position;
			wd.width = p_rect.size.width;
			wd.height = p_rect.size.height;
		}

		wd.create_completed = true;
		// Set size of maximized borderless window (by default it covers the entire screen).
		if (!p_parent_hwnd && p_mode == WINDOW_MODE_MAXIMIZED && (p_flags & WINDOW_FLAG_BORDERLESS_BIT)) {
			SetWindowPos(wd.hWnd, HWND_TOP, usable_rect.position.x - off_x, usable_rect.position.y, usable_rect.size.width + off_x, usable_rect.size.height, SWP_NOZORDER | SWP_NOACTIVATE);
		}
		_update_window_mouse_passthrough(id);
		window_id_counter++;
	}

	return id;
}

BitField<DisplayServerWindows::DriverID> DisplayServerWindows::tested_drivers = 0;

// WinTab API.
bool DisplayServerWindows::wintab_available = false;
WTOpenPtr DisplayServerWindows::wintab_WTOpen = nullptr;
WTClosePtr DisplayServerWindows::wintab_WTClose = nullptr;
WTInfoPtr DisplayServerWindows::wintab_WTInfo = nullptr;
WTPacketPtr DisplayServerWindows::wintab_WTPacket = nullptr;
WTEnablePtr DisplayServerWindows::wintab_WTEnable = nullptr;

// UXTheme API.
bool DisplayServerWindows::dark_title_available = false;
bool DisplayServerWindows::use_legacy_dark_mode_before_20H1 = false;
bool DisplayServerWindows::ux_theme_available = false;
ShouldAppsUseDarkModePtr DisplayServerWindows::ShouldAppsUseDarkMode = nullptr;
GetImmersiveColorFromColorSetExPtr DisplayServerWindows::GetImmersiveColorFromColorSetEx = nullptr;
GetImmersiveColorTypeFromNamePtr DisplayServerWindows::GetImmersiveColorTypeFromName = nullptr;
GetImmersiveUserColorSetPreferencePtr DisplayServerWindows::GetImmersiveUserColorSetPreference = nullptr;

// Windows Ink API.
bool DisplayServerWindows::winink_available = false;
GetPointerTypePtr DisplayServerWindows::win8p_GetPointerType = nullptr;
GetPointerPenInfoPtr DisplayServerWindows::win8p_GetPointerPenInfo = nullptr;
LogicalToPhysicalPointForPerMonitorDPIPtr DisplayServerWindows::win81p_LogicalToPhysicalPointForPerMonitorDPI = nullptr;
PhysicalToLogicalPointForPerMonitorDPIPtr DisplayServerWindows::win81p_PhysicalToLogicalPointForPerMonitorDPI = nullptr;

// Shell API,
SHLoadIndirectStringPtr DisplayServerWindows::load_indirect_string = nullptr;

Vector2i _get_device_ids(const String &p_device_name) {
	if (p_device_name.is_empty()) {
		return Vector2i();
	}

	REFCLSID clsid = CLSID_WbemLocator; // Unmarshaler CLSID
	REFIID uuid = IID_IWbemLocator; // Interface UUID
	IWbemLocator *wbemLocator = nullptr; // to get the services
	IWbemServices *wbemServices = nullptr; // to get the class
	IEnumWbemClassObject *iter = nullptr;
	IWbemClassObject *pnpSDriverObject[1]; // contains driver name, version, etc.

	HRESULT hr = CoCreateInstance(clsid, nullptr, CLSCTX_INPROC_SERVER, uuid, (LPVOID *)&wbemLocator);
	if (hr != S_OK) {
		return Vector2i();
	}
	BSTR resource_name = SysAllocString(L"root\\CIMV2");
	hr = wbemLocator->ConnectServer(resource_name, nullptr, nullptr, nullptr, 0, nullptr, nullptr, &wbemServices);
	SysFreeString(resource_name);

	SAFE_RELEASE(wbemLocator) // from now on, use `wbemServices`
	if (hr != S_OK) {
		SAFE_RELEASE(wbemServices)
		return Vector2i();
	}

	Vector2i ids;

	const String gpu_device_class_query = vformat("SELECT * FROM Win32_PnPSignedDriver WHERE DeviceName = \"%s\"", p_device_name);
	BSTR query = SysAllocString((const WCHAR *)gpu_device_class_query.utf16().get_data());
	BSTR query_lang = SysAllocString(L"WQL");
	hr = wbemServices->ExecQuery(query_lang, query, WBEM_FLAG_RETURN_IMMEDIATELY | WBEM_FLAG_FORWARD_ONLY, nullptr, &iter);
	SysFreeString(query_lang);
	SysFreeString(query);
	if (hr == S_OK) {
		ULONG resultCount;
		hr = iter->Next(5000, 1, pnpSDriverObject, &resultCount); // Get exactly 1. Wait max 5 seconds.

		if (hr == S_OK && resultCount > 0) {
			VARIANT did;
			VariantInit(&did);
			BSTR object_name = SysAllocString(L"DeviceID");
			hr = pnpSDriverObject[0]->Get(object_name, 0, &did, nullptr, nullptr);
			SysFreeString(object_name);
			if (hr == S_OK) {
				String device_id = String(V_BSTR(&did));
				ids.x = device_id.get_slicec('&', 0).lstrip("PCI\\VEN_").hex_to_int();
				ids.y = device_id.get_slicec('&', 1).lstrip("DEV_").hex_to_int();
			}

			for (ULONG i = 0; i < resultCount; i++) {
				SAFE_RELEASE(pnpSDriverObject[i])
			}
		}
	}

	SAFE_RELEASE(wbemServices)
	SAFE_RELEASE(iter)

	return ids;
}

bool DisplayServerWindows::is_dark_mode_supported() const {
	return ux_theme_available;
}

bool DisplayServerWindows::is_dark_mode() const {
	return ux_theme_available && ShouldAppsUseDarkMode();
}

Color DisplayServerWindows::get_accent_color() const {
	if (!ux_theme_available) {
		return Color(0, 0, 0, 0);
	}

	int argb = GetImmersiveColorFromColorSetEx((UINT)GetImmersiveUserColorSetPreference(false, false), GetImmersiveColorTypeFromName(L"ImmersiveSystemAccent"), false, 0);
	return Color((argb & 0xFF) / 255.f, ((argb & 0xFF00) >> 8) / 255.f, ((argb & 0xFF0000) >> 16) / 255.f, ((argb & 0xFF000000) >> 24) / 255.f);
}

Color DisplayServerWindows::get_base_color() const {
	if (!ux_theme_available) {
		return Color(0, 0, 0, 0);
	}

	int argb = GetImmersiveColorFromColorSetEx((UINT)GetImmersiveUserColorSetPreference(false, false), GetImmersiveColorTypeFromName(ShouldAppsUseDarkMode() ? L"ImmersiveDarkChromeMediumLow" : L"ImmersiveLightChromeMediumLow"), false, 0);
	return Color((argb & 0xFF) / 255.f, ((argb & 0xFF00) >> 8) / 255.f, ((argb & 0xFF0000) >> 16) / 255.f, ((argb & 0xFF000000) >> 24) / 255.f);
}

void DisplayServerWindows::set_system_theme_change_callback(const Callable &p_callable) {
	system_theme_changed = p_callable;
}

int DisplayServerWindows::tablet_get_driver_count() const {
	return tablet_drivers.size();
}

String DisplayServerWindows::tablet_get_driver_name(int p_driver) const {
	if (p_driver < 0 || p_driver >= tablet_drivers.size()) {
		return "";
	} else {
		return tablet_drivers[p_driver];
	}
}

String DisplayServerWindows::tablet_get_current_driver() const {
	return tablet_driver;
}

void DisplayServerWindows::tablet_set_current_driver(const String &p_driver) {
	if (tablet_get_driver_count() == 0) {
		return;
	}

	String driver = p_driver;
	if (driver == "auto") {
		if (winink_available && !winink_disabled) {
			driver = "winink";
		} else if (wintab_available) {
			driver = "wintab";
		} else {
			driver = "dummy";
		}
	}

	bool found = false;
	for (int i = 0; i < tablet_get_driver_count(); i++) {
		if (driver == tablet_get_driver_name(i)) {
			found = true;
		}
	}
	if (found) {
		_update_tablet_ctx(tablet_driver, driver);
		tablet_driver = driver;
	} else {
		ERR_PRINT("Unknown tablet driver " + p_driver + ".");
	}
}

DisplayServerWindows::DisplayServerWindows(const String &p_rendering_driver, WindowMode p_mode, VSyncMode p_vsync_mode, uint32_t p_flags, const Vector2i *p_position, const Vector2i &p_resolution, int p_screen, Context p_context, int64_t p_parent_window, Error &r_error) {
	KeyMappingWindows::initialize();

	tested_drivers.clear();

	drop_events = false;
	key_event_pos = 0;

	hInstance = static_cast<OS_Windows *>(OS::get_singleton())->get_hinstance();

	pressrc = 0;
	old_invalid = true;
	mouse_mode = MOUSE_MODE_VISIBLE;

	rendering_driver = p_rendering_driver;

	// Init TTS
	bool tts_enabled = GLOBAL_GET("audio/general/text_to_speech");
	if (tts_enabled) {
		initialize_tts();
	}
	native_menu = memnew(NativeMenuWindows);

#ifdef ACCESSKIT_ENABLED
	if (accessibility_get_mode() != DisplayServer::AccessibilityMode::ACCESSIBILITY_DISABLED) {
		accessibility_driver = memnew(AccessibilityDriverAccessKit);
		if (accessibility_driver->init() != OK) {
			if (OS::get_singleton()->is_stdout_verbose()) {
				ERR_PRINT("Can't create an accessibility driver, accessibility support disabled!");
			}
			memdelete(accessibility_driver);
			accessibility_driver = nullptr;
		}
	}
#endif

	// Enforce default keep screen on value.
	screen_set_keep_on(GLOBAL_GET("display/window/energy_saving/keep_screen_on"));

	// Load Windows version info.
	ZeroMemory(&os_ver, sizeof(OSVERSIONINFOW));
	os_ver.dwOSVersionInfoSize = sizeof(OSVERSIONINFOW);

	HMODULE nt_lib = LoadLibraryW(L"ntdll.dll");
	if (nt_lib) {
		WineGetVersionPtr wine_get_version = (WineGetVersionPtr)(void *)GetProcAddress(nt_lib, "wine_get_version"); // Do not read Windows build number under Wine, it can be set to arbitrary value.
		if (!wine_get_version) {
			RtlGetVersionPtr RtlGetVersion = (RtlGetVersionPtr)(void *)GetProcAddress(nt_lib, "RtlGetVersion");
			if (RtlGetVersion) {
				RtlGetVersion(&os_ver);
			}
		}
		FreeLibrary(nt_lib);
	}

	// Load Shell API.
	HMODULE shellapi_lib = LoadLibraryW(L"shlwapi.dll");
	if (shellapi_lib) {
		load_indirect_string = (SHLoadIndirectStringPtr)(void *)GetProcAddress(shellapi_lib, "SHLoadIndirectString");
	}

	// Load UXTheme, available on Windows 10+ only.
	if (os_ver.dwBuildNumber >= 10240) {
		HMODULE ux_theme_lib = LoadLibraryW(L"uxtheme.dll");
		if (ux_theme_lib) {
			ShouldAppsUseDarkMode = (ShouldAppsUseDarkModePtr)(void *)GetProcAddress(ux_theme_lib, MAKEINTRESOURCEA(132));
			GetImmersiveColorFromColorSetEx = (GetImmersiveColorFromColorSetExPtr)(void *)GetProcAddress(ux_theme_lib, MAKEINTRESOURCEA(95));
			GetImmersiveColorTypeFromName = (GetImmersiveColorTypeFromNamePtr)(void *)GetProcAddress(ux_theme_lib, MAKEINTRESOURCEA(96));
			GetImmersiveUserColorSetPreference = (GetImmersiveUserColorSetPreferencePtr)(void *)GetProcAddress(ux_theme_lib, MAKEINTRESOURCEA(98));
			if (os_ver.dwBuildNumber >= 17763) { // Windows 10 Redstone 5 (1809)+ only.
				AllowDarkModeForAppPtr AllowDarkModeForApp = nullptr;
				SetPreferredAppModePtr SetPreferredAppMode = nullptr;
				FlushMenuThemesPtr FlushMenuThemes = nullptr;
				if (os_ver.dwBuildNumber < 18362) { // Windows 10 Redstone 5 (1809) and 19H1 (1903) only.
					AllowDarkModeForApp = (AllowDarkModeForAppPtr)(void *)GetProcAddress(ux_theme_lib, MAKEINTRESOURCEA(135));
				} else { // Windows 10 19H2 (1909)+ only.
					SetPreferredAppMode = (SetPreferredAppModePtr)(void *)GetProcAddress(ux_theme_lib, MAKEINTRESOURCEA(135));
					FlushMenuThemes = (FlushMenuThemesPtr)(void *)GetProcAddress(ux_theme_lib, MAKEINTRESOURCEA(136));
				}
				RefreshImmersiveColorPolicyStatePtr RefreshImmersiveColorPolicyState = (RefreshImmersiveColorPolicyStatePtr)(void *)GetProcAddress(ux_theme_lib, MAKEINTRESOURCEA(104));
				if (ShouldAppsUseDarkMode) {
					bool dark_mode = ShouldAppsUseDarkMode();
					if (SetPreferredAppMode) {
						SetPreferredAppMode(dark_mode ? APPMODE_ALLOWDARK : APPMODE_DEFAULT);
					} else if (AllowDarkModeForApp) {
						AllowDarkModeForApp(dark_mode);
					}
					if (RefreshImmersiveColorPolicyState) {
						RefreshImmersiveColorPolicyState();
					}
					if (FlushMenuThemes) {
						FlushMenuThemes();
					}
				}
			}

			ux_theme_available = ShouldAppsUseDarkMode && GetImmersiveColorFromColorSetEx && GetImmersiveColorTypeFromName && GetImmersiveUserColorSetPreference;
			if (os_ver.dwBuildNumber >= 18363) {
				dark_title_available = true;
				if (os_ver.dwBuildNumber < 19041) {
					use_legacy_dark_mode_before_20H1 = true;
				}
			}
		}
	}

	tablet_drivers.push_back("auto");

	// Note: Windows Ink API for pen input, available on Windows 8+ only.
	// Note: DPI conversion API, available on Windows 8.1+ only.
	HMODULE user32_lib = LoadLibraryW(L"user32.dll");
	if (user32_lib) {
		win8p_GetPointerType = (GetPointerTypePtr)(void *)GetProcAddress(user32_lib, "GetPointerType");
		win8p_GetPointerPenInfo = (GetPointerPenInfoPtr)(void *)GetProcAddress(user32_lib, "GetPointerPenInfo");
		win81p_LogicalToPhysicalPointForPerMonitorDPI = (LogicalToPhysicalPointForPerMonitorDPIPtr)(void *)GetProcAddress(user32_lib, "LogicalToPhysicalPointForPerMonitorDPI");
		win81p_PhysicalToLogicalPointForPerMonitorDPI = (PhysicalToLogicalPointForPerMonitorDPIPtr)(void *)GetProcAddress(user32_lib, "PhysicalToLogicalPointForPerMonitorDPI");

		winink_available = win8p_GetPointerType && win8p_GetPointerPenInfo;
	}

	if (winink_available) {
		tablet_drivers.push_back("winink");
	}

	// Note: Wacom WinTab driver API for pen input, for devices incompatible with Windows Ink.
	HMODULE wintab_lib = LoadLibraryW(L"wintab32.dll");
	if (wintab_lib) {
		wintab_WTOpen = (WTOpenPtr)(void *)GetProcAddress(wintab_lib, "WTOpenW");
		wintab_WTClose = (WTClosePtr)(void *)GetProcAddress(wintab_lib, "WTClose");
		wintab_WTInfo = (WTInfoPtr)(void *)GetProcAddress(wintab_lib, "WTInfoW");
		wintab_WTPacket = (WTPacketPtr)(void *)GetProcAddress(wintab_lib, "WTPacket");
		wintab_WTEnable = (WTEnablePtr)(void *)GetProcAddress(wintab_lib, "WTEnable");

		wintab_available = wintab_WTOpen && wintab_WTClose && wintab_WTInfo && wintab_WTPacket && wintab_WTEnable;
	}

	if (wintab_available) {
		tablet_drivers.push_back("wintab");
	}

	tablet_drivers.push_back("dummy");

	String wacom_cfg = OS::get_singleton()->get_config_path().path_join("WTablet").path_join("Wacom_Tablet.dat");
	if (FileAccess::exists(wacom_cfg)) {
		Ref<XMLParser> parser;
		parser.instantiate();
		if (parser->open(wacom_cfg) == OK) {
			while (parser->read() == OK) {
				if (parser->get_node_type() != XMLParser::NODE_ELEMENT) {
					continue;
				}
				if (parser->get_node_name() == "WinUseInk") {
					parser->read();
					if (parser->get_node_type() == XMLParser::NODE_TEXT) {
						winink_disabled = (parser->get_node_data().to_lower().strip_edges() != "true");
						print_verbose(vformat("Wacom tablet config found at \"%s\", Windows Ink support is %s.", wacom_cfg, winink_disabled ? "disabled" : "enabled"));
						break;
					}
				}
			}
		}
	}

	if (OS::get_singleton()->is_hidpi_allowed()) {
		HMODULE Shcore = LoadLibraryW(L"Shcore.dll");

		if (Shcore != nullptr) {
			typedef HRESULT(WINAPI * SetProcessDpiAwareness_t)(SHC_PROCESS_DPI_AWARENESS);

			SetProcessDpiAwareness_t SetProcessDpiAwareness = (SetProcessDpiAwareness_t)(void *)GetProcAddress(Shcore, "SetProcessDpiAwareness");

			if (SetProcessDpiAwareness) {
				SetProcessDpiAwareness(SHC_PROCESS_SYSTEM_DPI_AWARE);
			}
		}
	}

	HMODULE comctl32 = LoadLibraryW(L"comctl32.dll");
	if (comctl32) {
		typedef BOOL(WINAPI * InitCommonControlsExPtr)(_In_ const INITCOMMONCONTROLSEX *picce);
		InitCommonControlsExPtr init_common_controls_ex = (InitCommonControlsExPtr)(void *)GetProcAddress(comctl32, "InitCommonControlsEx");

		// Fails if the incorrect version was loaded. Probably not a big enough deal to print an error about.
		if (init_common_controls_ex) {
			INITCOMMONCONTROLSEX icc = {};
			icc.dwICC = ICC_STANDARD_CLASSES;
			icc.dwSize = sizeof(INITCOMMONCONTROLSEX);
			if (!init_common_controls_ex(&icc)) {
				WARN_PRINT("Unable to initialize Windows common controls. Native dialogs may not work properly.");
			}
		}
		FreeLibrary(comctl32);
	}

	OleInitialize(nullptr);

	memset(&wc, 0, sizeof(WNDCLASSEXW));
	wc.cbSize = sizeof(WNDCLASSEXW);
	wc.style = CS_OWNDC | CS_DBLCLKS;
	wc.lpfnWndProc = (WNDPROC)::WndProc;
	wc.cbClsExtra = 0;
	wc.cbWndExtra = 0;
	wc.hInstance = hInstance ? hInstance : GetModuleHandle(nullptr);
	wc.hIcon = LoadIcon(nullptr, IDI_WINLOGO);
	wc.hCursor = nullptr;
	wc.hbrBackground = nullptr;
	wc.lpszMenuName = nullptr;
	wc.lpszClassName = L"Engine";

	if (!RegisterClassExW(&wc)) {
		r_error = ERR_UNAVAILABLE;
		return;
	}

	_register_raw_input_devices(INVALID_WINDOW_ID);

	// Init context and rendering device.
	if (rendering_driver == "dummy") {
		RasterizerDummy::make_current();
	}

#if defined(RD_ENABLED)
	[[maybe_unused]] bool fallback_to_vulkan = GLOBAL_GET("rendering/rendering_device/fallback_to_vulkan");
	[[maybe_unused]] bool fallback_to_d3d12 = GLOBAL_GET("rendering/rendering_device/fallback_to_d3d12");

#if defined(VULKAN_ENABLED)
	if (rendering_driver == "vulkan") {
		rendering_context = memnew(RenderingContextDriverVulkanWindows);
		tested_drivers.set_flag(DRIVER_ID_RD_VULKAN);
	}
#else
	fallback_to_d3d12 = true; // Always enable fallback if engine was built w/o other driver support.
#endif
#if defined(D3D12_ENABLED)
	if (rendering_driver == "d3d12") {
		rendering_context = memnew(RenderingContextDriverD3D12);
		tested_drivers.set_flag(DRIVER_ID_RD_D3D12);
	}
#else
	fallback_to_vulkan = true; // Always enable fallback if engine was built w/o other driver support.
#endif

	if (rendering_context) {
		if (rendering_context->initialize() != OK) {
			bool failed = true;
#if defined(VULKAN_ENABLED)
			if (failed && fallback_to_vulkan && rendering_driver != "vulkan") {
				memdelete(rendering_context);
				rendering_context = memnew(RenderingContextDriverVulkanWindows);
				tested_drivers.set_flag(DRIVER_ID_RD_VULKAN);
				if (rendering_context->initialize() == OK) {
					WARN_PRINT("Your video card drivers seem not to support Direct3D 12, switching to Vulkan.");
					rendering_driver = "vulkan";
					OS::get_singleton()->set_current_rendering_driver_name(rendering_driver);
					failed = false;
				}
			}
#endif
#if defined(D3D12_ENABLED)
			if (failed && fallback_to_d3d12 && rendering_driver != "d3d12") {
				memdelete(rendering_context);
				rendering_context = memnew(RenderingContextDriverD3D12);
				tested_drivers.set_flag(DRIVER_ID_RD_D3D12);
				if (rendering_context->initialize() == OK) {
					WARN_PRINT("Your video card drivers seem not to support Vulkan, switching to Direct3D 12.");
					rendering_driver = "d3d12";
					OS::get_singleton()->set_current_rendering_driver_name(rendering_driver);
					failed = false;
				}
			}
#endif
#if defined(GLES3_ENABLED)
			bool fallback_to_opengl3 = GLOBAL_GET("rendering/rendering_device/fallback_to_opengl3");
			if (failed && fallback_to_opengl3 && rendering_driver != "opengl3") {
				memdelete(rendering_context);
				rendering_context = nullptr;
				tested_drivers.set_flag(DRIVER_ID_COMPAT_OPENGL3);
				WARN_PRINT("Your video card drivers seem not to support Direct3D 12 or Vulkan, switching to OpenGL 3.");
				rendering_driver = "opengl3";
				OS::get_singleton()->set_current_rendering_method("gl_compatibility");
				OS::get_singleton()->set_current_rendering_driver_name(rendering_driver);
				failed = false;
			}
#endif
			if (failed) {
				memdelete(rendering_context);
				rendering_context = nullptr;
				r_error = ERR_UNAVAILABLE;
				return;
			}
		}
	}
#endif

#if defined(GLES3_ENABLED)

	bool fallback = GLOBAL_GET("rendering/gl_compatibility/fallback_to_angle");
	bool show_warning = true;

	if (rendering_driver == "opengl3") {
		// There's no native OpenGL drivers on Windows for ARM, always enable fallback.
#if defined(__arm__) || defined(__aarch64__) || defined(_M_ARM) || defined(_M_ARM64)
		fallback = true;
		show_warning = false;
#else
		typedef BOOL(WINAPI * IsWow64Process2Ptr)(HANDLE, USHORT *, USHORT *);

		IsWow64Process2Ptr IsWow64Process2 = (IsWow64Process2Ptr)(void *)GetProcAddress(GetModuleHandle(TEXT("kernel32")), "IsWow64Process2");
		if (IsWow64Process2) {
			USHORT process_arch = 0;
			USHORT machine_arch = 0;
			if (!IsWow64Process2(GetCurrentProcess(), &process_arch, &machine_arch)) {
				machine_arch = 0;
			}
			if (machine_arch == 0xAA64) {
				fallback = true;
				show_warning = false;
			}
		}
#endif
	}

	bool gl_supported = true;
	if (fallback && (rendering_driver == "opengl3")) {
		Dictionary gl_info = detect_wgl();

		bool force_angle = false;
		gl_supported = gl_info["version"].operator int() >= 30003;

		Vector2i device_id = _get_device_ids(gl_info["name"]);
		Array device_list = GLOBAL_GET("rendering/gl_compatibility/force_angle_on_devices");
		for (int i = 0; i < device_list.size(); i++) {
			const Dictionary &device = device_list[i];
			if (device.has("vendor") && device.has("name")) {
				const String &vendor = device["vendor"];
				const String &name = device["name"];
				if (device_id != Vector2i() && vendor.begins_with("0x") && name.begins_with("0x") && device_id.x == vendor.lstrip("0x").hex_to_int() && device_id.y == name.lstrip("0x").hex_to_int()) {
					// Check vendor/device IDs.
					force_angle = true;
					break;
				} else if (gl_info["vendor"].operator String().to_upper().contains(vendor.to_upper()) && (name == "*" || gl_info["name"].operator String().to_upper().contains(name.to_upper()))) {
					// Check vendor/device names.
					force_angle = true;
					break;
				}
			}
		}

		if (force_angle || (gl_info["version"].operator int() < 30003)) {
			tested_drivers.set_flag(DRIVER_ID_COMPAT_OPENGL3);
			if (show_warning) {
				if (gl_info["version"].operator int() < 30003) {
					WARN_PRINT("Your video card drivers seem not to support the required OpenGL 3.3 version, switching to ANGLE.");
				} else {
					WARN_PRINT("Your video card drivers are known to have low quality OpenGL 3.3 support, switching to ANGLE.");
				}
			}
			rendering_driver = "opengl3_angle";
			OS::get_singleton()->set_current_rendering_driver_name(rendering_driver);
		}
	}

	if (rendering_driver == "opengl3_angle") {
		gl_manager_angle = memnew(GLManagerANGLE_Windows);
		tested_drivers.set_flag(DRIVER_ID_COMPAT_ANGLE_D3D11);

		if (gl_manager_angle->initialize() != OK) {
			memdelete(gl_manager_angle);
			gl_manager_angle = nullptr;
			bool fallback_to_native = GLOBAL_GET("rendering/gl_compatibility/fallback_to_native");
			if (fallback_to_native && gl_supported) {
#ifdef EGL_STATIC
				WARN_PRINT("Your video card drivers seem not to support GLES3 / ANGLE, switching to native OpenGL.");
#else
				WARN_PRINT("Your video card drivers seem not to support GLES3 / ANGLE or ANGLE dynamic libraries (libEGL.dll and libGLESv2.dll) are missing, switching to native OpenGL.");
#endif
				rendering_driver = "opengl3";
			} else {
				r_error = ERR_UNAVAILABLE;
				ERR_FAIL_MSG("Could not initialize ANGLE OpenGL.");
			}
		}
	}
	if (rendering_driver == "opengl3") {
		gl_manager_native = memnew(GLManagerNative_Windows);
		tested_drivers.set_flag(DRIVER_ID_COMPAT_OPENGL3);

		if (gl_manager_native->initialize() != OK) {
			memdelete(gl_manager_native);
			gl_manager_native = nullptr;
			r_error = ERR_UNAVAILABLE;
			ERR_FAIL_MSG("Could not initialize native OpenGL.");
		}
	}

	if (rendering_driver == "opengl3") {
		RasterizerGLES3::make_current(true);
	}
	if (rendering_driver == "opengl3_angle") {
		RasterizerGLES3::make_current(false);
	}
#endif
	String appname;
	if (Engine::get_singleton()->is_editor_hint()) {
<<<<<<< HEAD
		appname = "Redot.ReXEditor." + String(VERSION_FULL_CONFIG);
=======
		appname = "Godot.GodotEditor." + String(REDOT_VERSION_FULL_CONFIG);
>>>>>>> 11abc0b9
	} else {
		String name = GLOBAL_GET("application/config/name");
		String version = GLOBAL_GET("application/config/version");
		if (version.is_empty()) {
			version = "0";
		}
		String clean_app_name = name.to_pascal_case();
		for (int i = 0; i < clean_app_name.length(); i++) {
			if (!is_ascii_alphanumeric_char(clean_app_name[i]) && clean_app_name[i] != '_' && clean_app_name[i] != '.') {
				clean_app_name[i] = '_';
			}
		}
		clean_app_name = clean_app_name.substr(0, 120 - version.length()).trim_suffix(".");
		appname = "ReX." + clean_app_name + "." + version;

#ifndef TOOLS_ENABLED
		// Set for exported projects only.
		HKEY key;
		if (RegOpenKeyW(HKEY_CURRENT_USER_LOCAL_SETTINGS, L"Software\\Microsoft\\Windows\\Shell\\MuiCache", &key) == ERROR_SUCCESS) {
			Char16String cs_name = name.utf16();
			String value_name = OS::get_singleton()->get_executable_path().replace_char('/', '\\') + ".FriendlyAppName";
			RegSetValueExW(key, (LPCWSTR)value_name.utf16().get_data(), 0, REG_SZ, (const BYTE *)cs_name.get_data(), cs_name.size() * sizeof(WCHAR));
			RegCloseKey(key);
		}
#endif
	}
	SetCurrentProcessExplicitAppUserModelID((PCWSTR)appname.utf16().get_data());

	mouse_monitor = SetWindowsHookEx(WH_MOUSE, ::MouseProc, nullptr, GetCurrentThreadId());

	Point2i window_position;
	if (p_position != nullptr) {
		window_position = *p_position;
	} else {
		if (p_screen == SCREEN_OF_MAIN_WINDOW) {
			p_screen = SCREEN_PRIMARY;
		}
		Rect2i scr_rect = screen_get_usable_rect(p_screen);
		window_position = scr_rect.position + (scr_rect.size - p_resolution) / 2;
	}

	HWND parent_hwnd = NULL;
	if (p_parent_window) {
		// Parented window.
		parent_hwnd = (HWND)p_parent_window;
	}

	WindowID main_window = _create_window(p_mode, p_vsync_mode, p_flags, Rect2i(window_position, p_resolution), false, INVALID_WINDOW_ID, parent_hwnd);
	if (main_window == INVALID_WINDOW_ID) {
		r_error = ERR_UNAVAILABLE;
		ERR_FAIL_MSG("Failed to create main window.");
	}

	joypad = new JoypadWindows(&windows[MAIN_WINDOW_ID].hWnd);

	for (int i = 0; i < WINDOW_FLAG_MAX; i++) {
		if (p_flags & (1 << i)) {
			window_set_flag(WindowFlags(i), true, main_window);
		}
	}

	windows[MAIN_WINDOW_ID].initialized = true;

#ifdef ACCESSKIT_ENABLED
	if (accessibility_screen_reader_active()) {
		_THREAD_SAFE_LOCK_
		uint64_t time_wait = OS::get_singleton()->get_ticks_msec();
		while (true) {
			MSG msg = {};
			while (PeekMessageW(&msg, nullptr, 0, 0, PM_REMOVE)) {
				TranslateMessage(&msg);
				DispatchMessageW(&msg);
			}

			uint64_t delta = OS::get_singleton()->get_ticks_msec() - time_wait;
			if (delta > 500 || get_object_recieved) {
				break;
			}
		}
		_THREAD_SAFE_UNLOCK_
	}
#endif

#if defined(RD_ENABLED)
	if (rendering_context) {
		rendering_device = memnew(RenderingDevice);
		if (rendering_device->initialize(rendering_context, MAIN_WINDOW_ID) != OK) {
			memdelete(rendering_device);
			rendering_device = nullptr;
			memdelete(rendering_context);
			rendering_context = nullptr;
			r_error = ERR_UNAVAILABLE;
			return;
		}
		rendering_device->screen_create(MAIN_WINDOW_ID);

		RendererCompositorRD::make_current();
	}
#endif

	if (!Engine::get_singleton()->is_editor_hint() && !OS::get_singleton()->is_in_low_processor_usage_mode()) {
		// Increase priority for projects that are not in low-processor mode (typically games)
		// to reduce the risk of frame stuttering.
		// This is not done for the editor to prevent importers or resource bakers
		// from making the system unresponsive.
		SetPriorityClass(GetCurrentProcess(), ABOVE_NORMAL_PRIORITY_CLASS);
		DWORD index = 0;
		HANDLE handle = AvSetMmThreadCharacteristicsW(L"Games", &index);
		if (handle) {
			AvSetMmThreadPriority(handle, AVRT_PRIORITY_CRITICAL);
		}

		// This is needed to make sure that background work does not starve the main thread.
		// This is only setting the priority of this thread, not the whole process.
		SetThreadPriority(GetCurrentThread(), THREAD_PRIORITY_TIME_CRITICAL);
	}

	cursor_shape = CURSOR_ARROW;

	_update_real_mouse_position(MAIN_WINDOW_ID);

	r_error = OK;

	static_cast<OS_Windows *>(OS::get_singleton())->set_main_window(windows[MAIN_WINDOW_ID].hWnd);
	Input::get_singleton()->set_event_dispatch_function(_dispatch_input_events);
}

Vector<String> DisplayServerWindows::get_rendering_drivers_func() {
	Vector<String> drivers;

#ifdef VULKAN_ENABLED
	drivers.push_back("vulkan");
#endif
#ifdef D3D12_ENABLED
	drivers.push_back("d3d12");
#endif
#ifdef GLES3_ENABLED
	drivers.push_back("opengl3");
	drivers.push_back("opengl3_angle");
#endif
	drivers.push_back("dummy");

	return drivers;
}

DisplayServer *DisplayServerWindows::create_func(const String &p_rendering_driver, WindowMode p_mode, VSyncMode p_vsync_mode, uint32_t p_flags, const Vector2i *p_position, const Vector2i &p_resolution, int p_screen, Context p_context, int64_t p_parent_window, Error &r_error) {
	DisplayServer *ds = memnew(DisplayServerWindows(p_rendering_driver, p_mode, p_vsync_mode, p_flags, p_position, p_resolution, p_screen, p_context, p_parent_window, r_error));
	if (r_error != OK) {
		if (tested_drivers == 0) {
			OS::get_singleton()->alert("Failed to register the window class.", "Unable to initialize DisplayServer");
		} else if (tested_drivers.has_flag(DRIVER_ID_RD_VULKAN) || tested_drivers.has_flag(DRIVER_ID_RD_D3D12)) {
			Vector<String> drivers;
			if (tested_drivers.has_flag(DRIVER_ID_RD_VULKAN)) {
				drivers.push_back("Vulkan");
			}
			if (tested_drivers.has_flag(DRIVER_ID_RD_D3D12)) {
				drivers.push_back("Direct3D 12");
			}
			String executable_name = OS::get_singleton()->get_executable_path().get_file();
			OS::get_singleton()->alert(
					vformat("Your video card drivers seem not to support the required %s version.\n\n"
							"If possible, consider updating your video card drivers or using the OpenGL 3 driver.\n\n"
							"You can enable the OpenGL 3 driver by starting the engine from the\n"
							"command line with the command:\n\n    \"%s\" --rendering-driver opengl3\n\n"
							"If you have recently updated your video card drivers, try rebooting.",
							String(" or ").join(drivers),
							executable_name),
					"Unable to initialize video driver");
		} else {
			Vector<String> drivers;
			if (tested_drivers.has_flag(DRIVER_ID_COMPAT_OPENGL3)) {
				drivers.push_back("OpenGL 3.3");
			}
			if (tested_drivers.has_flag(DRIVER_ID_COMPAT_ANGLE_D3D11)) {
				drivers.push_back("Direct3D 11");
			}
			OS::get_singleton()->alert(
					vformat(
							"Your video card drivers seem not to support the required %s version.\n\n"
							"If possible, consider updating your video card drivers.\n\n"
							"If you have recently updated your video card drivers, try rebooting.",
							String(" or ").join(drivers)),
					"Unable to initialize video driver");
		}
	}
	return ds;
}

void DisplayServerWindows::register_windows_driver() {
	register_create_function("windows", create_func, get_rendering_drivers_func);
}

DisplayServerWindows::~DisplayServerWindows() {
	LocalVector<List<FileDialogData *>::Element *> to_remove;
	for (List<FileDialogData *>::Element *E = file_dialogs.front(); E; E = E->next()) {
		FileDialogData *fd = E->get();
		if (fd->listener_thread.is_started()) {
			fd->close_requested.set();
			fd->listener_thread.wait_to_finish();
		}
		to_remove.push_back(E);
	}
	for (List<FileDialogData *>::Element *E : to_remove) {
		memdelete(E->get());
		E->erase();
	}

	delete joypad;
	touch_state.clear();

	cursors_cache.clear();

	// Destroy all status indicators.
	for (HashMap<IndicatorID, IndicatorData>::Iterator E = indicators.begin(); E; ++E) {
		NOTIFYICONDATAW ndat;
		ZeroMemory(&ndat, sizeof(NOTIFYICONDATAW));
		ndat.cbSize = sizeof(NOTIFYICONDATAW);
		ndat.hWnd = windows[MAIN_WINDOW_ID].hWnd;
		ndat.uID = E->key;
		ndat.uVersion = NOTIFYICON_VERSION;

		Shell_NotifyIconW(NIM_DELETE, &ndat);
	}

	if (mouse_monitor) {
		UnhookWindowsHookEx(mouse_monitor);
	}

	if (user_proc) {
		SetWindowLongPtr(windows[MAIN_WINDOW_ID].hWnd, GWLP_WNDPROC, (LONG_PTR)user_proc);
	}

	// Close power request handle.
	screen_set_keep_on(false);

	if (native_menu) {
		memdelete(native_menu);
		native_menu = nullptr;
	}

#ifdef GLES3_ENABLED
	// destroy windows .. NYI?
	// FIXME wglDeleteContext is never called
#endif

	if (windows.has(MAIN_WINDOW_ID)) {
#ifdef RD_ENABLED
		if (rendering_device) {
			rendering_device->screen_free(MAIN_WINDOW_ID);
		}

		if (rendering_context) {
			rendering_context->window_destroy(MAIN_WINDOW_ID);
		}
#endif
		if (wintab_available && windows[MAIN_WINDOW_ID].wtctx) {
			wintab_WTClose(windows[MAIN_WINDOW_ID].wtctx);
			windows[MAIN_WINDOW_ID].wtctx = nullptr;
		}

		if (windows[MAIN_WINDOW_ID].drop_target != nullptr) {
			RevokeDragDrop(windows[MAIN_WINDOW_ID].hWnd);
			windows[MAIN_WINDOW_ID].drop_target->Release();
		}

		DestroyWindow(windows[MAIN_WINDOW_ID].hWnd);
	}

#ifdef RD_ENABLED
	if (rendering_device) {
		memdelete(rendering_device);
		rendering_device = nullptr;
	}

	if (rendering_context) {
		memdelete(rendering_context);
		rendering_context = nullptr;
	}
#endif

	if (restore_mouse_trails > 1) {
		SystemParametersInfoA(SPI_SETMOUSETRAILS, restore_mouse_trails, nullptr, 0);
	}
#ifdef GLES3_ENABLED
	if (gl_manager_angle) {
		memdelete(gl_manager_angle);
		gl_manager_angle = nullptr;
	}
	if (gl_manager_native) {
		memdelete(gl_manager_native);
		gl_manager_native = nullptr;
	}
#endif
#ifdef ACCESSKIT_ENABLED
	if (accessibility_driver) {
		memdelete(accessibility_driver);
	}
#endif
	if (tts) {
		memdelete(tts);
	}

	OleUninitialize();
}<|MERGE_RESOLUTION|>--- conflicted
+++ resolved
@@ -759,11 +759,7 @@
 
 	String appname;
 	if (Engine::get_singleton()->is_editor_hint()) {
-<<<<<<< HEAD
 		appname = "Redot.ReXEditor." + String(VERSION_BRANCH);
-=======
-		appname = "Godot.GodotEditor." + String(REDOT_VERSION_BRANCH);
->>>>>>> 11abc0b9
 	} else {
 		String name = GLOBAL_GET("application/config/name");
 		String version = GLOBAL_GET("application/config/version");
@@ -6526,11 +6522,7 @@
 			PROPVARIANT val;
 			String appname;
 			if (Engine::get_singleton()->is_editor_hint()) {
-<<<<<<< HEAD
 				appname = "Redot.ReXEditor." + String(VERSION_FULL_CONFIG);
-=======
-				appname = "Godot.GodotEditor." + String(REDOT_VERSION_FULL_CONFIG);
->>>>>>> 11abc0b9
 			} else {
 				String name = GLOBAL_GET("application/config/name");
 				String version = GLOBAL_GET("application/config/version");
@@ -7154,11 +7146,7 @@
 #endif
 	String appname;
 	if (Engine::get_singleton()->is_editor_hint()) {
-<<<<<<< HEAD
 		appname = "Redot.ReXEditor." + String(VERSION_FULL_CONFIG);
-=======
-		appname = "Godot.GodotEditor." + String(REDOT_VERSION_FULL_CONFIG);
->>>>>>> 11abc0b9
 	} else {
 		String name = GLOBAL_GET("application/config/name");
 		String version = GLOBAL_GET("application/config/version");
