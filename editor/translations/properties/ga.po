--- conflicted
+++ resolved
@@ -1,5 +1,4 @@
 # Irish translation of the Godot Engine properties.
-# Copyright (c) 2024-present Redot Engine contributors.
 # Copyright (c) 2014-present Godot Engine contributors.
 # Copyright (c) 2007-2014 Juan Linietsky, Ariel Manzur.
 # This file is distributed under the same license as the Godot source code.
@@ -7,15 +6,9 @@
 # Aindriú Mac Giolla Eoin <aindriu80@gmail.com>, 2024, 2025.
 msgid ""
 msgstr ""
-<<<<<<< HEAD
-"Project-Id-Version: Redot Engine properties\n"
-"Report-Msgid-Bugs-To: https://github.com/Redot-Engine/redot-engine\n"
-"PO-Revision-Date: 2024-08-14 13:00+0000\n"
-=======
 "Project-Id-Version: Godot Engine properties\n"
 "Report-Msgid-Bugs-To: https://github.com/godotengine/godot\n"
 "PO-Revision-Date: 2025-02-20 13:15+0000\n"
->>>>>>> 394508d2
 "Last-Translator: Aindriú Mac Giolla Eoin <aindriu80@gmail.com>\n"
 "Language-Team: Irish <https://hosted.weblate.org/projects/godot-engine/godot-"
 "properties/ga/>\n"
@@ -3576,8 +3569,8 @@
 msgid "Roots"
 msgstr "Fréamhacha"
 
-msgid "Redot Bone Node"
-msgstr "Nód Cnámh Redot"
+msgid "Godot Bone Node"
+msgstr "Nód Cnámh Godot"
 
 msgid "Skin Root"
 msgstr "Fréamh an Chraicinn"
@@ -3588,8 +3581,8 @@
 msgid "Non Joints"
 msgstr "Neamh-Ailt"
 
-msgid "Redot Skin"
-msgstr "Craiceann Redot"
+msgid "Godot Skin"
+msgstr "Craiceann Godot"
 
 msgid "Src Image"
 msgstr "Íomhá Src"
