--- conflicted
+++ resolved
@@ -556,11 +556,7 @@
 	vb_right->add_child(editor_filter->toggle_button);
 	type_filter_map.insert(MSG_TYPE_EDITOR, editor_filter);
 
-<<<<<<< HEAD
-	add_message(VERSION_FULL_NAME " (c) 2007-present Juan Linietsky, Ariel Manzur & Godot Contributors & Redot Contributors.");
-=======
-	add_message(GODOT_VERSION_FULL_NAME " (c) 2007-present Juan Linietsky, Ariel Manzur & Godot Contributors.");
->>>>>>> 2d3bdcac
+	add_message(REDOT_VERSION_FULL_NAME " (c) 2007-present Juan Linietsky, Ariel Manzur & Godot Contributors & Redot Contributors.");
 
 	eh.errfunc = _error_handler;
 	eh.userdata = this;
