--- conflicted
+++ resolved
@@ -1327,17 +1327,10 @@
 							found_inherited_function = true;
 							break;
 						}
-<<<<<<< HEAD
 
 						inherited_script = inherited_script->get_base_script();
 					}
 
-=======
-
-						inherited_script = inherited_script->get_base_script();
-					}
-
->>>>>>> d7018b82
 					if (!found_inherited_function) {
 						missing_connections.push_back(connection);
 					}
