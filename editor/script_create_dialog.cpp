--- conflicted
+++ resolved
@@ -271,11 +271,7 @@
 	return EditorNode::get_editor_data().is_type_recognized(p_string);
 }
 
-<<<<<<< HEAD
-String ScriptCreateDialog::_validate_path(const String &p_path, bool p_file_must_exist, bool p_try_match) {
-=======
 String ScriptCreateDialog::_validate_path(const String &p_path, bool p_file_must_exist, bool *r_path_valid) {
->>>>>>> 11abc0b9
 	String p = p_path.strip_edges();
 	if (r_path_valid) {
 		*r_path_valid = false;
