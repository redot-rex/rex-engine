--- conflicted
+++ resolved
@@ -407,79 +407,6 @@
 	}
 }
 
-<<<<<<< HEAD
-		vmem_total->set_tooltip_text(TTR("Bytes:") + " " + itos(total));
-		vmem_total->set_text(String::humanize_size(total));
-	} else if (p_msg == "servers:drawn") {
-		can_request_idle_draw = true;
-	} else if (p_msg == "stack_dump") {
-		DebuggerMarshalls::ScriptStackDump stack;
-		stack.deserialize(p_data);
-
-		stack_dump->clear();
-		inspector->clear_stack_variables();
-		TreeItem *r = stack_dump->create_item();
-
-		Array stack_dump_info;
-
-		int i = 0;
-		for (List<ScriptLanguage::StackInfo>::Iterator itr = stack.frames.begin(); itr != stack.frames.end(); ++itr, ++i) {
-			TreeItem *s = stack_dump->create_item(r);
-			Dictionary d;
-			d["frame"] = i;
-			d["file"] = itr->file;
-			d["function"] = itr->func;
-			d["line"] = itr->line;
-			stack_dump_info.push_back(d);
-			s->set_metadata(0, d);
-
-			String line = itos(i) + " - " + String(d["file"]) + ":" + itos(d["line"]);
-			if (!String(d["function"]).is_empty()) {
-				line += " - at function: " + String(d["function"]);
-			}
-			s->set_text(0, line);
-
-			if (i == 0) {
-				s->select(0);
-			}
-		}
-		emit_signal(SNAME("stack_dump"), stack_dump_info);
-	} else if (p_msg == "stack_frame_vars") {
-		inspector->clear_stack_variables();
-		ERR_FAIL_COND(p_data.size() != 1);
-		emit_signal(SNAME("stack_frame_vars"), p_data[0]);
-	} else if (p_msg == "stack_frame_var") {
-		inspector->add_stack_variable(p_data);
-		emit_signal(SNAME("stack_frame_var"), p_data);
-	} else if (p_msg == "output") {
-		ERR_FAIL_COND(p_data.size() != 2);
-
-		ERR_FAIL_COND(p_data[0].get_type() != Variant::PACKED_STRING_ARRAY);
-		Vector<String> output_strings = p_data[0];
-
-		ERR_FAIL_COND(p_data[1].get_type() != Variant::PACKED_INT32_ARRAY);
-		Vector<int> output_types = p_data[1];
-
-		ERR_FAIL_COND(output_strings.size() != output_types.size());
-
-		for (int i = 0; i < output_strings.size(); i++) {
-			RemoteDebugger::MessageType type = (RemoteDebugger::MessageType)(int)(output_types[i]);
-			EditorLog::MessageType msg_type;
-			switch (type) {
-				case RemoteDebugger::MESSAGE_TYPE_LOG: {
-					msg_type = EditorLog::MSG_TYPE_STD;
-				} break;
-				case RemoteDebugger::MESSAGE_TYPE_LOG_RICH: {
-					msg_type = EditorLog::MSG_TYPE_STD_RICH;
-				} break;
-				case RemoteDebugger::MESSAGE_TYPE_ERROR: {
-					msg_type = EditorLog::MSG_TYPE_ERROR;
-				} break;
-				default: {
-					WARN_PRINT("Unhandled script debugger message type: " + itos(type));
-					msg_type = EditorLog::MSG_TYPE_STD;
-				} break;
-=======
 void ScriptEditorDebugger::_msg_set_pid(uint64_t p_thread_id, const Array &p_data) {
 	ERR_FAIL_COND(p_data.is_empty());
 	remote_pid = p_data[0];
@@ -535,7 +462,6 @@
 					type = base_type;
 					break;
 				}
->>>>>>> 11abc0b9
 			}
 		}
 
@@ -728,23 +654,6 @@
 			source_language_name = script_language->get_name();
 			break;
 		}
-<<<<<<< HEAD
-		// If we have a (custom) error message, use it as title, and add a C++ Error
-		// item with the original error condition.
-		error_title += oe.error_descr.is_empty() ? oe.error : oe.error_descr;
-		error->set_text(1, error_title);
-		tooltip += " " + error_title + "\n";
-
-		// Find the language of the error's source file.
-		String source_language_name = "C++"; // Default value is the old hard-coded one.
-		const String source_file_extension = oe.source_file.get_extension();
-		for (int i = 0; i < ScriptServer::get_language_count(); ++i) {
-			ScriptLanguage *script_language = ScriptServer::get_language(i);
-			if (script_language->get_extensions().has(source_file_extension)) {
-				source_language_name = script_language->get_name();
-				break;
-			}
-=======
 	}
 
 	if (!oe.error_descr.is_empty()) {
@@ -757,7 +666,6 @@
 		tooltip += vformat(TTR("%s Error:"), source_language_name) + " " + oe.error + "\n";
 		if (source_is_project_file) {
 			cpp_cond->set_metadata(0, source_meta);
->>>>>>> 11abc0b9
 		}
 	}
 	Vector<uint8_t> v;
