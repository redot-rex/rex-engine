/**************************************************************************/
/*  script_create_dialog.h                                                */
/**************************************************************************/
/*                         This file is part of:                          */
/*                             REDOT ENGINE                               */
/*                        https://redotengine.org                         */
/**************************************************************************/
/* Copyright (c) 2024-present Redot Engine contributors                   */
/*                                          (see REDOT_AUTHORS.md)        */
/* Copyright (c) 2014-present Godot Engine contributors (see AUTHORS.md). */
/* Copyright (c) 2007-2014 Juan Linietsky, Ariel Manzur.                  */
/*                                                                        */
/* Permission is hereby granted, free of charge, to any person obtaining  */
/* a copy of this software and associated documentation files (the        */
/* "Software"), to deal in the Software without restriction, including    */
/* without limitation the rights to use, copy, modify, merge, publish,    */
/* distribute, sublicense, and/or sell copies of the Software, and to     */
/* permit persons to whom the Software is furnished to do so, subject to  */
/* the following conditions:                                              */
/*                                                                        */
/* The above copyright notice and this permission notice shall be         */
/* included in all copies or substantial portions of the Software.        */
/*                                                                        */
/* THE SOFTWARE IS PROVIDED "AS IS", WITHOUT WARRANTY OF ANY KIND,        */
/* EXPRESS OR IMPLIED, INCLUDING BUT NOT LIMITED TO THE WARRANTIES OF     */
/* MERCHANTABILITY, FITNESS FOR A PARTICULAR PURPOSE AND NONINFRINGEMENT. */
/* IN NO EVENT SHALL THE AUTHORS OR COPYRIGHT HOLDERS BE LIABLE FOR ANY   */
/* CLAIM, DAMAGES OR OTHER LIABILITY, WHETHER IN AN ACTION OF CONTRACT,   */
/* TORT OR OTHERWISE, ARISING FROM, OUT OF OR IN CONNECTION WITH THE      */
/* SOFTWARE OR THE USE OR OTHER DEALINGS IN THE SOFTWARE.                 */
/**************************************************************************/

#pragma once

#include "core/object/script_language.h"
#include "scene/gui/check_box.h"
#include "scene/gui/dialogs.h"
#include "scene/gui/option_button.h"
#include "scene/gui/panel_container.h"

class CreateDialog;
class EditorFileDialog;
class EditorValidationPanel;
class LineEdit;

class ScriptCreateDialog : public ConfirmationDialog {
	GDCLASS(ScriptCreateDialog, ConfirmationDialog);

	enum {
		MSG_ID_SCRIPT,
		MSG_ID_PATH,
		MSG_ID_BUILT_IN,
		MSG_ID_TEMPLATE,
	};

	EditorValidationPanel *validation_panel = nullptr;
	LineEdit *parent_name = nullptr;
	Button *parent_browse_button = nullptr;
	Button *parent_search_button = nullptr;
	OptionButton *language_menu = nullptr;
	OptionButton *script_menu = nullptr;
	Label *script_menu_label = nullptr;
	OptionButton *template_menu = nullptr;
	LineEdit *file_path = nullptr;
	LineEdit *built_in_name = nullptr;
	Button *path_button = nullptr;
	EditorFileDialog *file_browse = nullptr;
	CheckBox *built_in = nullptr;
	CheckBox *use_templates = nullptr;
	VBoxContainer *path_vb = nullptr;
	AcceptDialog *alert = nullptr;
	CreateDialog *select_class = nullptr;

	bool is_browsing_parent = false;
	String path_error;
	String template_inactive_message;
	bool is_new_script_created = true;
	bool is_path_valid = false;
	bool supports_built_in = false;
	bool can_inherit_from_file = false;
	bool is_parent_name_valid = false;
	bool is_class_name_valid = false;
	bool is_built_in = false;
	bool is_using_templates = true;
	bool built_in_enabled = true;
	bool load_enabled = true;
	int default_language;
	bool re_check_path = false;

	Control *path_controls[2];
	Control *name_controls[2];

	Vector<ScriptLanguage::ScriptTemplate> template_list;
	ScriptLanguage *language = nullptr;

	Vector<ScriptLanguage *> language_list;
	bool only_attachable = true;
	int selected_script = 0;

	String base_type;

	void _path_hbox_sorted();
	bool _can_be_built_in();
	void _path_changed(const String &p_path = String());
	void _language_changed(int l = 0);
	void set_script_menu();
	void _on_script_menu_item_selected(int p_index);
	void _built_in_pressed();
	void _use_template_pressed();
	bool _validate_parent(const String &p_string);
<<<<<<< HEAD
	String _validate_path(const String &p_path, bool p_file_must_exist, bool p_try_match = true);
	Error _extension_update_selected_language(const String &p_extension);
=======
	String _validate_path(const String &p_path, bool p_file_must_exist, bool *r_path_valid = nullptr);
>>>>>>> 11abc0b9
	void _parent_name_changed(const String &p_parent);
	void _template_changed(int p_template = 0);
	void _browse_path(bool browse_parent, bool p_save);
	void _file_selected(const String &p_file);
	void _create();
	void _browse_class_in_tree();
	virtual void ok_pressed() override;
	void _create_new();
	void _load_exist();
	void _update_template_menu();
	void _update_dialog();
	ScriptLanguage::ScriptTemplate _get_current_template() const;
	Vector<ScriptLanguage::ScriptTemplate> _get_user_templates(const ScriptLanguage *p_language, const StringName &p_object, const String &p_dir, const ScriptLanguage::TemplateLocation &p_origin) const;
	ScriptLanguage::ScriptTemplate _parse_template(const ScriptLanguage *p_language, const String &p_path, const String &p_filename, const ScriptLanguage::TemplateLocation &p_origin, const String &p_inherits) const;
	String _get_script_origin_label(const ScriptLanguage::TemplateLocation &p_origin) const;
	String _adjust_file_path(const String &p_base_path) const;

protected:
	void _notification(int p_what);
	static void _bind_methods();

public:
	void config(const String &p_base_name, const String &p_base_path, bool p_built_in_enabled = true, bool p_load_enabled = true);
	void set_inheritance_base_type(const String &p_base);
	void set_languages_list(const bool p_only_attachable);
	ScriptCreateDialog();
};<|MERGE_RESOLUTION|>--- conflicted
+++ resolved
@@ -108,12 +108,7 @@
 	void _built_in_pressed();
 	void _use_template_pressed();
 	bool _validate_parent(const String &p_string);
-<<<<<<< HEAD
-	String _validate_path(const String &p_path, bool p_file_must_exist, bool p_try_match = true);
-	Error _extension_update_selected_language(const String &p_extension);
-=======
 	String _validate_path(const String &p_path, bool p_file_must_exist, bool *r_path_valid = nullptr);
->>>>>>> 11abc0b9
 	void _parent_name_changed(const String &p_parent);
 	void _template_changed(int p_template = 0);
 	void _browse_path(bool browse_parent, bool p_save);
