--- conflicted
+++ resolved
@@ -1,15 +1,9 @@
 short_name = "Rex"
 name = "ReX Engine"
 major = 4
-<<<<<<< HEAD
-minor = 4
-patch = 1
-status = "beta"
-=======
 minor = 5
 patch = 0
 status = "alpha"
->>>>>>> 11abc0b9
 status_version = 0
 module_config = ""
 website = "https://redotengine.org"
@@ -17,8 +11,4 @@
 godot_major = 4
 godot_minor = 5
 godot_patch = 0
-<<<<<<< HEAD
-godot_status = "dev"
-=======
-godot_status = "dev2"
->>>>>>> 11abc0b9
+godot_status = "dev2"